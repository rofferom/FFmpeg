--- conflicted
+++ resolved
@@ -121,13 +121,8 @@
  * If this function fails, data is left untouched.
  * @param data   data array
  * @param size   size of data in bytes
-<<<<<<< HEAD
- * @param free   a callback for freeing data
+ * @param free   a callback for freeing this buffer's data
  * @param opaque parameter to be got for processing or passed to free
-=======
- * @param free   a callback for freeing this buffer's data
- * @param opaque parameter to be passed to free
->>>>>>> af8a4790
  * @param flags  a combination of AV_BUFFER_FLAG_*
  *
  * @return an AVBufferRef referring to data on success, NULL on failure.
