/*
 * filter graphs
 * Copyright (c) 2008 Vitor Sessak
 * Copyright (c) 2007 Bobby Bingham
 *
 * This file is part of FFmpeg.
 *
 * FFmpeg is free software; you can redistribute it and/or
 * modify it under the terms of the GNU Lesser General Public
 * License as published by the Free Software Foundation; either
 * version 2.1 of the License, or (at your option) any later version.
 *
 * FFmpeg is distributed in the hope that it will be useful,
 * but WITHOUT ANY WARRANTY; without even the implied warranty of
 * MERCHANTABILITY or FITNESS FOR A PARTICULAR PURPOSE.  See the GNU
 * Lesser General Public License for more details.
 *
 * You should have received a copy of the GNU Lesser General Public
 * License along with FFmpeg; if not, write to the Free Software
 * Foundation, Inc., 51 Franklin Street, Fifth Floor, Boston, MA 02110-1301 USA
 */

#include <ctype.h>
#include <string.h>

#include "libavutil/audioconvert.h"
#include "libavutil/avassert.h"
#include "libavutil/pixdesc.h"
#include "avfilter.h"
#include "avfiltergraph.h"
#include "formats.h"
#include "internal.h"

#include "libavutil/audioconvert.h"
#include "libavutil/log.h"

static const AVClass filtergraph_class = {
    .class_name = "AVFilterGraph",
    .item_name  = av_default_item_name,
    .version    = LIBAVUTIL_VERSION_INT,
};

AVFilterGraph *avfilter_graph_alloc(void)
{
    AVFilterGraph *ret = av_mallocz(sizeof(AVFilterGraph));
    if (!ret)
        return NULL;
#if FF_API_GRAPH_AVCLASS
    ret->av_class = &filtergraph_class;
#endif
    return ret;
}

void avfilter_graph_free(AVFilterGraph **graph)
{
    if (!*graph)
        return;
    for (; (*graph)->filter_count > 0; (*graph)->filter_count--)
        avfilter_free((*graph)->filters[(*graph)->filter_count - 1]);
    av_freep(&(*graph)->sink_links);
    av_freep(&(*graph)->scale_sws_opts);
    av_freep(&(*graph)->filters);
    av_freep(graph);
}

int avfilter_graph_add_filter(AVFilterGraph *graph, AVFilterContext *filter)
{
    AVFilterContext **filters = av_realloc(graph->filters,
                                           sizeof(AVFilterContext*) * (graph->filter_count+1));
    if (!filters)
        return AVERROR(ENOMEM);

    graph->filters = filters;
    graph->filters[graph->filter_count++] = filter;

    return 0;
}

int avfilter_graph_create_filter(AVFilterContext **filt_ctx, AVFilter *filt,
                                 const char *name, const char *args, void *opaque,
                                 AVFilterGraph *graph_ctx)
{
    int ret;

    if ((ret = avfilter_open(filt_ctx, filt, name)) < 0)
        goto fail;
    if ((ret = avfilter_init_filter(*filt_ctx, args, opaque)) < 0)
        goto fail;
    if ((ret = avfilter_graph_add_filter(graph_ctx, *filt_ctx)) < 0)
        goto fail;
    return 0;

fail:
    if (*filt_ctx)
        avfilter_free(*filt_ctx);
    *filt_ctx = NULL;
    return ret;
}

void avfilter_graph_set_auto_convert(AVFilterGraph *graph, unsigned flags)
{
    graph->disable_auto_convert = flags;
}

/**
 * Check for the validity of graph.
 *
 * A graph is considered valid if all its input and output pads are
 * connected.
 *
 * @return 0 in case of success, a negative value otherwise
 */
static int graph_check_validity(AVFilterGraph *graph, AVClass *log_ctx)
{
    AVFilterContext *filt;
    int i, j;

    for (i = 0; i < graph->filter_count; i++) {
        filt = graph->filters[i];

        for (j = 0; j < filt->nb_inputs; j++) {
            if (!filt->inputs[j] || !filt->inputs[j]->src) {
                av_log(log_ctx, AV_LOG_ERROR,
                       "Input pad \"%s\" for the filter \"%s\" of type \"%s\" not connected to any source\n",
                       filt->input_pads[j].name, filt->name, filt->filter->name);
                return AVERROR(EINVAL);
            }
        }

        for (j = 0; j < filt->nb_outputs; j++) {
            if (!filt->outputs[j] || !filt->outputs[j]->dst) {
                av_log(log_ctx, AV_LOG_ERROR,
                       "Output pad \"%s\" for the filter \"%s\" of type \"%s\" not connected to any destination\n",
                       filt->output_pads[j].name, filt->name, filt->filter->name);
                return AVERROR(EINVAL);
            }
        }
    }

    return 0;
}

/**
 * Configure all the links of graphctx.
 *
 * @return 0 in case of success, a negative value otherwise
 */
static int graph_config_links(AVFilterGraph *graph, AVClass *log_ctx)
{
    AVFilterContext *filt;
    int i, ret;

    for (i=0; i < graph->filter_count; i++) {
        filt = graph->filters[i];

        if (!filt->nb_outputs) {
            if ((ret = avfilter_config_links(filt)))
                return ret;
        }
    }

    return 0;
}

AVFilterContext *avfilter_graph_get_filter(AVFilterGraph *graph, char *name)
{
    int i;

    for (i = 0; i < graph->filter_count; i++)
        if (graph->filters[i]->name && !strcmp(name, graph->filters[i]->name))
            return graph->filters[i];

    return NULL;
}

static int filter_query_formats(AVFilterContext *ctx)
{
    int ret;
    AVFilterFormats *formats;
    AVFilterChannelLayouts *chlayouts;
    AVFilterFormats *samplerates;
    enum AVMediaType type = ctx->inputs  && ctx->inputs [0] ? ctx->inputs [0]->type :
                            ctx->outputs && ctx->outputs[0] ? ctx->outputs[0]->type :
                            AVMEDIA_TYPE_VIDEO;

    if ((ret = ctx->filter->query_formats(ctx)) < 0)
        return ret;

    formats = avfilter_make_all_formats(type);
    if (!formats)
        return AVERROR(ENOMEM);
    avfilter_set_common_formats(ctx, formats);
    if (type == AVMEDIA_TYPE_AUDIO) {
        samplerates = ff_all_samplerates();
        if (!samplerates)
            return AVERROR(ENOMEM);
        ff_set_common_samplerates(ctx, samplerates);
        chlayouts = ff_all_channel_layouts();
        if (!chlayouts)
            return AVERROR(ENOMEM);
        ff_set_common_channel_layouts(ctx, chlayouts);
    }
    return 0;
}

static int insert_conv_filter(AVFilterGraph *graph, AVFilterLink *link,
                              const char *filt_name, const char *filt_args)
{
    static int auto_count = 0, ret;
    char inst_name[32];
    AVFilterContext *filt_ctx;

    if (graph->disable_auto_convert) {
        av_log(NULL, AV_LOG_ERROR,
               "The filters '%s' and '%s' do not have a common format "
               "and automatic conversion is disabled.\n",
               link->src->name, link->dst->name);
        return AVERROR(EINVAL);
    }

    snprintf(inst_name, sizeof(inst_name), "auto-inserted %s %d",
            filt_name, auto_count++);

    if ((ret = avfilter_graph_create_filter(&filt_ctx,
                                            avfilter_get_by_name(filt_name),
                                            inst_name, filt_args, NULL, graph)) < 0)
        return ret;
    if ((ret = avfilter_insert_filter(link, filt_ctx, 0, 0)) < 0)
        return ret;

    filter_query_formats(filt_ctx);

    if ( ((link = filt_ctx-> inputs[0]) &&
           !avfilter_merge_formats(link->in_formats, link->out_formats)) ||
         ((link = filt_ctx->outputs[0]) &&
           !avfilter_merge_formats(link->in_formats, link->out_formats))
       ) {
        av_log(NULL, AV_LOG_ERROR,
               "Impossible to convert between the formats supported by the filter "
               "'%s' and the filter '%s'\n", link->src->name, link->dst->name);
        return AVERROR(EINVAL);
    }

    if (link->type == AVMEDIA_TYPE_AUDIO &&
         (((link = filt_ctx-> inputs[0]) &&
           !ff_merge_channel_layouts(link->in_channel_layouts, link->out_channel_layouts)) ||
         ((link = filt_ctx->outputs[0]) &&
           !ff_merge_channel_layouts(link->in_channel_layouts, link->out_channel_layouts)))
       ) {
        av_log(NULL, AV_LOG_ERROR,
               "Impossible to convert between the channel layouts formats supported by the filter "
               "'%s' and the filter '%s'\n", link->src->name, link->dst->name);
        return AVERROR(EINVAL);
    }

    return 0;
}

static int query_formats(AVFilterGraph *graph, AVClass *log_ctx)
{
    int i, j, ret;
    char filt_args[128];
    AVFilterFormats *formats;
    AVFilterChannelLayouts *chlayouts;
    AVFilterFormats *samplerates;
    int scaler_count = 0, resampler_count = 0;

    for (j = 0; j < 2; j++) {
    /* ask all the sub-filters for their supported media formats */
    for (i = 0; i < graph->filter_count; i++) {
        /* Call query_formats on sources first.
           This is a temporary workaround for amerge,
           until format renegociation is implemented. */
        if (!graph->filters[i]->input_count == j)
            continue;
        if (graph->filters[i]->filter->query_formats)
            ret = filter_query_formats(graph->filters[i]);
        else
            ret = ff_default_query_formats(graph->filters[i]);
        if (ret < 0)
            return ret;
    }
    }

    /* go through and merge as many format lists as possible */
    for (i = 0; i < graph->filter_count; i++) {
        AVFilterContext *filter = graph->filters[i];

        for (j = 0; j < filter->nb_inputs; j++) {
            AVFilterLink *link = filter->inputs[j];
#if 0
            if (!link) continue;

            if (!link->in_formats || !link->out_formats)
                return AVERROR(EINVAL);

            if (link->type == AVMEDIA_TYPE_VIDEO &&
                !avfilter_merge_formats(link->in_formats, link->out_formats)) {

                /* couldn't merge format lists, auto-insert scale filter */
                snprintf(filt_args, sizeof(filt_args), "0:0:%s",
                         graph->scale_sws_opts);
                if (ret = insert_conv_filter(graph, link, "scale", filt_args))
                    return ret;
            }
            else if (link->type == AVMEDIA_TYPE_AUDIO) {
                if (!link->in_channel_layouts || !link->out_channel_layouts)
                    return AVERROR(EINVAL);

                /* Merge all three list before checking: that way, in all
                 * three categories, aconvert will use a common format
                 * whenever possible. */
                formats   = avfilter_merge_formats(link->in_formats,   link->out_formats);
                chlayouts   = ff_merge_channel_layouts(link->in_channel_layouts  , link->out_channel_layouts);
                samplerates = ff_merge_samplerates    (link->in_samplerates, link->out_samplerates);

                if (!formats || !chlayouts || !samplerates)
                    if (ret = insert_conv_filter(graph, link, "aresample", NULL))
                       return ret;
#else
            int convert_needed = 0;

            if (!link)
                continue;

            if (link->in_formats != link->out_formats &&
                !ff_merge_formats(link->in_formats,
                                        link->out_formats))
                convert_needed = 1;
            if (link->type == AVMEDIA_TYPE_AUDIO) {
                if (link->in_channel_layouts != link->out_channel_layouts &&
                    !ff_merge_channel_layouts(link->in_channel_layouts,
                                              link->out_channel_layouts))
                    convert_needed = 1;
                if (link->in_samplerates != link->out_samplerates &&
                    !ff_merge_samplerates(link->in_samplerates,
                                          link->out_samplerates))
                    convert_needed = 1;
            }

            if (convert_needed) {
                AVFilterContext *convert;
                AVFilter *filter;
                AVFilterLink *inlink, *outlink;
                char scale_args[256];
                char inst_name[30];

                /* couldn't merge format lists. auto-insert conversion filter */
                switch (link->type) {
                case AVMEDIA_TYPE_VIDEO:
                    if (!(filter = avfilter_get_by_name("scale"))) {
                        av_log(log_ctx, AV_LOG_ERROR, "'scale' filter "
                               "not present, cannot convert pixel formats.\n");
                        return AVERROR(EINVAL);
                    }

                    snprintf(inst_name, sizeof(inst_name), "auto-inserted scaler %d",
                             scaler_count++);
                    snprintf(scale_args, sizeof(scale_args), "0:0:%s", graph->scale_sws_opts);
                    if ((ret = avfilter_graph_create_filter(&convert, filter,
                                                            inst_name, scale_args, NULL,
                                                            graph)) < 0)
                        return ret;
                    break;
                case AVMEDIA_TYPE_AUDIO:
                    if (!(filter = avfilter_get_by_name("aresample"))) {
                        av_log(log_ctx, AV_LOG_ERROR, "'resample' filter "
                               "not present, cannot convert audio formats.\n");
                        return AVERROR(EINVAL);
                    }

                    snprintf(inst_name, sizeof(inst_name), "auto-inserted resampler %d",
                             resampler_count++);
<<<<<<< HEAD
                    if ((ret = avfilter_graph_create_filter(&convert,
                                                            avfilter_get_by_name("aresample"),
=======
                    if ((ret = avfilter_graph_create_filter(&convert, filter,
>>>>>>> 8517e9c4
                                                            inst_name, NULL, NULL, graph)) < 0)
                        return ret;
                    break;
                default:
                    return AVERROR(EINVAL);
                }

                if ((ret = avfilter_insert_filter(link, convert, 0, 0)) < 0)
                    return ret;

                filter_query_formats(convert);
                inlink  = convert->inputs[0];
                outlink = convert->outputs[0];
                if (!ff_merge_formats( inlink->in_formats,  inlink->out_formats) ||
                    !ff_merge_formats(outlink->in_formats, outlink->out_formats))
                    ret |= AVERROR(ENOSYS);
                if (inlink->type == AVMEDIA_TYPE_AUDIO &&
                    (!ff_merge_samplerates(inlink->in_samplerates,
                                           inlink->out_samplerates) ||
                     !ff_merge_channel_layouts(inlink->in_channel_layouts,
                                               inlink->out_channel_layouts)))
                    ret |= AVERROR(ENOSYS);
                if (outlink->type == AVMEDIA_TYPE_AUDIO &&
                    (!ff_merge_samplerates(outlink->in_samplerates,
                                           outlink->out_samplerates) ||
                     !ff_merge_channel_layouts(outlink->in_channel_layouts,
                                               outlink->out_channel_layouts)))
                    ret |= AVERROR(ENOSYS);

                if (ret < 0) {
                    av_log(log_ctx, AV_LOG_ERROR,
                           "Impossible to convert between the formats supported by the filter "
                           "'%s' and the filter '%s'\n", link->src->name, link->dst->name);
                    return ret;
                }
#endif
            }
        }
    }

    return 0;
}

static int pick_format(AVFilterLink *link, AVFilterLink *ref)
{
    if (!link || !link->in_formats)
        return 0;

    if (link->type == AVMEDIA_TYPE_VIDEO) {
        if(ref && ref->type == AVMEDIA_TYPE_VIDEO){
            int has_alpha= av_pix_fmt_descriptors[ref->format].nb_components % 2 == 0;
            enum PixelFormat best= PIX_FMT_NONE;
            int i;
            for (i=0; i<link->in_formats->format_count; i++) {
                enum PixelFormat p = link->in_formats->formats[i];
                best= avcodec_find_best_pix_fmt2(best, p, ref->format, has_alpha, NULL);
            }
            link->in_formats->formats[0] = best;
        }
    }

    link->in_formats->format_count = 1;
    link->format = link->in_formats->formats[0];

    if (link->type == AVMEDIA_TYPE_AUDIO) {
        if (!link->in_samplerates->format_count) {
            av_log(link->src, AV_LOG_ERROR, "Cannot select sample rate for"
                   " the link between filters %s and %s.\n", link->src->name,
                   link->dst->name);
            return AVERROR(EINVAL);
        }
        link->in_samplerates->format_count = 1;
        link->sample_rate = link->in_samplerates->formats[0];

        if (!link->in_channel_layouts->nb_channel_layouts) {
            av_log(link->src, AV_LOG_ERROR, "Cannot select channel layout for"
                   "the link between filters %s and %s.\n", link->src->name,
                   link->dst->name);
            return AVERROR(EINVAL);
        }
        link->in_channel_layouts->nb_channel_layouts = 1;
        link->channel_layout = link->in_channel_layouts->channel_layouts[0];
    }

    ff_formats_unref(&link->in_formats);
    ff_formats_unref(&link->out_formats);
    ff_formats_unref(&link->in_samplerates);
    ff_formats_unref(&link->out_samplerates);
    ff_channel_layouts_unref(&link->in_channel_layouts);
    ff_channel_layouts_unref(&link->out_channel_layouts);

    return 0;
}

#define REDUCE_FORMATS(fmt_type, list_type, list, var, nb, add_format) \
do {                                                                   \
    for (i = 0; i < filter->nb_inputs; i++) {                          \
        AVFilterLink *link = filter->inputs[i];                        \
        fmt_type fmt;                                                  \
                                                                       \
        if (!link->out_ ## list || link->out_ ## list->nb != 1)        \
            continue;                                                  \
        fmt = link->out_ ## list->var[0];                              \
                                                                       \
        for (j = 0; j < filter->nb_outputs; j++) {                     \
            AVFilterLink *out_link = filter->outputs[j];               \
            list_type *fmts;                                           \
                                                                       \
            if (link->type != out_link->type ||                        \
                out_link->in_ ## list->nb == 1)                        \
                continue;                                              \
            fmts = out_link->in_ ## list;                              \
                                                                       \
            if (!out_link->in_ ## list->nb) {                          \
                add_format(&out_link->in_ ##list, fmt);                \
                break;                                                 \
            }                                                          \
                                                                       \
            for (k = 0; k < out_link->in_ ## list->nb; k++)            \
                if (fmts->var[k] == fmt) {                             \
                    fmts->var[0]  = fmt;                               \
                    fmts->nb = 1;                                      \
                    ret = 1;                                           \
                    break;                                             \
                }                                                      \
        }                                                              \
    }                                                                  \
} while (0)

static int reduce_formats_on_filter(AVFilterContext *filter)
{
    int i, j, k, ret = 0;

    REDUCE_FORMATS(int,      AVFilterFormats,        formats,         formats,
                   format_count, ff_add_format);
    REDUCE_FORMATS(int,      AVFilterFormats,        samplerates,     formats,
                   format_count, ff_add_format);
    REDUCE_FORMATS(uint64_t, AVFilterChannelLayouts, channel_layouts,
                   channel_layouts, nb_channel_layouts, ff_add_channel_layout);

    return ret;
}

static void reduce_formats(AVFilterGraph *graph)
{
    int i, reduced;

    do {
        reduced = 0;

        for (i = 0; i < graph->filter_count; i++)
            reduced |= reduce_formats_on_filter(graph->filters[i]);
    } while (reduced);
}

static void swap_samplerates_on_filter(AVFilterContext *filter)
{
    AVFilterLink *link = NULL;
    int sample_rate;
    int i, j;

    for (i = 0; i < filter->nb_inputs; i++) {
        link = filter->inputs[i];

        if (link->type == AVMEDIA_TYPE_AUDIO &&
            link->out_samplerates->format_count == 1)
            break;
    }
    if (i == filter->nb_inputs)
        return;

    sample_rate = link->out_samplerates->formats[0];

    for (i = 0; i < filter->nb_outputs; i++) {
        AVFilterLink *outlink = filter->outputs[i];
        int best_idx, best_diff = INT_MAX;

        if (outlink->type != AVMEDIA_TYPE_AUDIO ||
            outlink->in_samplerates->format_count < 2)
            continue;

        for (j = 0; j < outlink->in_samplerates->format_count; j++) {
            int diff = abs(sample_rate - outlink->in_samplerates->formats[j]);

            if (diff < best_diff) {
                best_diff = diff;
                best_idx  = j;
            }
        }
        FFSWAP(int, outlink->in_samplerates->formats[0],
               outlink->in_samplerates->formats[best_idx]);
    }
}

static void swap_samplerates(AVFilterGraph *graph)
{
    int i;

    for (i = 0; i < graph->filter_count; i++)
        swap_samplerates_on_filter(graph->filters[i]);
}

static void swap_channel_layouts_on_filter(AVFilterContext *filter)
{
    AVFilterLink *link = NULL;
    uint64_t chlayout;
    int i, j;

    for (i = 0; i < filter->nb_inputs; i++) {
        link = filter->inputs[i];

        if (link->type == AVMEDIA_TYPE_AUDIO &&
            link->out_channel_layouts->nb_channel_layouts == 1)
            break;
    }
    if (i == filter->nb_inputs)
        return;

    chlayout = link->out_channel_layouts->channel_layouts[0];

    for (i = 0; i < filter->nb_outputs; i++) {
        AVFilterLink *outlink = filter->outputs[i];
        int best_idx, best_score = INT_MIN;

        if (outlink->type != AVMEDIA_TYPE_AUDIO ||
            outlink->in_channel_layouts->nb_channel_layouts < 2)
            continue;

        for (j = 0; j < outlink->in_channel_layouts->nb_channel_layouts; j++) {
            uint64_t out_chlayout = outlink->in_channel_layouts->channel_layouts[j];
            int matched_channels  = av_get_channel_layout_nb_channels(chlayout &
                                                                      out_chlayout);
            int extra_channels     = av_get_channel_layout_nb_channels(out_chlayout &
                                                                       (~chlayout));
            int score = matched_channels - extra_channels;

            if (score > best_score) {
                best_score = score;
                best_idx   = j;
            }
        }
        FFSWAP(uint64_t, outlink->in_channel_layouts->channel_layouts[0],
               outlink->in_channel_layouts->channel_layouts[best_idx]);
    }

}

static void swap_channel_layouts(AVFilterGraph *graph)
{
    int i;

    for (i = 0; i < graph->filter_count; i++)
        swap_channel_layouts_on_filter(graph->filters[i]);
}

static void swap_sample_fmts_on_filter(AVFilterContext *filter)
{
    AVFilterLink *link = NULL;
    int format, bps;
    int i, j;

    for (i = 0; i < filter->nb_inputs; i++) {
        link = filter->inputs[i];

        if (link->type == AVMEDIA_TYPE_AUDIO &&
            link->out_formats->format_count == 1)
            break;
    }
    if (i == filter->nb_inputs)
        return;

    format = link->out_formats->formats[0];
    bps    = av_get_bytes_per_sample(format);

    for (i = 0; i < filter->nb_outputs; i++) {
        AVFilterLink *outlink = filter->outputs[i];
        int best_idx, best_score = INT_MIN;

        if (outlink->type != AVMEDIA_TYPE_AUDIO ||
            outlink->in_formats->format_count < 2)
            continue;

        for (j = 0; j < outlink->in_formats->format_count; j++) {
            int out_format = outlink->in_formats->formats[j];
            int out_bps    = av_get_bytes_per_sample(out_format);
            int score;

            if (av_get_packed_sample_fmt(out_format) == format ||
                av_get_planar_sample_fmt(out_format) == format) {
                best_idx   = j;
                break;
            }

            /* for s32 and float prefer double to prevent loss of information */
            if (bps == 4 && out_bps == 8) {
                best_idx = j;
                break;
            }

            /* prefer closest higher or equal bps */
            score = -abs(out_bps - bps);
            if (out_bps >= bps)
                score += INT_MAX/2;

            if (score > best_score) {
                best_score = score;
                best_idx   = j;
            }
        }
        FFSWAP(int, outlink->in_formats->formats[0],
               outlink->in_formats->formats[best_idx]);
    }
}

static void swap_sample_fmts(AVFilterGraph *graph)
{
    int i;

    for (i = 0; i < graph->filter_count; i++)
        swap_sample_fmts_on_filter(graph->filters[i]);

}

static int pick_formats(AVFilterGraph *graph)
{
    int i, j, ret;
    int change;

    do{
        change = 0;
        for (i = 0; i < graph->filter_count; i++) {
            AVFilterContext *filter = graph->filters[i];
            if (filter->input_count){
                for (j = 0; j < filter->input_count; j++){
                    if(filter->inputs[j]->in_formats && filter->inputs[j]->in_formats->format_count == 1) {
                        pick_format(filter->inputs[j], NULL);
                        change = 1;
                    }
                }
            }
            if (filter->output_count){
                for (j = 0; j < filter->output_count; j++){
                    if(filter->outputs[j]->in_formats && filter->outputs[j]->in_formats->format_count == 1) {
                        pick_format(filter->outputs[j], NULL);
                        change = 1;
                    }
                }
            }
            if (filter->input_count && filter->output_count && filter->inputs[0]->format>=0) {
                for (j = 0; j < filter->output_count; j++) {
                    if(filter->outputs[j]->format<0) {
                        pick_format(filter->outputs[j], filter->inputs[0]);
                        change = 1;
                    }
                }
            }
        }
    }while(change);

    for (i = 0; i < graph->filter_count; i++) {
        AVFilterContext *filter = graph->filters[i];

<<<<<<< HEAD
        for (j = 0; j < filter->input_count; j++)
            if ((ret = pick_format(filter->inputs[j], NULL)) < 0)
                return ret;
        for (j = 0; j < filter->output_count; j++)
            if ((ret = pick_format(filter->outputs[j], NULL)) < 0)
=======
        for (j = 0; j < filter->nb_inputs; j++)
            if ((ret = pick_format(filter->inputs[j])) < 0)
                return ret;
        for (j = 0; j < filter->nb_outputs; j++)
            if ((ret = pick_format(filter->outputs[j])) < 0)
>>>>>>> 8517e9c4
                return ret;
    }
    return 0;
}

/**
 * Configure the formats of all the links in the graph.
 */
static int graph_config_formats(AVFilterGraph *graph, AVClass *log_ctx)
{
    int ret;

    /* find supported formats from sub-filters, and merge along links */
    if ((ret = query_formats(graph, log_ctx)) < 0)
        return ret;

    /* Once everything is merged, it's possible that we'll still have
     * multiple valid media format choices. We try to minimize the amount
     * of format conversion inside filters */
    reduce_formats(graph);

    /* for audio filters, ensure the best format, sample rate and channel layout
     * is selected */
    swap_sample_fmts(graph);
    swap_samplerates(graph);
    swap_channel_layouts(graph);

    if ((ret = pick_formats(graph)) < 0)
        return ret;

    return 0;
}

static int ff_avfilter_graph_config_pointers(AVFilterGraph *graph,
                                             AVClass *log_ctx)
{
    unsigned i, j;
    int sink_links_count = 0, n = 0;
    AVFilterContext *f;
    AVFilterLink **sinks;

    for (i = 0; i < graph->filter_count; i++) {
        f = graph->filters[i];
        for (j = 0; j < f->input_count; j++) {
            f->inputs[j]->graph     = graph;
            f->inputs[j]->age_index = -1;
        }
        for (j = 0; j < f->output_count; j++) {
            f->outputs[j]->graph    = graph;
            f->outputs[j]->age_index= -1;
        }
        if (!f->output_count) {
            if (f->input_count > INT_MAX - sink_links_count)
                return AVERROR(EINVAL);
            sink_links_count += f->input_count;
        }
    }
    sinks = av_calloc(sink_links_count, sizeof(*sinks));
    if (!sinks)
        return AVERROR(ENOMEM);
    for (i = 0; i < graph->filter_count; i++) {
        f = graph->filters[i];
        if (!f->output_count) {
            for (j = 0; j < f->input_count; j++) {
                sinks[n] = f->inputs[j];
                f->inputs[j]->age_index = n++;
            }
        }
    }
    av_assert0(n == sink_links_count);
    graph->sink_links       = sinks;
    graph->sink_links_count = sink_links_count;
    return 0;
}

int avfilter_graph_config(AVFilterGraph *graphctx, void *log_ctx)
{
    int ret;

    if ((ret = graph_check_validity(graphctx, log_ctx)))
        return ret;
    if ((ret = graph_config_formats(graphctx, log_ctx)))
        return ret;
    if ((ret = graph_config_links(graphctx, log_ctx)))
        return ret;
    if ((ret = ff_avfilter_graph_config_pointers(graphctx, log_ctx)))
        return ret;

    return 0;
}

int avfilter_graph_send_command(AVFilterGraph *graph, const char *target, const char *cmd, const char *arg, char *res, int res_len, int flags)
{
    int i, r = AVERROR(ENOSYS);

    if(!graph)
        return r;

    if((flags & AVFILTER_CMD_FLAG_ONE) && !(flags & AVFILTER_CMD_FLAG_FAST)) {
        r=avfilter_graph_send_command(graph, target, cmd, arg, res, res_len, flags | AVFILTER_CMD_FLAG_FAST);
        if(r != AVERROR(ENOSYS))
            return r;
    }

    if(res_len && res)
        res[0]= 0;

    for (i = 0; i < graph->filter_count; i++) {
        AVFilterContext *filter = graph->filters[i];
        if(!strcmp(target, "all") || (filter->name && !strcmp(target, filter->name)) || !strcmp(target, filter->filter->name)){
            r = avfilter_process_command(filter, cmd, arg, res, res_len, flags);
            if(r != AVERROR(ENOSYS)) {
                if((flags & AVFILTER_CMD_FLAG_ONE) || r<0)
                    return r;
            }
        }
    }

    return r;
}

int avfilter_graph_queue_command(AVFilterGraph *graph, const char *target, const char *command, const char *arg, int flags, double ts)
{
    int i;

    if(!graph)
        return 0;

    for (i = 0; i < graph->filter_count; i++) {
        AVFilterContext *filter = graph->filters[i];
        if(filter && (!strcmp(target, "all") || !strcmp(target, filter->name) || !strcmp(target, filter->filter->name))){
            AVFilterCommand **que = &filter->command_queue, *next;
            while(*que && (*que)->time <= ts)
                que = &(*que)->next;
            next= *que;
            *que= av_mallocz(sizeof(AVFilterCommand));
            (*que)->command = av_strdup(command);
            (*que)->arg     = av_strdup(arg);
            (*que)->time    = ts;
            (*que)->flags   = flags;
            (*que)->next    = next;
            if(flags & AVFILTER_CMD_FLAG_ONE)
                return 0;
        }
    }

    return 0;
}

static void heap_bubble_up(AVFilterGraph *graph,
                           AVFilterLink *link, int index)
{
    AVFilterLink **links = graph->sink_links;

    while (index) {
        int parent = (index - 1) >> 1;
        if (links[parent]->current_pts >= link->current_pts)
            break;
        links[index] = links[parent];
        links[index]->age_index = index;
        index = parent;
    }
    links[index] = link;
    link->age_index = index;
}

static void heap_bubble_down(AVFilterGraph *graph,
                             AVFilterLink *link, int index)
{
    AVFilterLink **links = graph->sink_links;

    while (1) {
        int child = 2 * index + 1;
        if (child >= graph->sink_links_count)
            break;
        if (child + 1 < graph->sink_links_count &&
            links[child + 1]->current_pts < links[child]->current_pts)
            child++;
        if (link->current_pts < links[child]->current_pts)
            break;
        links[index] = links[child];
        links[index]->age_index = index;
        index = child;
    }
    links[index] = link;
    link->age_index = index;
}

void ff_avfilter_graph_update_heap(AVFilterGraph *graph, AVFilterLink *link)
{
    heap_bubble_up  (graph, link, link->age_index);
    heap_bubble_down(graph, link, link->age_index);
}


int avfilter_graph_request_oldest(AVFilterGraph *graph)
{
    while (graph->sink_links_count) {
        AVFilterLink *oldest = graph->sink_links[0];
        int r = avfilter_request_frame(oldest);
        if (r != AVERROR_EOF)
            return r;
        /* EOF: remove the link from the heap */
        if (oldest->age_index < --graph->sink_links_count)
            heap_bubble_down(graph, graph->sink_links[graph->sink_links_count],
                             oldest->age_index);
        oldest->age_index = -1;
    }
    return AVERROR_EOF;
}<|MERGE_RESOLUTION|>--- conflicted
+++ resolved
@@ -271,7 +271,7 @@
         /* Call query_formats on sources first.
            This is a temporary workaround for amerge,
            until format renegociation is implemented. */
-        if (!graph->filters[i]->input_count == j)
+        if (!graph->filters[i]->nb_inputs == j)
             continue;
         if (graph->filters[i]->filter->query_formats)
             ret = filter_query_formats(graph->filters[i]);
@@ -371,12 +371,7 @@
 
                     snprintf(inst_name, sizeof(inst_name), "auto-inserted resampler %d",
                              resampler_count++);
-<<<<<<< HEAD
-                    if ((ret = avfilter_graph_create_filter(&convert,
-                                                            avfilter_get_by_name("aresample"),
-=======
                     if ((ret = avfilter_graph_create_filter(&convert, filter,
->>>>>>> 8517e9c4
                                                             inst_name, NULL, NULL, graph)) < 0)
                         return ret;
                     break;
@@ -709,24 +704,24 @@
         change = 0;
         for (i = 0; i < graph->filter_count; i++) {
             AVFilterContext *filter = graph->filters[i];
-            if (filter->input_count){
-                for (j = 0; j < filter->input_count; j++){
+            if (filter->nb_inputs){
+                for (j = 0; j < filter->nb_inputs; j++){
                     if(filter->inputs[j]->in_formats && filter->inputs[j]->in_formats->format_count == 1) {
                         pick_format(filter->inputs[j], NULL);
                         change = 1;
                     }
                 }
             }
-            if (filter->output_count){
-                for (j = 0; j < filter->output_count; j++){
+            if (filter->nb_outputs){
+                for (j = 0; j < filter->nb_outputs; j++){
                     if(filter->outputs[j]->in_formats && filter->outputs[j]->in_formats->format_count == 1) {
                         pick_format(filter->outputs[j], NULL);
                         change = 1;
                     }
                 }
             }
-            if (filter->input_count && filter->output_count && filter->inputs[0]->format>=0) {
-                for (j = 0; j < filter->output_count; j++) {
+            if (filter->nb_inputs && filter->nb_outputs && filter->inputs[0]->format>=0) {
+                for (j = 0; j < filter->nb_outputs; j++) {
                     if(filter->outputs[j]->format<0) {
                         pick_format(filter->outputs[j], filter->inputs[0]);
                         change = 1;
@@ -739,19 +734,11 @@
     for (i = 0; i < graph->filter_count; i++) {
         AVFilterContext *filter = graph->filters[i];
 
-<<<<<<< HEAD
-        for (j = 0; j < filter->input_count; j++)
+        for (j = 0; j < filter->nb_inputs; j++)
             if ((ret = pick_format(filter->inputs[j], NULL)) < 0)
                 return ret;
-        for (j = 0; j < filter->output_count; j++)
+        for (j = 0; j < filter->nb_outputs; j++)
             if ((ret = pick_format(filter->outputs[j], NULL)) < 0)
-=======
-        for (j = 0; j < filter->nb_inputs; j++)
-            if ((ret = pick_format(filter->inputs[j])) < 0)
-                return ret;
-        for (j = 0; j < filter->nb_outputs; j++)
-            if ((ret = pick_format(filter->outputs[j])) < 0)
->>>>>>> 8517e9c4
                 return ret;
     }
     return 0;
@@ -795,18 +782,18 @@
 
     for (i = 0; i < graph->filter_count; i++) {
         f = graph->filters[i];
-        for (j = 0; j < f->input_count; j++) {
+        for (j = 0; j < f->nb_inputs; j++) {
             f->inputs[j]->graph     = graph;
             f->inputs[j]->age_index = -1;
         }
-        for (j = 0; j < f->output_count; j++) {
+        for (j = 0; j < f->nb_outputs; j++) {
             f->outputs[j]->graph    = graph;
             f->outputs[j]->age_index= -1;
         }
-        if (!f->output_count) {
-            if (f->input_count > INT_MAX - sink_links_count)
+        if (!f->nb_outputs) {
+            if (f->nb_inputs > INT_MAX - sink_links_count)
                 return AVERROR(EINVAL);
-            sink_links_count += f->input_count;
+            sink_links_count += f->nb_inputs;
         }
     }
     sinks = av_calloc(sink_links_count, sizeof(*sinks));
@@ -814,8 +801,8 @@
         return AVERROR(ENOMEM);
     for (i = 0; i < graph->filter_count; i++) {
         f = graph->filters[i];
-        if (!f->output_count) {
-            for (j = 0; j < f->input_count; j++) {
+        if (!f->nb_outputs) {
+            for (j = 0; j < f->nb_inputs; j++) {
                 sinks[n] = f->inputs[j];
                 f->inputs[j]->age_index = n++;
             }
