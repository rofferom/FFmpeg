/*
 * Copyright 2010 S.N. Hemanth Meenakshisundaram <smeenaks ucsd edu>
 * Copyright 2010 Stefano Sabatini <stefano.sabatini-lala poste it>
 *
 * This file is part of FFmpeg.
 *
 * FFmpeg is free software; you can redistribute it and/or
 * modify it under the terms of the GNU Lesser General Public
 * License as published by the Free Software Foundation; either
 * version 2.1 of the License, or (at your option) any later version.
 *
 * FFmpeg is distributed in the hope that it will be useful,
 * but WITHOUT ANY WARRANTY; without even the implied warranty of
 * MERCHANTABILITY or FITNESS FOR A PARTICULAR PURPOSE.  See the GNU
 * Lesser General Public License for more details.
 *
 * You should have received a copy of the GNU Lesser General Public
 * License along with FFmpeg; if not, write to the Free Software
 * Foundation, Inc., 51 Franklin Street, Fifth Floor, Boston, MA 02110-1301 USA
 */

/**
 * @file
 * null audio source
 */

#include "internal.h"
#include "libavutil/audioconvert.h"
#include "libavutil/opt.h"

#include "audio.h"
#include "avfilter.h"
#include "internal.h"

typedef struct {
    const AVClass *class;
    char   *channel_layout_str;
    uint64_t channel_layout;
    char   *sample_rate_str;
    int     sample_rate;
    int nb_samples;             ///< number of samples per requested frame
    int64_t pts;
} ANullContext;

#define OFFSET(x) offsetof(ANullContext, x)

static const AVOption anullsrc_options[]= {
    { "channel_layout", "set channel_layout", OFFSET(channel_layout_str), AV_OPT_TYPE_STRING, {.str = "stereo"}, 0, 0 },
    { "cl",             "set channel_layout", OFFSET(channel_layout_str), AV_OPT_TYPE_STRING, {.str = "stereo"}, 0, 0 },
    { "sample_rate",    "set sample rate",    OFFSET(sample_rate_str)   , AV_OPT_TYPE_STRING, {.str = "44100"}, 0, 0 },
    { "r",              "set sample rate",    OFFSET(sample_rate_str)   , AV_OPT_TYPE_STRING, {.str = "44100"}, 0, 0 },
    { "nb_samples",     "set the number of samples per requested frame", OFFSET(nb_samples), AV_OPT_TYPE_INT, {.dbl = 1024}, 0, INT_MAX },
    { "n",              "set the number of samples per requested frame", OFFSET(nb_samples), AV_OPT_TYPE_INT, {.dbl = 1024}, 0, INT_MAX },
    { NULL },
};

AVFILTER_DEFINE_CLASS(anullsrc);

static int init(AVFilterContext *ctx, const char *args)
{
    ANullContext *null = ctx->priv;
    int ret;

    null->class = &anullsrc_class;
    av_opt_set_defaults(null);

    if ((ret = (av_set_options_string(null, args, "=", ":"))) < 0) {
        av_log(ctx, AV_LOG_ERROR, "Error parsing options string: '%s'\n", args);
        return ret;
    }

    if ((ret = ff_parse_sample_rate(&null->sample_rate,
                                     null->sample_rate_str, ctx)) < 0)
        return ret;

    if ((ret = ff_parse_channel_layout(&null->channel_layout,
                                        null->channel_layout_str, ctx)) < 0)
        return ret;

    return 0;
}

static int config_props(AVFilterLink *outlink)
{
    ANullContext *null = outlink->src->priv;
    char buf[128];
    int chans_nb;

    outlink->sample_rate = null->sample_rate;
    outlink->channel_layout = null->channel_layout;

<<<<<<< HEAD
    chans_nb = av_get_channel_layout_nb_channels(null->channel_layout);
    av_get_channel_layout_string(buf, sizeof(buf), chans_nb, null->channel_layout);
    av_log(outlink->src, AV_LOG_INFO,
           "sample_rate:%d channel_layout:'%s' nb_samples:%d\n",
           null->sample_rate, buf, null->nb_samples);
=======
    chans_nb = av_get_channel_layout_nb_channels(priv->channel_layout);
    av_get_channel_layout_string(buf, sizeof(buf), chans_nb, priv->channel_layout);
    av_log(outlink->src, AV_LOG_VERBOSE,
           "sample_rate:%"PRId64 " channel_layout:%"PRId64 " channel_layout_description:'%s'\n",
           priv->sample_rate, priv->channel_layout, buf);
>>>>>>> c29c1a1b

    return 0;
}

static int request_frame(AVFilterLink *outlink)
{
    ANullContext *null = outlink->src->priv;
    AVFilterBufferRef *samplesref;

    samplesref =
        ff_get_audio_buffer(outlink, AV_PERM_WRITE, null->nb_samples);
    samplesref->pts = null->pts;
    samplesref->pos = -1;
    samplesref->audio->channel_layout = null->channel_layout;
    samplesref->audio->sample_rate = outlink->sample_rate;

    ff_filter_samples(outlink, avfilter_ref_buffer(samplesref, ~0));
    avfilter_unref_buffer(samplesref);

    null->pts += null->nb_samples;
    return 0;
}

AVFilter avfilter_asrc_anullsrc = {
    .name        = "anullsrc",
    .description = NULL_IF_CONFIG_SMALL("Null audio source, return empty audio frames."),

    .init        = init,
    .priv_size   = sizeof(ANullContext),

    .inputs      = (const AVFilterPad[]) {{ .name = NULL}},

    .outputs     = (const AVFilterPad[]) {{ .name = "default",
                                      .type = AVMEDIA_TYPE_AUDIO,
                                      .config_props = config_props,
                                      .request_frame = request_frame, },
                                    { .name = NULL}},
};<|MERGE_RESOLUTION|>--- conflicted
+++ resolved
@@ -89,19 +89,11 @@
     outlink->sample_rate = null->sample_rate;
     outlink->channel_layout = null->channel_layout;
 
-<<<<<<< HEAD
     chans_nb = av_get_channel_layout_nb_channels(null->channel_layout);
     av_get_channel_layout_string(buf, sizeof(buf), chans_nb, null->channel_layout);
-    av_log(outlink->src, AV_LOG_INFO,
+    av_log(outlink->src, AV_LOG_VERBOSE,
            "sample_rate:%d channel_layout:'%s' nb_samples:%d\n",
            null->sample_rate, buf, null->nb_samples);
-=======
-    chans_nb = av_get_channel_layout_nb_channels(priv->channel_layout);
-    av_get_channel_layout_string(buf, sizeof(buf), chans_nb, priv->channel_layout);
-    av_log(outlink->src, AV_LOG_VERBOSE,
-           "sample_rate:%"PRId64 " channel_layout:%"PRId64 " channel_layout_description:'%s'\n",
-           priv->sample_rate, priv->channel_layout, buf);
->>>>>>> c29c1a1b
 
     return 0;
 }
