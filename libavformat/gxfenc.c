--- conflicted
+++ resolved
@@ -207,16 +207,10 @@
 
     size = snprintf(buffer, sizeof(buffer), "Ver 1\nBr %.6f\nIpg 1\nPpi %d\nBpiop %d\n"
                     "Pix 0\nCf %d\nCg %d\nSl %d\nnl16 %d\nVi 1\nf1 1\n",
-<<<<<<< HEAD
-                    (float)st->codec->bit_rate, sc->p_per_gop, sc->b_per_i_or_p,
-                    st->codec->pix_fmt == AV_PIX_FMT_YUV422P ? 2 : 1, sc->first_gop_closed == 1,
-                    starting_line, (st->codec->height + 15) / 16);
+                    (float)st->codecpar->bit_rate, sc->p_per_gop, sc->b_per_i_or_p,
+                    st->codecpar->format == AV_PIX_FMT_YUV422P ? 2 : 1, sc->first_gop_closed == 1,
+                    starting_line, (st->codecpar->height + 15) / 16);
     av_assert0(size < sizeof(buffer));
-=======
-                    (float)st->codecpar->bit_rate, sc->p_per_gop, sc->b_per_i_or_p,
-                    st->codecpar->format  == AV_PIX_FMT_YUV422P ? 2 : 1, sc->first_gop_closed == 1,
-                    starting_line, (st->codecpar->height + 15) / 16);
->>>>>>> 9200514a
     avio_w8(pb, TRACK_MPG_AUX);
     avio_w8(pb, size + 1);
     avio_write(pb, (uint8_t *)buffer, size + 1);
@@ -229,7 +223,7 @@
 
     avio_w8(pb, TRACK_AUX);
     avio_w8(pb, 8);
-    if (st->codec->pix_fmt == AV_PIX_FMT_YUV420P)
+    if (st->codecpar->format == AV_PIX_FMT_YUV420P)
         track_aux_data |= 0x01;     /* marks stream as DVCAM instead of DVPRO */
     track_aux_data |= 0x40000000;   /* aux data is valid */
     avio_wl64(pb, track_aux_data);
@@ -562,7 +556,7 @@
 {
     int dv_umf_data = 0;
 
-    if (st->codec->pix_fmt == AV_PIX_FMT_YUV420P)
+    if (st->codecpar->format == AV_PIX_FMT_YUV420P)
         dv_umf_data |= 0x20; /* marks as DVCAM instead of DVPRO */
     avio_wl32(pb, dv_umf_data);
     avio_wl32(pb, 0);
