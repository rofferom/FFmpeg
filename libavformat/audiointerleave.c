/*
 * Audio Interleaving functions
 *
 * Copyright (c) 2009 Baptiste Coudurier <baptiste dot coudurier at gmail dot com>
 *
 * This file is part of FFmpeg.
 *
 * FFmpeg is free software; you can redistribute it and/or
 * modify it under the terms of the GNU Lesser General Public
 * License as published by the Free Software Foundation; either
 * version 2.1 of the License, or (at your option) any later version.
 *
 * FFmpeg is distributed in the hope that it will be useful,
 * but WITHOUT ANY WARRANTY; without even the implied warranty of
 * MERCHANTABILITY or FITNESS FOR A PARTICULAR PURPOSE.  See the GNU
 * Lesser General Public License for more details.
 *
 * You should have received a copy of the GNU Lesser General Public
 * License along with FFmpeg; if not, write to the Free Software
 * Foundation, Inc., 51 Franklin Street, Fifth Floor, Boston, MA 02110-1301 USA
 */

#include "libavutil/fifo.h"
#include "libavutil/mathematics.h"
#include "avformat.h"
#include "audiointerleave.h"
#include "internal.h"

void ff_audio_interleave_close(AVFormatContext *s)
{
    int i;
    for (i = 0; i < s->nb_streams; i++) {
        AVStream *st = s->streams[i];
        AudioInterleaveContext *aic = st->priv_data;

        if (st->codec->codec_type == AVMEDIA_TYPE_AUDIO)
            av_fifo_free(aic->fifo);
    }
}

int ff_audio_interleave_init(AVFormatContext *s,
                             const int *samples_per_frame,
                             AVRational time_base)
{
    int i;

    if (!samples_per_frame)
        return -1;

    if (!time_base.num) {
        av_log(s, AV_LOG_ERROR, "timebase not set for audio interleave\n");
        return -1;
    }
    for (i = 0; i < s->nb_streams; i++) {
        AVStream *st = s->streams[i];
        AudioInterleaveContext *aic = st->priv_data;

        if (st->codec->codec_type == AVMEDIA_TYPE_AUDIO) {
            aic->sample_size = (st->codec->channels *
                                av_get_bits_per_sample(st->codec->codec_id)) / 8;
            if (!aic->sample_size) {
                av_log(s, AV_LOG_ERROR, "could not compute sample size\n");
                return -1;
            }
            aic->samples_per_frame = samples_per_frame;
            aic->samples = aic->samples_per_frame;
            aic->time_base = time_base;

            aic->fifo_size = 100* *aic->samples;
            aic->fifo= av_fifo_alloc(100 * *aic->samples);
        }
    }

    return 0;
}

static int interleave_new_audio_packet(AVFormatContext *s, AVPacket *pkt,
                                       int stream_index, int flush)
{
    AVStream *st = s->streams[stream_index];
    AudioInterleaveContext *aic = st->priv_data;

    int size = FFMIN(av_fifo_size(aic->fifo), *aic->samples * aic->sample_size);
    if (!size || (!flush && size == av_fifo_size(aic->fifo)))
        return 0;

    if (av_new_packet(pkt, size) < 0)
        return AVERROR(ENOMEM);
    av_fifo_generic_read(aic->fifo, pkt->data, size, NULL);

    pkt->dts = pkt->pts = aic->dts;
    pkt->duration = av_rescale_q(*aic->samples, st->time_base, aic->time_base);
    pkt->stream_index = stream_index;
    aic->dts += pkt->duration;

    aic->samples++;
    if (!*aic->samples)
        aic->samples = aic->samples_per_frame;

    return size;
}

int ff_audio_rechunk_interleave(AVFormatContext *s, AVPacket *out, AVPacket *pkt, int flush,
                        int (*get_packet)(AVFormatContext *, AVPacket *, AVPacket *, int),
                        int (*compare_ts)(AVFormatContext *, AVPacket *, AVPacket *))
{
    int i;

    if (pkt) {
        AVStream *st = s->streams[pkt->stream_index];
        AudioInterleaveContext *aic = st->priv_data;
        if (st->codec->codec_type == AVMEDIA_TYPE_AUDIO) {
            unsigned new_size = av_fifo_size(aic->fifo) + pkt->size;
            if (new_size > aic->fifo_size) {
                if (av_fifo_realloc2(aic->fifo, new_size) < 0)
                    return -1;
                aic->fifo_size = new_size;
            }
            av_fifo_generic_write(aic->fifo, pkt->data, pkt->size, NULL);
        } else {
            int ret;
            // rewrite pts and dts to be decoded time line position
            pkt->pts = pkt->dts = aic->dts;
            aic->dts += pkt->duration;
            ret = ff_interleave_add_packet(s, pkt, compare_ts);
            if (ret < 0)
                return ret;
        }
        pkt = NULL;
    }

    for (i = 0; i < s->nb_streams; i++) {
        AVStream *st = s->streams[i];
        if (st->codec->codec_type == AVMEDIA_TYPE_AUDIO) {
            AVPacket new_pkt;
<<<<<<< HEAD
            int ret;
            while ((ret = ff_interleave_new_audio_packet(s, &new_pkt, i, flush)) > 0) {
                ret = ff_interleave_add_packet(s, &new_pkt, compare_ts);
                if (ret < 0)
                    return ret;
            }
            if (ret < 0)
                return ret;
=======
            while (interleave_new_audio_packet(s, &new_pkt, i, flush))
                ff_interleave_add_packet(s, &new_pkt, compare_ts);
>>>>>>> e926b5ce
        }
    }

    return get_packet(s, out, NULL, flush);
}<|MERGE_RESOLUTION|>--- conflicted
+++ resolved
@@ -133,19 +133,14 @@
         AVStream *st = s->streams[i];
         if (st->codec->codec_type == AVMEDIA_TYPE_AUDIO) {
             AVPacket new_pkt;
-<<<<<<< HEAD
             int ret;
-            while ((ret = ff_interleave_new_audio_packet(s, &new_pkt, i, flush)) > 0) {
+            while ((ret = interleave_new_audio_packet(s, &new_pkt, i, flush)) > 0) {
                 ret = ff_interleave_add_packet(s, &new_pkt, compare_ts);
                 if (ret < 0)
                     return ret;
             }
             if (ret < 0)
                 return ret;
-=======
-            while (interleave_new_audio_packet(s, &new_pkt, i, flush))
-                ff_interleave_add_packet(s, &new_pkt, compare_ts);
->>>>>>> e926b5ce
         }
     }
 
