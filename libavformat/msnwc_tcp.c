/*
 * Copyright (C) 2008  Ramiro Polla
 *
 * This file is part of FFmpeg.
 *
 * FFmpeg is free software; you can redistribute it and/or
 * modify it under the terms of the GNU Lesser General Public
 * License as published by the Free Software Foundation; either
 * version 2.1 of the License, or (at your option) any later version.
 *
 * FFmpeg is distributed in the hope that it will be useful,
 * but WITHOUT ANY WARRANTY; without even the implied warranty of
 * MERCHANTABILITY or FITNESS FOR A PARTICULAR PURPOSE.  See the GNU
 * Lesser General Public License for more details.
 *
 * You should have received a copy of the GNU Lesser General Public
 * License along with FFmpeg; if not, write to the Free Software
 * Foundation, Inc., 51 Franklin Street, Fifth Floor, Boston, MA 02110-1301 USA
 */

#include "libavcodec/bytestream.h"
#include "avformat.h"
#include "internal.h"

#define HEADER_SIZE         24

/*
 * Header structure:
 *  uint16_t    ss;     // struct size
 *  uint16_t    width;  // frame width
 *  uint16_t    height; // frame height
 *  uint16_t    ff;     // keyframe + some other info(???)
 *  uint32_t    size;   // size of data
 *  uint32_t    fourcc; // ML20
 *  uint32_t    u3;     // ?
 *  uint32_t    ts;     // time
 */

static int msnwc_tcp_probe(AVProbeData *p)
{
    int i;

    for (i = 0; i + HEADER_SIZE <= p->buf_size; i++) {
        uint16_t width, height;
        uint32_t fourcc;
        const uint8_t *bytestream = p->buf + i;

        if (bytestream_get_le16(&bytestream) != HEADER_SIZE)
            continue;
        width  = bytestream_get_le16(&bytestream);
        height = bytestream_get_le16(&bytestream);
        if (!(width == 320 &&
              height == 240) && !(width == 160 && height == 120))
            continue;
        bytestream += 2; // keyframe
        bytestream += 4; // size
        fourcc      = bytestream_get_le32(&bytestream);
        if (fourcc != MKTAG('M', 'L', '2', '0'))
            continue;

        if (i) {
            if (i < 14) /* starts with SwitchBoard connection info */
                return AVPROBE_SCORE_MAX / 2;
            else        /* starts in the middle of stream */
                return AVPROBE_SCORE_MAX / 3;
        } else {
            return AVPROBE_SCORE_MAX;
        }
    }

    return 0;
}

static int msnwc_tcp_read_header(AVFormatContext *ctx)
{
    AVIOContext *pb = ctx->pb;
    AVCodecContext *codec;
    AVStream *st;

    st = avformat_new_stream(ctx, NULL);
    if (!st)
        return AVERROR(ENOMEM);

    codec             = st->codec;
    codec->codec_type = AVMEDIA_TYPE_VIDEO;
    codec->codec_id   = AV_CODEC_ID_MIMIC;
    codec->codec_tag  = MKTAG('M', 'L', '2', '0');

    avpriv_set_pts_info(st, 32, 1, 1000);

    /* Some files start with "connected\r\n\r\n".
     * So skip until we find the first byte of struct size */
    while(avio_r8(pb) != HEADER_SIZE && !avio_feof(pb)) ;

<<<<<<< HEAD
    if(avio_feof(pb)) {
        av_log(ctx, AV_LOG_ERROR, "Could not find valid start.\n");
        return -1;
=======
    if (pb->eof_reached) {
        av_log(ctx, AV_LOG_ERROR, "Could not find valid start.");
        return AVERROR_INVALIDDATA;
>>>>>>> 452d659a
    }

    return 0;
}

static int msnwc_tcp_read_packet(AVFormatContext *ctx, AVPacket *pkt)
{
    AVIOContext *pb = ctx->pb;
    uint16_t keyframe;
    uint32_t size, timestamp;
    int ret;

    avio_skip(pb, 1); /* one byte has been read ahead */
    avio_skip(pb, 2);
    avio_skip(pb, 2);
    keyframe = avio_rl16(pb);
    size     = avio_rl32(pb);
    avio_skip(pb, 4);
    avio_skip(pb, 4);
    timestamp = avio_rl32(pb);

    if (!size)
        return AVERROR_INVALIDDATA;

    if ((ret = av_get_packet(pb, pkt, size)) < 0)
        return ret;

    avio_skip(pb, 1); /* Read ahead one byte of struct size like read_header */

    pkt->pts          = timestamp;
    pkt->dts          = timestamp;
    pkt->stream_index = 0;

    /* Some aMsn generated videos (or was it Mercury Messenger?) don't set
     * this bit and rely on the codec to get keyframe information */
    if (keyframe & 1)
        pkt->flags |= AV_PKT_FLAG_KEY;

    return HEADER_SIZE + size;
}

AVInputFormat ff_msnwc_tcp_demuxer = {
    .name        = "msnwctcp",
    .long_name   = NULL_IF_CONFIG_SMALL("MSN TCP Webcam stream"),
    .read_probe  = msnwc_tcp_probe,
    .read_header = msnwc_tcp_read_header,
    .read_packet = msnwc_tcp_read_packet,
};<|MERGE_RESOLUTION|>--- conflicted
+++ resolved
@@ -92,15 +92,9 @@
      * So skip until we find the first byte of struct size */
     while(avio_r8(pb) != HEADER_SIZE && !avio_feof(pb)) ;
 
-<<<<<<< HEAD
     if(avio_feof(pb)) {
         av_log(ctx, AV_LOG_ERROR, "Could not find valid start.\n");
-        return -1;
-=======
-    if (pb->eof_reached) {
-        av_log(ctx, AV_LOG_ERROR, "Could not find valid start.");
         return AVERROR_INVALIDDATA;
->>>>>>> 452d659a
     }
 
     return 0;
