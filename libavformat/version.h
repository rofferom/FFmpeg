--- conflicted
+++ resolved
@@ -30,13 +30,8 @@
 #include "libavutil/avutil.h"
 
 #define LIBAVFORMAT_VERSION_MAJOR 54
-<<<<<<< HEAD
 #define LIBAVFORMAT_VERSION_MINOR 61
-#define LIBAVFORMAT_VERSION_MICRO 102
-=======
-#define LIBAVFORMAT_VERSION_MINOR 21
-#define LIBAVFORMAT_VERSION_MICRO  2
->>>>>>> 4f56e773
+#define LIBAVFORMAT_VERSION_MICRO 103
 
 #define LIBAVFORMAT_VERSION_INT AV_VERSION_INT(LIBAVFORMAT_VERSION_MAJOR, \
                                                LIBAVFORMAT_VERSION_MINOR, \
