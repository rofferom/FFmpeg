FFSERVER_REFFILE = $(SRC_PATH)/tests/ffserver.regression.ref

VREF = tests/vsynth1/00.pgm
AREF = tests/data/asynth1.sw


$(AREF): CMP=

ffservertest: ffserver$(EXESUF) tests/vsynth1/00.pgm tests/data/asynth1.sw
	@echo
	@echo "Unfortunately ffserver is broken and therefore its regression"
	@echo "test fails randomly. Treat the results accordingly."
	@echo
	$(SRC_PATH)/tests/ffserver-regression.sh $(FFSERVER_REFFILE) $(SRC_PATH)/tests/ffserver.conf

OBJDIRS += tests/data tests/vsynth1

$(VREF): tests/videogen$(HOSTEXESUF) | tests/vsynth1
	$(M)./$< 'tests/vsynth1/'

$(AREF): tests/audiogen$(HOSTEXESUF) | tests/data
	$(M)./$< $@

tests/data/asynth-%.wav: tests/audiogen$(HOSTEXESUF) | tests/data
	$(M)./$< $@ $(subst -, ,$*)

tests/data/vsynth1.yuv: tests/videogen$(HOSTEXESUF) | tests/data
	$(M)$< $@

tests/data/vsynth2.yuv: tests/rotozoom$(HOSTEXESUF) | tests/data
	$(M)$< $(SRC_PATH)/tests/lena.pnm $@

tests/data/ffprobe-test.nut: ffmpeg$(EXESUF) | tests/data
	$(M)$(TARGET_EXEC) ./$< \
        -f lavfi -i "aevalsrc=sin(400*PI*2*t):d=0.125[out0]; testsrc=d=0.125[out1]; testsrc=s=100x100:d=0.125[out2]" \
        -f ffmetadata -i $(SRC_PATH)/tests/test.ffmeta \
        -flags +bitexact -map 0:0 -map 0:1 -map 0:2 -map_metadata 1 \
        -map_metadata:s:0 1:s:0 -map_metadata:s:1 1:s:1 \
        -vcodec rawvideo -acodec pcm_s16le \
        -y $@ 2>/dev/null

tests/data/%.sw tests/data/asynth% tests/data/vsynth%.yuv tests/vsynth%/00.pgm tests/data/%.nut: TAG = GEN

CHKCFG  = $(if $($(1))$(!$(1)),$($(1)), $(error No such config: $(1)))

ALLYES  = $(strip $(call XYES, $(1)))
XYES    = $(if $(strip $(1)),                                           \
               $(if $(call CHKCFG,CONFIG_$(firstword $(1))),            \
                    $(call XYES, $(wordlist 2, $(words $(1)), $(1)))),  \
               yes)

ENCDEC  = $(call ALLYES, $(firstword $(1))_ENCODER $(lastword $(1))_DECODER  \
                         $(firstword $(2))_MUXER   $(lastword $(2))_DEMUXER)

ENCDEC2 = $(call ALLYES, $(firstword $(1))_ENCODER $(lastword $(1))_DECODER  \
                         $(firstword $(2))_ENCODER $(lastword $(2))_DECODER  \
                         $(firstword $(3))_MUXER   $(lastword $(3))_DEMUXER)

DEMDEC  = $(call ALLYES, $(1)_DEMUXER $(2:%=%_DECODER))
ENCMUX  = $(call ALLYES, $(1:%=%_ENCODER) $(2)_MUXER)

FILTERDEMDEC       = $(call ALLYES, $(1)_FILTER $(2)_DEMUXER $(3)_DECODER)
FILTERDEMDECMUX    = $(call ALLYES, $(1)_FILTER $(2)_DEMUXER $(3)_DECODER $(4)_MUXER)
FILTERDEMDECENCMUX = $(call ALLYES, $(1)_FILTER $(2)_DEMUXER $(3)_DECODER $(4)_ENCODER $(5)_MUXER)

include $(SRC_PATH)/tests/fate/acodec.mak
include $(SRC_PATH)/tests/fate/vcodec.mak
include $(SRC_PATH)/tests/fate/avformat.mak
include $(SRC_PATH)/tests/fate/seek.mak

include $(SRC_PATH)/tests/fate/aac.mak
include $(SRC_PATH)/tests/fate/ac3.mak
include $(SRC_PATH)/tests/fate/adpcm.mak
include $(SRC_PATH)/tests/fate/alac.mak
include $(SRC_PATH)/tests/fate/als.mak
include $(SRC_PATH)/tests/fate/amrnb.mak
include $(SRC_PATH)/tests/fate/amrwb.mak
include $(SRC_PATH)/tests/fate/atrac.mak
include $(SRC_PATH)/tests/fate/audio.mak
include $(SRC_PATH)/tests/fate/bmp.mak
include $(SRC_PATH)/tests/fate/cdxl.mak
include $(SRC_PATH)/tests/fate/cover-art.mak
include $(SRC_PATH)/tests/fate/demux.mak
include $(SRC_PATH)/tests/fate/dfa.mak
include $(SRC_PATH)/tests/fate/dpcm.mak
include $(SRC_PATH)/tests/fate/ea.mak
include $(SRC_PATH)/tests/fate/ffmpeg.mak
include $(SRC_PATH)/tests/fate/ffprobe.mak
include $(SRC_PATH)/tests/fate/filter-audio.mak
include $(SRC_PATH)/tests/fate/filter-video.mak
include $(SRC_PATH)/tests/fate/flac.mak
include $(SRC_PATH)/tests/fate/fft.mak
include $(SRC_PATH)/tests/fate/gif.mak
include $(SRC_PATH)/tests/fate/h264.mak
include $(SRC_PATH)/tests/fate/image.mak
include $(SRC_PATH)/tests/fate/indeo.mak
include $(SRC_PATH)/tests/fate/libavcodec.mak
include $(SRC_PATH)/tests/fate/libavformat.mak
include $(SRC_PATH)/tests/fate/libavutil.mak
include $(SRC_PATH)/tests/fate/lossless-audio.mak
include $(SRC_PATH)/tests/fate/lossless-video.mak
include $(SRC_PATH)/tests/fate/microsoft.mak
include $(SRC_PATH)/tests/fate/mp3.mak
include $(SRC_PATH)/tests/fate/mpc.mak
include $(SRC_PATH)/tests/fate/pcm.mak
include $(SRC_PATH)/tests/fate/probe.mak
include $(SRC_PATH)/tests/fate/prores.mak
include $(SRC_PATH)/tests/fate/qt.mak
include $(SRC_PATH)/tests/fate/qtrle.mak
include $(SRC_PATH)/tests/fate/real.mak
include $(SRC_PATH)/tests/fate/screen.mak
include $(SRC_PATH)/tests/fate/subtitles.mak
include $(SRC_PATH)/tests/fate/utvideo.mak
include $(SRC_PATH)/tests/fate/video.mak
include $(SRC_PATH)/tests/fate/voice.mak
include $(SRC_PATH)/tests/fate/vorbis.mak
include $(SRC_PATH)/tests/fate/vpx.mak
include $(SRC_PATH)/tests/fate/vqf.mak
include $(SRC_PATH)/tests/fate/wavpack.mak
include $(SRC_PATH)/tests/fate/wma.mak

FATE_FFMPEG += $(FATE_FFMPEG-yes) $(FATE_AVCONV) $(FATE_AVCONV-yes)
FATE-$(CONFIG_FFMPEG) += $(FATE_FFMPEG)
FATE-$(CONFIG_FFPROBE) += $(FATE_FFPROBE)

FATE_SAMPLES_AVCONV           += $(FATE_SAMPLES_AVCONV-yes)
FATE_SAMPLES_FFMPEG           += $(FATE_SAMPLES_FFMPEG-yes)
FATE_EXTERN-$(CONFIG_FFMPEG)  += $(FATE_SAMPLES_AVCONV) $(FATE_SAMPLES_FFMPEG) $(FATE_SAMPLES_FFPROBE)
FATE_EXTERN += $(FATE_EXTERN-yes)

FATE += $(FATE-yes)

RSYNC_OPTIONS-$(HAVE_RSYNC_CONTIMEOUT) += --contimeout=60
RSYNC_OPTIONS = -vrltLW --timeout=60 $(RSYNC_OPTIONS-yes)

$(FATE_FFMPEG) $(FATE_SAMPLES_AVCONV) $(FATE_SAMPLES_FFMPEG): ffmpeg$(EXESUF)

$(FATE_FFPROBE) $(FATE_SAMPLES_FFPROBE): ffprobe$(EXESUF)

ifdef SAMPLES
FATE += $(FATE_FULL) $(FATE_FULL-yes)
FATE += $(FATE_EXTERN)
fate-rsync:
	rsync $(RSYNC_OPTIONS) rsync://fate-suite.ffmpeg.org/fate-suite/ $(SAMPLES)
else
fate::
	@echo "warning: only a subset of the fate tests will be run because SAMPLES is not specified"
fate-rsync:
	@echo "use 'make fate-rsync SAMPLES=/path/to/samples' to sync the fate suite"
$(FATE_EXTERN):
	@echo "$@ requires external samples and SAMPLES not specified"; false
endif

FATE_UTILS = base64 tiny_psnr tiny_ssim

TOOL = ffmpeg

fate:: $(FATE)

$(FATE) $(FATE_TESTS-no): $(FATE_UTILS:%=tests/%$(HOSTEXESUF))
	@echo "TEST    $(@:fate-%=%)"
	$(Q)$(SRC_PATH)/tests/fate-run.sh $@ "$(SAMPLES)" "$(TARGET_EXEC)" "$(TARGET_PATH)" '$(CMD)' '$(CMP)' '$(REF)' '$(FUZZ)' '$(THREADS)' '$(THREAD_TYPE)' '$(CPUFLAGS)' '$(CMP_SHIFT)' '$(CMP_TARGET)' '$(SIZE_TOLERANCE)' '$(CMP_UNIT)' '$(GEN)'

fate-list:
	@printf '%s\n' $(sort $(FATE))

coverage.info: TAG = LCOV
coverage.info:
<<<<<<< HEAD
	$(M)lcov -q -d $(CURDIR) -b $(SRC_PATH) --capture | sed -e 's#/./#/#g' > $@
	$(M)lcov --remove $@ "/usr*" -o $@
=======
	$(M)lcov -q -d $(CURDIR) -b $(SRC_PATH) --capture | \
	    sed "s,$(CURDIR)/\./,$(CURDIR)/," > $@
	$(M)lcov -q --remove $@ "/usr/include*" -o $@
>>>>>>> 95e8ac60

lcov:  TAG = GENHTML
lcov: coverage.info
	$(M)genhtml -q -o $(CURDIR)/lcov $<

lcov-reset: TAG = LCOV
lcov-reset:
	$(M)lcov -d $(CURDIR) --zerocounters
	$(Q)$(RM) -f coverage.info

clean:: testclean

testclean:
	$(RM) -r tests/vsynth1 tests/data tools/lavfi-showfiltfmts$(EXESUF)
	$(RM) $(CLEANSUFFIXES:%=tests/%)
	$(RM) $(TESTTOOLS:%=tests/%$(HOSTEXESUF))

-include $(wildcard tests/*.d)

.PHONY: fate* lcov lcov-reset
.INTERMEDIATE: coverage.info<|MERGE_RESOLUTION|>--- conflicted
+++ resolved
@@ -166,14 +166,9 @@
 
 coverage.info: TAG = LCOV
 coverage.info:
-<<<<<<< HEAD
-	$(M)lcov -q -d $(CURDIR) -b $(SRC_PATH) --capture | sed -e 's#/./#/#g' > $@
-	$(M)lcov --remove $@ "/usr*" -o $@
-=======
 	$(M)lcov -q -d $(CURDIR) -b $(SRC_PATH) --capture | \
 	    sed "s,$(CURDIR)/\./,$(CURDIR)/," > $@
-	$(M)lcov -q --remove $@ "/usr/include*" -o $@
->>>>>>> 95e8ac60
+	$(M)lcov -q --remove $@ "/usr*" -o $@
 
 lcov:  TAG = GENHTML
 lcov: coverage.info
