--- conflicted
+++ resolved
@@ -1,31 +1,4 @@
 Testing av_parse_video_rate()
-<<<<<<< HEAD
-'-inf' -> -1/0 error
-'inf' -> 1/0 error
-'nan' -> 0/0 error
-'123/0' -> 1/0 error
-'-123 / 0' -> -1/0 error
-'' -> 0/0 error
-'/' -> 0/0 error
-' 123  /  321' -> 41/107
-'foo/foo' -> 0/0 error
-'foo/1' -> 0/0 error
-'1/foo' -> 1/0 error
-'0/0' -> 0/0 error
-'/0' -> 0/0 error
-'1/' -> 1/0 error
-'1' -> 1/1
-'0' -> 0/1 error
-'-123/123' -> -1/1 error
-'-foo' -> 0/0 error
-'123.23' -> 12323/100
-'.23' -> 23/100
-'-.23' -> -23/100 error
-'-0.234' -> -117/500 error
-'-0.0000001' -> 0/1 error
-'  21332.2324   ' -> 917286/43
-' -21332.2324   ' -> -917286/43 error
-=======
 '-inf' -> -1/0 ERROR
 'inf' -> 1/0 ERROR
 'nan' -> 0/0 ERROR
@@ -36,10 +9,10 @@
 ' 123  /  321' -> 41/107 OK
 'foo/foo' -> 0/0 ERROR
 'foo/1' -> 0/0 ERROR
-'1/foo' -> 0/0 ERROR
+'1/foo' -> 1/0 ERROR
 '0/0' -> 0/0 ERROR
 '/0' -> 0/0 ERROR
-'1/' -> 0/0 ERROR
+'1/' -> 1/0 ERROR
 '1' -> 1/1 OK
 '0' -> 0/1 ERROR
 '-123/123' -> -1/1 ERROR
@@ -51,7 +24,6 @@
 '-0.0000001' -> 0/1 ERROR
 '  21332.2324   ' -> 917286/43 OK
 ' -21332.2324   ' -> -917286/43 ERROR
->>>>>>> b522000e
 
 Testing av_parse_color()
 bikeshed -> R(80) G(64) B(140) A(59)
