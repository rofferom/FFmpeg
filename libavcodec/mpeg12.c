/*
 * MPEG-1/2 decoder
 * Copyright (c) 2000, 2001 Fabrice Bellard
 * Copyright (c) 2002-2004 Michael Niedermayer <michaelni@gmx.at>
 *
 * This file is part of FFmpeg.
 *
 * FFmpeg is free software; you can redistribute it and/or
 * modify it under the terms of the GNU Lesser General Public
 * License as published by the Free Software Foundation; either
 * version 2.1 of the License, or (at your option) any later version.
 *
 * FFmpeg is distributed in the hope that it will be useful,
 * but WITHOUT ANY WARRANTY; without even the implied warranty of
 * MERCHANTABILITY or FITNESS FOR A PARTICULAR PURPOSE.  See the GNU
 * Lesser General Public License for more details.
 *
 * You should have received a copy of the GNU Lesser General Public
 * License along with FFmpeg; if not, write to the Free Software
 * Foundation, Inc., 51 Franklin Street, Fifth Floor, Boston, MA 02110-1301 USA
 */

/**
 * @file
 * MPEG-1/2 decoder
 */

#define UNCHECKED_BITSTREAM_READER 1

//#define DEBUG
#include "libavutil/avassert.h"
#include "libavutil/timecode.h"

#include "internal.h"
#include "avcodec.h"
#include "dsputil.h"
#include "mpegvideo.h"
#include "error_resilience.h"
#include "mpeg12.h"
#include "mpeg12data.h"
#include "mpeg12decdata.h"
#include "bytestream.h"
#include "vdpau_internal.h"
#include "xvmc_internal.h"
#include "thread.h"


#define MV_VLC_BITS 9
#define MBINCR_VLC_BITS 9
#define MB_PAT_VLC_BITS 9
#define MB_PTYPE_VLC_BITS 6
#define MB_BTYPE_VLC_BITS 6

static VLC mv_vlc;

/* as H.263, but only 17 codes */
static int mpeg_decode_motion(MpegEncContext *s, int fcode, int pred)
{
    int code, sign, val, shift;

    code = get_vlc2(&s->gb, mv_vlc.table, MV_VLC_BITS, 2);
    if (code == 0) {
        return pred;
    }
    if (code < 0) {
        return 0xffff;
    }

    sign  = get_bits1(&s->gb);
    shift = fcode - 1;
    val   = code;
    if (shift) {
        val  = (val - 1) << shift;
        val |= get_bits(&s->gb, shift);
        val++;
    }
    if (sign)
        val = -val;
    val += pred;

    /* modulo decoding */
    return sign_extend(val, 5 + shift);
}

static inline int mpeg1_decode_block_intra(MpegEncContext *s, int16_t *block, int n)
{
    int level, dc, diff, i, j, run;
    int component;
    RLTable *rl = &ff_rl_mpeg1;
    uint8_t * const scantable    = s->intra_scantable.permutated;
    const uint16_t *quant_matrix = s->intra_matrix;
    const int qscale             = s->qscale;

    /* DC coefficient */
    component = (n <= 3 ? 0 : n - 4 + 1);
    diff = decode_dc(&s->gb, component);
    if (diff >= 0xffff)
        return -1;
    dc  = s->last_dc[component];
    dc += diff;
    s->last_dc[component] = dc;
    block[0] = dc * quant_matrix[0];
    av_dlog(s->avctx, "dc=%d diff=%d\n", dc, diff);
    i = 0;
    {
        OPEN_READER(re, &s->gb);
        /* now quantify & encode AC coefficients */
        for (;;) {
            UPDATE_CACHE(re, &s->gb);
            GET_RL_VLC(level, run, re, &s->gb, rl->rl_vlc[0], TEX_VLC_BITS, 2, 0);

            if (level == 127) {
                break;
            } else if (level != 0) {
                i += run;
                j = scantable[i];
                level = (level * qscale * quant_matrix[j]) >> 4;
                level = (level - 1) | 1;
                level = (level ^ SHOW_SBITS(re, &s->gb, 1)) - SHOW_SBITS(re, &s->gb, 1);
                LAST_SKIP_BITS(re, &s->gb, 1);
            } else {
                /* escape */
                run = SHOW_UBITS(re, &s->gb, 6) + 1; LAST_SKIP_BITS(re, &s->gb, 6);
                UPDATE_CACHE(re, &s->gb);
                level = SHOW_SBITS(re, &s->gb, 8); SKIP_BITS(re, &s->gb, 8);
                if (level == -128) {
                    level = SHOW_UBITS(re, &s->gb, 8) - 256; LAST_SKIP_BITS(re, &s->gb, 8);
                } else if (level == 0) {
                    level = SHOW_UBITS(re, &s->gb, 8)      ; LAST_SKIP_BITS(re, &s->gb, 8);
                }
                i += run;
                j = scantable[i];
                if (level < 0) {
                    level = -level;
                    level = (level * qscale * quant_matrix[j]) >> 4;
                    level = (level - 1) | 1;
                    level = -level;
                } else {
                    level = (level * qscale * quant_matrix[j]) >> 4;
                    level = (level - 1) | 1;
                }
            }
            if (i > 63) {
                av_log(s->avctx, AV_LOG_ERROR, "ac-tex damaged at %d %d\n", s->mb_x, s->mb_y);
                return -1;
            }

            block[j] = level;
        }
        CLOSE_READER(re, &s->gb);
    }
    s->block_last_index[n] = i;
   return 0;
}

int ff_mpeg1_decode_block_intra(MpegEncContext *s, int16_t *block, int n)
{
    return mpeg1_decode_block_intra(s, block, n);
}

static inline int mpeg1_decode_block_inter(MpegEncContext *s, int16_t *block, int n)
{
    int level, i, j, run;
    RLTable *rl = &ff_rl_mpeg1;
    uint8_t * const scantable    = s->intra_scantable.permutated;
    const uint16_t *quant_matrix = s->inter_matrix;
    const int qscale             = s->qscale;

    {
        OPEN_READER(re, &s->gb);
        i = -1;
        // special case for first coefficient, no need to add second VLC table
        UPDATE_CACHE(re, &s->gb);
        if (((int32_t)GET_CACHE(re, &s->gb)) < 0) {
            level = (3 * qscale * quant_matrix[0]) >> 5;
            level = (level - 1) | 1;
            if (GET_CACHE(re, &s->gb) & 0x40000000)
                level = -level;
            block[0] = level;
            i++;
            SKIP_BITS(re, &s->gb, 2);
            if (((int32_t)GET_CACHE(re, &s->gb)) <= (int32_t)0xBFFFFFFF)
                goto end;
        }
        /* now quantify & encode AC coefficients */
        for (;;) {
            GET_RL_VLC(level, run, re, &s->gb, rl->rl_vlc[0], TEX_VLC_BITS, 2, 0);

            if (level != 0) {
                i += run;
                j = scantable[i];
                level = ((level * 2 + 1) * qscale * quant_matrix[j]) >> 5;
                level = (level - 1) | 1;
                level = (level ^ SHOW_SBITS(re, &s->gb, 1)) - SHOW_SBITS(re, &s->gb, 1);
                SKIP_BITS(re, &s->gb, 1);
            } else {
                /* escape */
                run = SHOW_UBITS(re, &s->gb, 6) + 1; LAST_SKIP_BITS(re, &s->gb, 6);
                UPDATE_CACHE(re, &s->gb);
                level = SHOW_SBITS(re, &s->gb, 8); SKIP_BITS(re, &s->gb, 8);
                if (level == -128) {
                    level = SHOW_UBITS(re, &s->gb, 8) - 256; SKIP_BITS(re, &s->gb, 8);
                } else if (level == 0) {
                    level = SHOW_UBITS(re, &s->gb, 8)      ; SKIP_BITS(re, &s->gb, 8);
                }
                i += run;
                j = scantable[i];
                if (level < 0) {
                    level = -level;
                    level = ((level * 2 + 1) * qscale * quant_matrix[j]) >> 5;
                    level = (level - 1) | 1;
                    level = -level;
                } else {
                    level = ((level * 2 + 1) * qscale * quant_matrix[j]) >> 5;
                    level = (level - 1) | 1;
                }
            }
            if (i > 63) {
                av_log(s->avctx, AV_LOG_ERROR, "ac-tex damaged at %d %d\n", s->mb_x, s->mb_y);
                return -1;
            }

            block[j] = level;
            if (((int32_t)GET_CACHE(re, &s->gb)) <= (int32_t)0xBFFFFFFF)
                break;
            UPDATE_CACHE(re, &s->gb);
        }
end:
        LAST_SKIP_BITS(re, &s->gb, 2);
        CLOSE_READER(re, &s->gb);
    }
    s->block_last_index[n] = i;
    return 0;
}

/**
 * Note: this function can read out of range and crash for corrupt streams.
 * Changing this would eat up any speed benefits it has.
 * Do not use "fast" flag if you need the code to be robust.
 */
static inline int mpeg1_fast_decode_block_inter(MpegEncContext *s, int16_t *block, int n)
{
    int level, i, j, run;
    RLTable *rl = &ff_rl_mpeg1;
    uint8_t * const scantable = s->intra_scantable.permutated;
    const int qscale          = s->qscale;

    {
        OPEN_READER(re, &s->gb);
        i = -1;
        // special case for first coefficient, no need to add second VLC table
        UPDATE_CACHE(re, &s->gb);
        if (((int32_t)GET_CACHE(re, &s->gb)) < 0) {
            level = (3 * qscale) >> 1;
            level = (level - 1) | 1;
            if (GET_CACHE(re, &s->gb) & 0x40000000)
                level = -level;
            block[0] = level;
            i++;
            SKIP_BITS(re, &s->gb, 2);
            if (((int32_t)GET_CACHE(re, &s->gb)) <= (int32_t)0xBFFFFFFF)
                goto end;
        }

        /* now quantify & encode AC coefficients */
        for (;;) {
            GET_RL_VLC(level, run, re, &s->gb, rl->rl_vlc[0], TEX_VLC_BITS, 2, 0);

            if (level != 0) {
                i += run;
                j = scantable[i];
                level = ((level * 2 + 1) * qscale) >> 1;
                level = (level - 1) | 1;
                level = (level ^ SHOW_SBITS(re, &s->gb, 1)) - SHOW_SBITS(re, &s->gb, 1);
                SKIP_BITS(re, &s->gb, 1);
            } else {
                /* escape */
                run = SHOW_UBITS(re, &s->gb, 6)+1; LAST_SKIP_BITS(re, &s->gb, 6);
                UPDATE_CACHE(re, &s->gb);
                level = SHOW_SBITS(re, &s->gb, 8); SKIP_BITS(re, &s->gb, 8);
                if (level == -128) {
                    level = SHOW_UBITS(re, &s->gb, 8) - 256; SKIP_BITS(re, &s->gb, 8);
                } else if (level == 0) {
                    level = SHOW_UBITS(re, &s->gb, 8)      ; SKIP_BITS(re, &s->gb, 8);
                }
                i += run;
                j = scantable[i];
                if (level < 0) {
                    level = -level;
                    level = ((level * 2 + 1) * qscale) >> 1;
                    level = (level - 1) | 1;
                    level = -level;
                } else {
                    level = ((level * 2 + 1) * qscale) >> 1;
                    level = (level - 1) | 1;
                }
            }

            block[j] = level;
            if (((int32_t)GET_CACHE(re, &s->gb)) <= (int32_t)0xBFFFFFFF)
                break;
            UPDATE_CACHE(re, &s->gb);
        }
end:
        LAST_SKIP_BITS(re, &s->gb, 2);
        CLOSE_READER(re, &s->gb);
    }
    s->block_last_index[n] = i;
    return 0;
}


static inline int mpeg2_decode_block_non_intra(MpegEncContext *s, int16_t *block, int n)
{
    int level, i, j, run;
    RLTable *rl = &ff_rl_mpeg1;
    uint8_t * const scantable = s->intra_scantable.permutated;
    const uint16_t *quant_matrix;
    const int qscale = s->qscale;
    int mismatch;

    mismatch = 1;

    {
        OPEN_READER(re, &s->gb);
        i = -1;
        if (n < 4)
            quant_matrix = s->inter_matrix;
        else
            quant_matrix = s->chroma_inter_matrix;

        // special case for first coefficient, no need to add second VLC table
        UPDATE_CACHE(re, &s->gb);
        if (((int32_t)GET_CACHE(re, &s->gb)) < 0) {
            level= (3 * qscale * quant_matrix[0]) >> 5;
            if (GET_CACHE(re, &s->gb) & 0x40000000)
                level = -level;
            block[0]  = level;
            mismatch ^= level;
            i++;
            SKIP_BITS(re, &s->gb, 2);
            if (((int32_t)GET_CACHE(re, &s->gb)) <= (int32_t)0xBFFFFFFF)
                goto end;
        }

        /* now quantify & encode AC coefficients */
        for (;;) {
            GET_RL_VLC(level, run, re, &s->gb, rl->rl_vlc[0], TEX_VLC_BITS, 2, 0);

            if (level != 0) {
                i += run;
                j = scantable[i];
                level = ((level * 2 + 1) * qscale * quant_matrix[j]) >> 5;
                level = (level ^ SHOW_SBITS(re, &s->gb, 1)) - SHOW_SBITS(re, &s->gb, 1);
                SKIP_BITS(re, &s->gb, 1);
            } else {
                /* escape */
                run = SHOW_UBITS(re, &s->gb, 6) + 1; LAST_SKIP_BITS(re, &s->gb, 6);
                UPDATE_CACHE(re, &s->gb);
                level = SHOW_SBITS(re, &s->gb, 12); SKIP_BITS(re, &s->gb, 12);

                i += run;
                j = scantable[i];
                if (level < 0) {
                    level = ((-level * 2 + 1) * qscale * quant_matrix[j]) >> 5;
                    level = -level;
                } else {
                    level = ((level * 2 + 1) * qscale * quant_matrix[j]) >> 5;
                }
            }
            if (i > 63) {
                av_log(s->avctx, AV_LOG_ERROR, "ac-tex damaged at %d %d\n", s->mb_x, s->mb_y);
                return -1;
            }

            mismatch ^= level;
            block[j]  = level;
            if (((int32_t)GET_CACHE(re, &s->gb)) <= (int32_t)0xBFFFFFFF)
                break;
            UPDATE_CACHE(re, &s->gb);
        }
end:
        LAST_SKIP_BITS(re, &s->gb, 2);
        CLOSE_READER(re, &s->gb);
    }
    block[63] ^= (mismatch & 1);

    s->block_last_index[n] = i;
    return 0;
}

/**
 * Note: this function can read out of range and crash for corrupt streams.
 * Changing this would eat up any speed benefits it has.
 * Do not use "fast" flag if you need the code to be robust.
 */
static inline int mpeg2_fast_decode_block_non_intra(MpegEncContext *s,
                                                    int16_t *block, int n)
{
    int level, i, j, run;
    RLTable *rl = &ff_rl_mpeg1;
    uint8_t * const scantable = s->intra_scantable.permutated;
    const int qscale          = s->qscale;
    OPEN_READER(re, &s->gb);
    i = -1;

    // special case for first coefficient, no need to add second VLC table
    UPDATE_CACHE(re, &s->gb);
    if (((int32_t)GET_CACHE(re, &s->gb)) < 0) {
        level = (3 * qscale) >> 1;
        if (GET_CACHE(re, &s->gb) & 0x40000000)
            level = -level;
        block[0] = level;
        i++;
        SKIP_BITS(re, &s->gb, 2);
        if (((int32_t)GET_CACHE(re, &s->gb)) <= (int32_t)0xBFFFFFFF)
            goto end;
    }

    /* now quantify & encode AC coefficients */
    for (;;) {
        GET_RL_VLC(level, run, re, &s->gb, rl->rl_vlc[0], TEX_VLC_BITS, 2, 0);

        if (level != 0) {
            i += run;
            j  = scantable[i];
            level = ((level * 2 + 1) * qscale) >> 1;
            level = (level ^ SHOW_SBITS(re, &s->gb, 1)) - SHOW_SBITS(re, &s->gb, 1);
            SKIP_BITS(re, &s->gb, 1);
        } else {
            /* escape */
            run = SHOW_UBITS(re, &s->gb, 6) + 1; LAST_SKIP_BITS(re, &s->gb, 6);
            UPDATE_CACHE(re, &s->gb);
            level = SHOW_SBITS(re, &s->gb, 12); SKIP_BITS(re, &s->gb, 12);

            i += run;
            j  = scantable[i];
            if (level < 0) {
                level = ((-level * 2 + 1) * qscale) >> 1;
                level = -level;
            } else {
                level = ((level * 2 + 1) * qscale) >> 1;
            }
        }

        block[j] = level;
        if (((int32_t)GET_CACHE(re, &s->gb)) <= (int32_t)0xBFFFFFFF)
            break;
        UPDATE_CACHE(re, &s->gb);
    }
end:
    LAST_SKIP_BITS(re, &s->gb, 2);
    CLOSE_READER(re, &s->gb);
    s->block_last_index[n] = i;
    return 0;
}


static inline int mpeg2_decode_block_intra(MpegEncContext *s, int16_t *block, int n)
{
    int level, dc, diff, i, j, run;
    int component;
    RLTable *rl;
    uint8_t * const scantable = s->intra_scantable.permutated;
    const uint16_t *quant_matrix;
    const int qscale = s->qscale;
    int mismatch;

    /* DC coefficient */
    if (n < 4) {
        quant_matrix = s->intra_matrix;
        component = 0;
    } else {
        quant_matrix = s->chroma_intra_matrix;
        component = (n & 1) + 1;
    }
    diff = decode_dc(&s->gb, component);
    if (diff >= 0xffff)
        return -1;
    dc  = s->last_dc[component];
    dc += diff;
    s->last_dc[component] = dc;
    block[0] = dc << (3 - s->intra_dc_precision);
    av_dlog(s->avctx, "dc=%d\n", block[0]);
    mismatch = block[0] ^ 1;
    i = 0;
    if (s->intra_vlc_format)
        rl = &ff_rl_mpeg2;
    else
        rl = &ff_rl_mpeg1;

    {
        OPEN_READER(re, &s->gb);
        /* now quantify & encode AC coefficients */
        for (;;) {
            UPDATE_CACHE(re, &s->gb);
            GET_RL_VLC(level, run, re, &s->gb, rl->rl_vlc[0], TEX_VLC_BITS, 2, 0);

            if (level == 127) {
                break;
            } else if (level != 0) {
                i += run;
                j  = scantable[i];
                level = (level * qscale * quant_matrix[j]) >> 4;
                level = (level ^ SHOW_SBITS(re, &s->gb, 1)) - SHOW_SBITS(re, &s->gb, 1);
                LAST_SKIP_BITS(re, &s->gb, 1);
            } else {
                /* escape */
                run = SHOW_UBITS(re, &s->gb, 6) + 1; LAST_SKIP_BITS(re, &s->gb, 6);
                UPDATE_CACHE(re, &s->gb);
                level = SHOW_SBITS(re, &s->gb, 12); SKIP_BITS(re, &s->gb, 12);
                i += run;
                j  = scantable[i];
                if (level < 0) {
                    level = (-level * qscale * quant_matrix[j]) >> 4;
                    level = -level;
                } else {
                    level = (level * qscale * quant_matrix[j]) >> 4;
                }
            }
            if (i > 63) {
                av_log(s->avctx, AV_LOG_ERROR, "ac-tex damaged at %d %d\n", s->mb_x, s->mb_y);
                return -1;
            }

            mismatch ^= level;
            block[j]  = level;
        }
        CLOSE_READER(re, &s->gb);
    }
    block[63] ^= mismatch & 1;

    s->block_last_index[n] = i;
    return 0;
}

/**
 * Note: this function can read out of range and crash for corrupt streams.
 * Changing this would eat up any speed benefits it has.
 * Do not use "fast" flag if you need the code to be robust.
 */
static inline int mpeg2_fast_decode_block_intra(MpegEncContext *s, int16_t *block, int n)
{
    int level, dc, diff, j, run;
    int component;
    RLTable *rl;
    uint8_t * scantable = s->intra_scantable.permutated;
    const uint16_t *quant_matrix;
    const int qscale = s->qscale;

    /* DC coefficient */
    if (n < 4) {
        quant_matrix = s->intra_matrix;
        component = 0;
    } else {
        quant_matrix = s->chroma_intra_matrix;
        component = (n & 1) + 1;
    }
    diff = decode_dc(&s->gb, component);
    if (diff >= 0xffff)
        return -1;
    dc = s->last_dc[component];
    dc += diff;
    s->last_dc[component] = dc;
    block[0] = dc << (3 - s->intra_dc_precision);
    if (s->intra_vlc_format)
        rl = &ff_rl_mpeg2;
    else
        rl = &ff_rl_mpeg1;

    {
        OPEN_READER(re, &s->gb);
        /* now quantify & encode AC coefficients */
        for (;;) {
            UPDATE_CACHE(re, &s->gb);
            GET_RL_VLC(level, run, re, &s->gb, rl->rl_vlc[0], TEX_VLC_BITS, 2, 0);

            if (level == 127) {
                break;
            } else if (level != 0) {
                scantable += run;
                j = *scantable;
                level = (level * qscale * quant_matrix[j]) >> 4;
                level = (level ^ SHOW_SBITS(re, &s->gb, 1)) - SHOW_SBITS(re, &s->gb, 1);
                LAST_SKIP_BITS(re, &s->gb, 1);
            } else {
                /* escape */
                run = SHOW_UBITS(re, &s->gb, 6) + 1; LAST_SKIP_BITS(re, &s->gb, 6);
                UPDATE_CACHE(re, &s->gb);
                level = SHOW_SBITS(re, &s->gb, 12); SKIP_BITS(re, &s->gb, 12);
                scantable += run;
                j = *scantable;
                if (level < 0) {
                    level = (-level * qscale * quant_matrix[j]) >> 4;
                    level = -level;
                } else {
                    level = (level * qscale * quant_matrix[j]) >> 4;
                }
            }

            block[j] = level;
        }
        CLOSE_READER(re, &s->gb);
    }

    s->block_last_index[n] = scantable - s->intra_scantable.permutated;
    return 0;
}

uint8_t ff_mpeg12_static_rl_table_store[2][2][2*MAX_RUN + MAX_LEVEL + 3];

#define INIT_2D_VLC_RL(rl, static_size)\
{\
    static RL_VLC_ELEM rl_vlc_table[static_size];\
    INIT_VLC_STATIC(&rl.vlc, TEX_VLC_BITS, rl.n + 2,\
                    &rl.table_vlc[0][1], 4, 2,\
                    &rl.table_vlc[0][0], 4, 2, static_size);\
\
    rl.rl_vlc[0] = rl_vlc_table;\
    init_2d_vlc_rl(&rl);\
}

static void init_2d_vlc_rl(RLTable *rl)
{
    int i;

    for (i = 0; i < rl->vlc.table_size; i++) {
        int code = rl->vlc.table[i][0];
        int len  = rl->vlc.table[i][1];
        int level, run;

        if (len == 0) { // illegal code
            run   = 65;
            level = MAX_LEVEL;
        } else if (len<0) { //more bits needed
            run   = 0;
            level = code;
        } else {
            if (code == rl->n) { //esc
                run   = 65;
                level = 0;
            } else if (code == rl->n+1) { //eob
                run   = 0;
                level = 127;
            } else {
                run   = rl->table_run  [code] + 1;
                level = rl->table_level[code];
            }
        }
        rl->rl_vlc[0][i].len   = len;
        rl->rl_vlc[0][i].level = level;
        rl->rl_vlc[0][i].run   = run;
    }
}

void ff_mpeg12_common_init(MpegEncContext *s)
{

    s->y_dc_scale_table =
    s->c_dc_scale_table = ff_mpeg2_dc_scale_table[s->intra_dc_precision];

}

void ff_mpeg1_clean_buffers(MpegEncContext *s)
{
    s->last_dc[0] = 1 << (7 + s->intra_dc_precision);
    s->last_dc[1] = s->last_dc[0];
    s->last_dc[2] = s->last_dc[0];
    memset(s->last_mv, 0, sizeof(s->last_mv));
}


/******************************************/
/* decoding */

VLC ff_dc_lum_vlc;
VLC ff_dc_chroma_vlc;

static VLC mbincr_vlc;
static VLC mb_ptype_vlc;
static VLC mb_btype_vlc;
static VLC mb_pat_vlc;

av_cold void ff_mpeg12_init_vlcs(void)
{
    static int done = 0;

    if (!done) {
        done = 1;

        INIT_VLC_STATIC(&ff_dc_lum_vlc, DC_VLC_BITS, 12,
                        ff_mpeg12_vlc_dc_lum_bits, 1, 1,
                        ff_mpeg12_vlc_dc_lum_code, 2, 2, 512);
        INIT_VLC_STATIC(&ff_dc_chroma_vlc,  DC_VLC_BITS, 12,
                        ff_mpeg12_vlc_dc_chroma_bits, 1, 1,
                        ff_mpeg12_vlc_dc_chroma_code, 2, 2, 514);
        INIT_VLC_STATIC(&mv_vlc, MV_VLC_BITS, 17,
                        &ff_mpeg12_mbMotionVectorTable[0][1], 2, 1,
                        &ff_mpeg12_mbMotionVectorTable[0][0], 2, 1, 518);
        INIT_VLC_STATIC(&mbincr_vlc, MBINCR_VLC_BITS, 36,
                        &ff_mpeg12_mbAddrIncrTable[0][1], 2, 1,
                        &ff_mpeg12_mbAddrIncrTable[0][0], 2, 1, 538);
        INIT_VLC_STATIC(&mb_pat_vlc, MB_PAT_VLC_BITS, 64,
                        &ff_mpeg12_mbPatTable[0][1], 2, 1,
                        &ff_mpeg12_mbPatTable[0][0], 2, 1, 512);

        INIT_VLC_STATIC(&mb_ptype_vlc, MB_PTYPE_VLC_BITS, 7,
                        &table_mb_ptype[0][1], 2, 1,
                        &table_mb_ptype[0][0], 2, 1, 64);
        INIT_VLC_STATIC(&mb_btype_vlc, MB_BTYPE_VLC_BITS, 11,
                        &table_mb_btype[0][1], 2, 1,
                        &table_mb_btype[0][0], 2, 1, 64);
        ff_init_rl(&ff_rl_mpeg1, ff_mpeg12_static_rl_table_store[0]);
        ff_init_rl(&ff_rl_mpeg2, ff_mpeg12_static_rl_table_store[1]);

        INIT_2D_VLC_RL(ff_rl_mpeg1, 680);
        INIT_2D_VLC_RL(ff_rl_mpeg2, 674);
    }
}

static inline int get_dmv(MpegEncContext *s)
{
    if (get_bits1(&s->gb))
        return 1 - (get_bits1(&s->gb) << 1);
    else
        return 0;
}

static inline int get_qscale(MpegEncContext *s)
{
    int qscale = get_bits(&s->gb, 5);
    if (s->q_scale_type) {
        return non_linear_qscale[qscale];
    } else {
        return qscale << 1;
    }
}

static void exchange_uv(MpegEncContext *s)
{
    int16_t (*tmp)[64];

    tmp           = s->pblocks[4];
    s->pblocks[4] = s->pblocks[5];
    s->pblocks[5] = tmp;
}

/* motion type (for MPEG-2) */
#define MT_FIELD 1
#define MT_FRAME 2
#define MT_16X8  2
#define MT_DMV   3

static int mpeg_decode_mb(MpegEncContext *s, int16_t block[12][64])
{
    int i, j, k, cbp, val, mb_type, motion_type;
    const int mb_block_count = 4 + (1 << s->chroma_format);

    av_dlog(s->avctx, "decode_mb: x=%d y=%d\n", s->mb_x, s->mb_y);

    av_assert2(s->mb_skipped == 0);

    if (s->mb_skip_run-- != 0) {
        if (s->pict_type == AV_PICTURE_TYPE_P) {
            s->mb_skipped = 1;
            s->current_picture.mb_type[s->mb_x + s->mb_y * s->mb_stride] = MB_TYPE_SKIP | MB_TYPE_L0 | MB_TYPE_16x16;
        } else {
            int mb_type;

            if (s->mb_x)
                mb_type = s->current_picture.mb_type[s->mb_x + s->mb_y * s->mb_stride - 1];
            else
<<<<<<< HEAD
                mb_type = s->current_picture.f.mb_type[s->mb_width + (s->mb_y - 1) * s->mb_stride - 1]; // FIXME not sure if this is allowed in MPEG at all
            if (IS_INTRA(mb_type)) {
                av_log(s->avctx, AV_LOG_ERROR, "skip with previntra\n");
                return -1;
            }
            s->current_picture.f.mb_type[s->mb_x + s->mb_y*s->mb_stride] =
                mb_type | MB_TYPE_SKIP;
//            av_assert2(s->current_picture.f.mb_type[s->mb_x + s->mb_y * s->mb_stride - 1] & (MB_TYPE_16x16 | MB_TYPE_16x8));
=======
                mb_type = s->current_picture.mb_type[s->mb_width + (s->mb_y - 1) * s->mb_stride - 1]; // FIXME not sure if this is allowed in MPEG at all
            if (IS_INTRA(mb_type))
                return -1;
            s->current_picture.mb_type[s->mb_x + s->mb_y*s->mb_stride] =
                mb_type | MB_TYPE_SKIP;
//            assert(s->current_picture.mb_type[s->mb_x + s->mb_y * s->mb_stride - 1] & (MB_TYPE_16x16 | MB_TYPE_16x8));
>>>>>>> 759001c5

            if ((s->mv[0][0][0] | s->mv[0][0][1] | s->mv[1][0][0] | s->mv[1][0][1]) == 0)
                s->mb_skipped = 1;
        }

        return 0;
    }

    switch (s->pict_type) {
    default:
    case AV_PICTURE_TYPE_I:
        if (get_bits1(&s->gb) == 0) {
            if (get_bits1(&s->gb) == 0) {
                av_log(s->avctx, AV_LOG_ERROR, "invalid mb type in I Frame at %d %d\n", s->mb_x, s->mb_y);
                return -1;
            }
            mb_type = MB_TYPE_QUANT | MB_TYPE_INTRA;
        } else {
            mb_type = MB_TYPE_INTRA;
        }
        break;
    case AV_PICTURE_TYPE_P:
        mb_type = get_vlc2(&s->gb, mb_ptype_vlc.table, MB_PTYPE_VLC_BITS, 1);
        if (mb_type < 0) {
            av_log(s->avctx, AV_LOG_ERROR, "invalid mb type in P Frame at %d %d\n", s->mb_x, s->mb_y);
            return -1;
        }
        mb_type = ptype2mb_type[mb_type];
        break;
    case AV_PICTURE_TYPE_B:
        mb_type = get_vlc2(&s->gb, mb_btype_vlc.table, MB_BTYPE_VLC_BITS, 1);
        if (mb_type < 0) {
            av_log(s->avctx, AV_LOG_ERROR, "invalid mb type in B Frame at %d %d\n", s->mb_x, s->mb_y);
            return -1;
        }
        mb_type = btype2mb_type[mb_type];
        break;
    }
    av_dlog(s->avctx, "mb_type=%x\n", mb_type);
//    motion_type = 0; /* avoid warning */
    if (IS_INTRA(mb_type)) {
        s->dsp.clear_blocks(s->block[0]);

        if (!s->chroma_y_shift) {
            s->dsp.clear_blocks(s->block[6]);
        }

        /* compute DCT type */
        if (s->picture_structure == PICT_FRAME && // FIXME add an interlaced_dct coded var?
            !s->frame_pred_frame_dct) {
            s->interlaced_dct = get_bits1(&s->gb);
        }

        if (IS_QUANT(mb_type))
            s->qscale = get_qscale(s);

        if (s->concealment_motion_vectors) {
            /* just parse them */
            if (s->picture_structure != PICT_FRAME)
                skip_bits1(&s->gb); /* field select */

            s->mv[0][0][0]= s->last_mv[0][0][0]= s->last_mv[0][1][0] =
                mpeg_decode_motion(s, s->mpeg_f_code[0][0], s->last_mv[0][0][0]);
            s->mv[0][0][1]= s->last_mv[0][0][1]= s->last_mv[0][1][1] =
                mpeg_decode_motion(s, s->mpeg_f_code[0][1], s->last_mv[0][0][1]);

            skip_bits1(&s->gb); /* marker */
        } else
            memset(s->last_mv, 0, sizeof(s->last_mv)); /* reset mv prediction */
        s->mb_intra = 1;
        // if 1, we memcpy blocks in xvmcvideo
        if (CONFIG_MPEG_XVMC_DECODER && s->avctx->xvmc_acceleration > 1) {
            ff_xvmc_pack_pblocks(s, -1); // inter are always full blocks
            if (s->swap_uv) {
                exchange_uv(s);
            }
        }

        if (s->codec_id == AV_CODEC_ID_MPEG2VIDEO) {
            if (s->flags2 & CODEC_FLAG2_FAST) {
                for (i = 0; i < 6; i++) {
                    mpeg2_fast_decode_block_intra(s, *s->pblocks[i], i);
                }
            } else {
                for (i = 0; i < mb_block_count; i++) {
                    if (mpeg2_decode_block_intra(s, *s->pblocks[i], i) < 0)
                        return -1;
                }
            }
        } else {
            for (i = 0; i < 6; i++) {
                if (mpeg1_decode_block_intra(s, *s->pblocks[i], i) < 0)
                    return -1;
            }
        }
    } else {
        if (mb_type & MB_TYPE_ZERO_MV) {
            av_assert2(mb_type & MB_TYPE_CBP);

            s->mv_dir = MV_DIR_FORWARD;
            if (s->picture_structure == PICT_FRAME) {
                if (s->picture_structure == PICT_FRAME
                    && !s->frame_pred_frame_dct)
                    s->interlaced_dct = get_bits1(&s->gb);
                s->mv_type = MV_TYPE_16X16;
            } else {
                s->mv_type = MV_TYPE_FIELD;
                mb_type |= MB_TYPE_INTERLACED;
                s->field_select[0][0] = s->picture_structure - 1;
            }

            if (IS_QUANT(mb_type))
                s->qscale = get_qscale(s);

            s->last_mv[0][0][0] = 0;
            s->last_mv[0][0][1] = 0;
            s->last_mv[0][1][0] = 0;
            s->last_mv[0][1][1] = 0;
            s->mv[0][0][0] = 0;
            s->mv[0][0][1] = 0;
        } else {
            av_assert2(mb_type & MB_TYPE_L0L1);
            // FIXME decide if MBs in field pictures are MB_TYPE_INTERLACED
            /* get additional motion vector type */
            if (s->picture_structure == PICT_FRAME && s->frame_pred_frame_dct)
                motion_type = MT_FRAME;
            else {
                motion_type = get_bits(&s->gb, 2);
                if (s->picture_structure == PICT_FRAME && HAS_CBP(mb_type))
                    s->interlaced_dct = get_bits1(&s->gb);
            }

            if (IS_QUANT(mb_type))
                s->qscale = get_qscale(s);

            /* motion vectors */
            s->mv_dir = (mb_type >> 13) & 3;
            av_dlog(s->avctx, "motion_type=%d\n", motion_type);
            switch (motion_type) {
            case MT_FRAME: /* or MT_16X8 */
                if (s->picture_structure == PICT_FRAME) {
                    mb_type |= MB_TYPE_16x16;
                    s->mv_type = MV_TYPE_16X16;
                    for (i = 0; i < 2; i++) {
                        if (USES_LIST(mb_type, i)) {
                            /* MT_FRAME */
                            s->mv[i][0][0]= s->last_mv[i][0][0]= s->last_mv[i][1][0] =
                                mpeg_decode_motion(s, s->mpeg_f_code[i][0], s->last_mv[i][0][0]);
                            s->mv[i][0][1]= s->last_mv[i][0][1]= s->last_mv[i][1][1] =
                                mpeg_decode_motion(s, s->mpeg_f_code[i][1], s->last_mv[i][0][1]);
                            /* full_pel: only for MPEG-1 */
                            if (s->full_pel[i]) {
                                s->mv[i][0][0] <<= 1;
                                s->mv[i][0][1] <<= 1;
                            }
                        }
                    }
                } else {
                    mb_type |= MB_TYPE_16x8 | MB_TYPE_INTERLACED;
                    s->mv_type = MV_TYPE_16X8;
                    for (i = 0; i < 2; i++) {
                        if (USES_LIST(mb_type, i)) {
                            /* MT_16X8 */
                            for (j = 0; j < 2; j++) {
                                s->field_select[i][j] = get_bits1(&s->gb);
                                for (k = 0; k < 2; k++) {
                                    val = mpeg_decode_motion(s, s->mpeg_f_code[i][k],
                                                             s->last_mv[i][j][k]);
                                    s->last_mv[i][j][k] = val;
                                    s->mv[i][j][k]      = val;
                                }
                            }
                        }
                    }
                }
                break;
            case MT_FIELD:
                s->mv_type = MV_TYPE_FIELD;
                if (s->picture_structure == PICT_FRAME) {
                    mb_type |= MB_TYPE_16x8 | MB_TYPE_INTERLACED;
                    for (i = 0; i < 2; i++) {
                        if (USES_LIST(mb_type, i)) {
                            for (j = 0; j < 2; j++) {
                                s->field_select[i][j] = get_bits1(&s->gb);
                                val = mpeg_decode_motion(s, s->mpeg_f_code[i][0],
                                                         s->last_mv[i][j][0]);
                                s->last_mv[i][j][0] = val;
                                s->mv[i][j][0]      = val;
                                av_dlog(s->avctx, "fmx=%d\n", val);
                                val = mpeg_decode_motion(s, s->mpeg_f_code[i][1],
                                                         s->last_mv[i][j][1] >> 1);
                                s->last_mv[i][j][1] = val << 1;
                                s->mv[i][j][1]      = val;
                                av_dlog(s->avctx, "fmy=%d\n", val);
                            }
                        }
                    }
                } else {
                    av_assert0(!s->progressive_sequence);
                    mb_type |= MB_TYPE_16x16 | MB_TYPE_INTERLACED;
                    for (i = 0; i < 2; i++) {
                        if (USES_LIST(mb_type, i)) {
                            s->field_select[i][0] = get_bits1(&s->gb);
                            for (k = 0; k < 2; k++) {
                                val = mpeg_decode_motion(s, s->mpeg_f_code[i][k],
                                                         s->last_mv[i][0][k]);
                                s->last_mv[i][0][k] = val;
                                s->last_mv[i][1][k] = val;
                                s->mv[i][0][k]      = val;
                            }
                        }
                    }
                }
                break;
            case MT_DMV:
                if(s->progressive_sequence){
                    av_log(s->avctx, AV_LOG_ERROR, "MT_DMV in progressive_sequence\n");
                    return -1;
                }
                s->mv_type = MV_TYPE_DMV;
                for (i = 0; i < 2; i++) {
                    if (USES_LIST(mb_type, i)) {
                        int dmx, dmy, mx, my, m;
                        const int my_shift = s->picture_structure == PICT_FRAME;

                        mx = mpeg_decode_motion(s, s->mpeg_f_code[i][0],
                                                s->last_mv[i][0][0]);
                        s->last_mv[i][0][0] = mx;
                        s->last_mv[i][1][0] = mx;
                        dmx = get_dmv(s);
                        my  = mpeg_decode_motion(s, s->mpeg_f_code[i][1],
                                                 s->last_mv[i][0][1] >> my_shift);
                        dmy = get_dmv(s);


                        s->last_mv[i][0][1] = my << my_shift;
                        s->last_mv[i][1][1] = my << my_shift;

                        s->mv[i][0][0] = mx;
                        s->mv[i][0][1] = my;
                        s->mv[i][1][0] = mx; // not used
                        s->mv[i][1][1] = my; // not used

                        if (s->picture_structure == PICT_FRAME) {
                            mb_type |= MB_TYPE_16x16 | MB_TYPE_INTERLACED;

                            // m = 1 + 2 * s->top_field_first;
                            m = s->top_field_first ? 1 : 3;

                            /* top -> top pred */
                            s->mv[i][2][0] = ((mx * m + (mx > 0)) >> 1) + dmx;
                            s->mv[i][2][1] = ((my * m + (my > 0)) >> 1) + dmy - 1;
                            m = 4 - m;
                            s->mv[i][3][0] = ((mx * m + (mx > 0)) >> 1) + dmx;
                            s->mv[i][3][1] = ((my * m + (my > 0)) >> 1) + dmy + 1;
                        } else {
                            mb_type |= MB_TYPE_16x16;

                            s->mv[i][2][0] = ((mx + (mx > 0)) >> 1) + dmx;
                            s->mv[i][2][1] = ((my + (my > 0)) >> 1) + dmy;
                            if (s->picture_structure == PICT_TOP_FIELD)
                                s->mv[i][2][1]--;
                            else
                                s->mv[i][2][1]++;
                        }
                    }
                }
                break;
            default:
                av_log(s->avctx, AV_LOG_ERROR, "00 motion_type at %d %d\n", s->mb_x, s->mb_y);
                return -1;
            }
        }

        s->mb_intra = 0;
        if (HAS_CBP(mb_type)) {
            s->dsp.clear_blocks(s->block[0]);

            cbp = get_vlc2(&s->gb, mb_pat_vlc.table, MB_PAT_VLC_BITS, 1);
            if (mb_block_count > 6) {
                 cbp <<= mb_block_count - 6;
                 cbp  |= get_bits(&s->gb, mb_block_count - 6);
                 s->dsp.clear_blocks(s->block[6]);
            }
            if (cbp <= 0) {
                av_log(s->avctx, AV_LOG_ERROR, "invalid cbp %d at %d %d\n", cbp, s->mb_x, s->mb_y);
                return -1;
            }

            //if 1, we memcpy blocks in xvmcvideo
            if (CONFIG_MPEG_XVMC_DECODER && s->avctx->xvmc_acceleration > 1) {
                ff_xvmc_pack_pblocks(s, cbp);
                if (s->swap_uv) {
                    exchange_uv(s);
                }
            }

            if (s->codec_id == AV_CODEC_ID_MPEG2VIDEO) {
                if (s->flags2 & CODEC_FLAG2_FAST) {
                    for (i = 0; i < 6; i++) {
                        if (cbp & 32) {
                            mpeg2_fast_decode_block_non_intra(s, *s->pblocks[i], i);
                        } else {
                            s->block_last_index[i] = -1;
                        }
                        cbp += cbp;
                    }
                } else {
                    cbp <<= 12-mb_block_count;

                    for (i = 0; i < mb_block_count; i++) {
                        if (cbp & (1 << 11)) {
                            if (mpeg2_decode_block_non_intra(s, *s->pblocks[i], i) < 0)
                                return -1;
                        } else {
                            s->block_last_index[i] = -1;
                        }
                        cbp += cbp;
                    }
                }
            } else {
                if (s->flags2 & CODEC_FLAG2_FAST) {
                    for (i = 0; i < 6; i++) {
                        if (cbp & 32) {
                            mpeg1_fast_decode_block_inter(s, *s->pblocks[i], i);
                        } else {
                            s->block_last_index[i] = -1;
                        }
                        cbp += cbp;
                    }
                } else {
                    for (i = 0; i < 6; i++) {
                        if (cbp & 32) {
                            if (mpeg1_decode_block_inter(s, *s->pblocks[i], i) < 0)
                                return -1;
                        } else {
                            s->block_last_index[i] = -1;
                        }
                        cbp += cbp;
                    }
                }
            }
        } else {
            for (i = 0; i < 12; i++)
                s->block_last_index[i] = -1;
        }
    }

    s->current_picture.mb_type[s->mb_x + s->mb_y * s->mb_stride] = mb_type;

    return 0;
}

static av_cold int mpeg_decode_init(AVCodecContext *avctx)
{
    Mpeg1Context *s = avctx->priv_data;
    MpegEncContext *s2 = &s->mpeg_enc_ctx;
    int i;

    /* we need some permutation to store matrices,
     * until MPV_common_init() sets the real permutation. */
    for (i = 0; i < 64; i++)
       s2->dsp.idct_permutation[i]=i;

    ff_MPV_decode_defaults(s2);

    s->mpeg_enc_ctx.avctx  = avctx;
    s->mpeg_enc_ctx.flags  = avctx->flags;
    s->mpeg_enc_ctx.flags2 = avctx->flags2;
    ff_mpeg12_common_init(&s->mpeg_enc_ctx);
    ff_mpeg12_init_vlcs();

    s->mpeg_enc_ctx_allocated      = 0;
    s->mpeg_enc_ctx.picture_number = 0;
    s->repeat_field                = 0;
    s->mpeg_enc_ctx.codec_id       = avctx->codec->id;
    avctx->color_range = AVCOL_RANGE_MPEG;
    if (avctx->codec->id == AV_CODEC_ID_MPEG1VIDEO)
        avctx->chroma_sample_location = AVCHROMA_LOC_CENTER;
    else
        avctx->chroma_sample_location = AVCHROMA_LOC_LEFT;
    return 0;
}

static int mpeg_decode_update_thread_context(AVCodecContext *avctx, const AVCodecContext *avctx_from)
{
    Mpeg1Context *ctx = avctx->priv_data, *ctx_from = avctx_from->priv_data;
    MpegEncContext *s = &ctx->mpeg_enc_ctx, *s1 = &ctx_from->mpeg_enc_ctx;
    int err;

    if (avctx == avctx_from || !ctx_from->mpeg_enc_ctx_allocated || !s1->context_initialized)
        return 0;

    err = ff_mpeg_update_thread_context(avctx, avctx_from);
    if (err) return err;

    if (!ctx->mpeg_enc_ctx_allocated)
        memcpy(s + 1, s1 + 1, sizeof(Mpeg1Context) - sizeof(MpegEncContext));

    if (!(s->pict_type == AV_PICTURE_TYPE_B || s->low_delay))
        s->picture_number++;

    return 0;
}

static void quant_matrix_rebuild(uint16_t *matrix, const uint8_t *old_perm,
                                 const uint8_t *new_perm)
{
    uint16_t temp_matrix[64];
    int i;

    memcpy(temp_matrix, matrix, 64 * sizeof(uint16_t));

    for (i = 0; i < 64; i++) {
        matrix[new_perm[i]] = temp_matrix[old_perm[i]];
    }
}

static const enum AVPixelFormat mpeg1_hwaccel_pixfmt_list_420[] = {
#if CONFIG_MPEG_XVMC_DECODER
    AV_PIX_FMT_XVMC_MPEG2_IDCT,
    AV_PIX_FMT_XVMC_MPEG2_MC,
#endif
#if CONFIG_MPEG1_VDPAU_HWACCEL
    AV_PIX_FMT_VDPAU_MPEG1,
#endif
    AV_PIX_FMT_YUV420P,
    AV_PIX_FMT_NONE
};

static const enum AVPixelFormat mpeg2_hwaccel_pixfmt_list_420[] = {
#if CONFIG_MPEG_XVMC_DECODER
    AV_PIX_FMT_XVMC_MPEG2_IDCT,
    AV_PIX_FMT_XVMC_MPEG2_MC,
#endif
#if CONFIG_MPEG2_VDPAU_HWACCEL
    AV_PIX_FMT_VDPAU_MPEG2,
#endif
#if CONFIG_MPEG2_DXVA2_HWACCEL
    AV_PIX_FMT_DXVA2_VLD,
#endif
#if CONFIG_MPEG2_VAAPI_HWACCEL
    AV_PIX_FMT_VAAPI_VLD,
#endif
    AV_PIX_FMT_YUV420P,
    AV_PIX_FMT_NONE
};

static inline int uses_vdpau(AVCodecContext *avctx) {
    return avctx->pix_fmt == AV_PIX_FMT_VDPAU_MPEG1 || avctx->pix_fmt == AV_PIX_FMT_VDPAU_MPEG2;
}

static enum AVPixelFormat mpeg_get_pixelformat(AVCodecContext *avctx)
{
    Mpeg1Context *s1 = avctx->priv_data;
    MpegEncContext *s = &s1->mpeg_enc_ctx;

    if(s->chroma_format < 2) {
        enum AVPixelFormat res;
        res = avctx->get_format(avctx,
                                avctx->codec_id == AV_CODEC_ID_MPEG1VIDEO ?
                                mpeg1_hwaccel_pixfmt_list_420 :
                                mpeg2_hwaccel_pixfmt_list_420);
        if (res != AV_PIX_FMT_XVMC_MPEG2_IDCT && res != AV_PIX_FMT_XVMC_MPEG2_MC) {
            avctx->xvmc_acceleration = 0;
        } else if (!avctx->xvmc_acceleration) {
            avctx->xvmc_acceleration = 2;
        }
        return res;
    } else if(s->chroma_format == 2)
        return AV_PIX_FMT_YUV422P;
    else
        return AV_PIX_FMT_YUV444P;
}

/* Call this function when we know all parameters.
 * It may be called in different places for MPEG-1 and MPEG-2. */
static int mpeg_decode_postinit(AVCodecContext *avctx)
{
    Mpeg1Context *s1 = avctx->priv_data;
    MpegEncContext *s = &s1->mpeg_enc_ctx;
    uint8_t old_permutation[64];

    if ((s1->mpeg_enc_ctx_allocated == 0) ||
        avctx->coded_width  != s->width   ||
        avctx->coded_height != s->height  ||
        s1->save_width           != s->width                ||
        s1->save_height          != s->height               ||
        s1->save_aspect_info     != s->aspect_ratio_info    ||
        s1->save_progressive_seq != s->progressive_sequence ||
        0)
    {

        if (s1->mpeg_enc_ctx_allocated) {
            ParseContext pc = s->parse_context;
            s->parse_context.buffer = 0;
            ff_MPV_common_end(s);
            s->parse_context = pc;
        }

        if ((s->width == 0) || (s->height == 0))
            return -2;

        avcodec_set_dimensions(avctx, s->width, s->height);
        if (avctx->codec_id == AV_CODEC_ID_MPEG2VIDEO && s->bit_rate) {
            avctx->rc_max_rate = s->bit_rate;
        } else if (avctx->codec_id == AV_CODEC_ID_MPEG1VIDEO && s->bit_rate &&
                   (s->bit_rate != 0x3FFFF*400 || s->vbv_delay != 0xFFFF)) {
            avctx->bit_rate = s->bit_rate;
        }
        s1->save_aspect_info     = s->aspect_ratio_info;
        s1->save_width           = s->width;
        s1->save_height          = s->height;
        s1->save_progressive_seq = s->progressive_sequence;

        /* low_delay may be forced, in this case we will have B-frames
         * that behave like P-frames. */
        avctx->has_b_frames = !s->low_delay;

        if (avctx->codec_id == AV_CODEC_ID_MPEG1VIDEO) {
            //MPEG-1 fps
            avctx->time_base.den = ff_mpeg12_frame_rate_tab[s->frame_rate_index].num;
            avctx->time_base.num = ff_mpeg12_frame_rate_tab[s->frame_rate_index].den;
            //MPEG-1 aspect
            avctx->sample_aspect_ratio = av_d2q(1.0/ff_mpeg1_aspect[s->aspect_ratio_info], 255);
            avctx->ticks_per_frame=1;
        } else {//MPEG-2
        //MPEG-2 fps
            av_reduce(&s->avctx->time_base.den,
                      &s->avctx->time_base.num,
                      ff_mpeg12_frame_rate_tab[s->frame_rate_index].num * s1->frame_rate_ext.num*2,
                      ff_mpeg12_frame_rate_tab[s->frame_rate_index].den * s1->frame_rate_ext.den,
                      1 << 30);
            avctx->ticks_per_frame = 2;
            //MPEG-2 aspect
            if (s->aspect_ratio_info > 1) {
                AVRational dar =
                    av_mul_q(av_div_q(ff_mpeg2_aspect[s->aspect_ratio_info],
                                      (AVRational) {s1->pan_scan.width, s1->pan_scan.height}),
                             (AVRational) {s->width, s->height});

                // we ignore the spec here and guess a bit as reality does not match the spec, see for example
                // res_change_ffmpeg_aspect.ts and sequence-display-aspect.mpg
                // issue1613, 621, 562
                if ((s1->pan_scan.width == 0) || (s1->pan_scan.height == 0) ||
                   (av_cmp_q(dar, (AVRational) {4, 3}) && av_cmp_q(dar, (AVRational) {16, 9}))) {
                    s->avctx->sample_aspect_ratio =
                        av_div_q(ff_mpeg2_aspect[s->aspect_ratio_info],
                                 (AVRational) {s->width, s->height});
                } else {
                    s->avctx->sample_aspect_ratio =
                        av_div_q(ff_mpeg2_aspect[s->aspect_ratio_info],
                                 (AVRational) {s1->pan_scan.width, s1->pan_scan.height});
//issue1613 4/3 16/9 -> 16/9
//res_change_ffmpeg_aspect.ts 4/3 225/44 ->4/3
//widescreen-issue562.mpg 4/3 16/9 -> 16/9
//                    s->avctx->sample_aspect_ratio = av_mul_q(s->avctx->sample_aspect_ratio, (AVRational) {s->width, s->height});
                    av_dlog(avctx, "A %d/%d\n",
                            ff_mpeg2_aspect[s->aspect_ratio_info].num, ff_mpeg2_aspect[s->aspect_ratio_info].den);
                    av_dlog(avctx, "B %d/%d\n", s->avctx->sample_aspect_ratio.num,
                            s->avctx->sample_aspect_ratio.den);
                }
            } else {
                s->avctx->sample_aspect_ratio =
                    ff_mpeg2_aspect[s->aspect_ratio_info];
            }
        } // MPEG-2

        avctx->pix_fmt = mpeg_get_pixelformat(avctx);
        avctx->hwaccel = ff_find_hwaccel(avctx->codec->id, avctx->pix_fmt);
        // until then pix_fmt may be changed right after codec init
        if (avctx->pix_fmt == AV_PIX_FMT_XVMC_MPEG2_IDCT ||
            avctx->hwaccel || uses_vdpau(avctx))
            if (avctx->idct_algo == FF_IDCT_AUTO)
                avctx->idct_algo = FF_IDCT_SIMPLE;

        /* Quantization matrices may need reordering
         * if DCT permutation is changed. */
        memcpy(old_permutation, s->dsp.idct_permutation, 64 * sizeof(uint8_t));

        if (ff_MPV_common_init(s) < 0)
            return -2;

        quant_matrix_rebuild(s->intra_matrix,        old_permutation, s->dsp.idct_permutation);
        quant_matrix_rebuild(s->inter_matrix,        old_permutation, s->dsp.idct_permutation);
        quant_matrix_rebuild(s->chroma_intra_matrix, old_permutation, s->dsp.idct_permutation);
        quant_matrix_rebuild(s->chroma_inter_matrix, old_permutation, s->dsp.idct_permutation);

        s1->mpeg_enc_ctx_allocated = 1;
    }
    return 0;
}

static int mpeg1_decode_picture(AVCodecContext *avctx,
                                const uint8_t *buf, int buf_size)
{
    Mpeg1Context *s1 = avctx->priv_data;
    MpegEncContext *s = &s1->mpeg_enc_ctx;
    int ref, f_code, vbv_delay;

    init_get_bits(&s->gb, buf, buf_size*8);

    ref = get_bits(&s->gb, 10); /* temporal ref */
    s->pict_type = get_bits(&s->gb, 3);
    if (s->pict_type == 0 || s->pict_type > 3)
        return -1;

    vbv_delay = get_bits(&s->gb, 16);
    s->vbv_delay = vbv_delay;
    if (s->pict_type == AV_PICTURE_TYPE_P || s->pict_type == AV_PICTURE_TYPE_B) {
        s->full_pel[0] = get_bits1(&s->gb);
        f_code = get_bits(&s->gb, 3);
        if (f_code == 0 && (avctx->err_recognition & (AV_EF_BITSTREAM|AV_EF_COMPLIANT)))
            return -1;
        f_code += !f_code;
        s->mpeg_f_code[0][0] = f_code;
        s->mpeg_f_code[0][1] = f_code;
    }
    if (s->pict_type == AV_PICTURE_TYPE_B) {
        s->full_pel[1] = get_bits1(&s->gb);
        f_code = get_bits(&s->gb, 3);
        if (f_code == 0 && (avctx->err_recognition & (AV_EF_BITSTREAM|AV_EF_COMPLIANT)))
            return -1;
        f_code += !f_code;
        s->mpeg_f_code[1][0] = f_code;
        s->mpeg_f_code[1][1] = f_code;
    }
    s->current_picture.f.pict_type = s->pict_type;
    s->current_picture.f.key_frame = s->pict_type == AV_PICTURE_TYPE_I;

    if (avctx->debug & FF_DEBUG_PICT_INFO)
        av_log(avctx, AV_LOG_DEBUG, "vbv_delay %d, ref %d type:%d\n", vbv_delay, ref, s->pict_type);

    s->y_dc_scale = 8;
    s->c_dc_scale = 8;
    return 0;
}

static void mpeg_decode_sequence_extension(Mpeg1Context *s1)
{
    MpegEncContext *s= &s1->mpeg_enc_ctx;
    int horiz_size_ext, vert_size_ext;
    int bit_rate_ext;

    skip_bits(&s->gb, 1); /* profile and level esc*/
    s->avctx->profile       = get_bits(&s->gb, 3);
    s->avctx->level         = get_bits(&s->gb, 4);
    s->progressive_sequence = get_bits1(&s->gb); /* progressive_sequence */
    s->chroma_format        = get_bits(&s->gb, 2); /* chroma_format 1=420, 2=422, 3=444 */
    horiz_size_ext          = get_bits(&s->gb, 2);
    vert_size_ext           = get_bits(&s->gb, 2);
    s->width  |= (horiz_size_ext << 12);
    s->height |= (vert_size_ext  << 12);
    bit_rate_ext = get_bits(&s->gb, 12);  /* XXX: handle it */
    s->bit_rate += (bit_rate_ext << 18) * 400;
    skip_bits1(&s->gb); /* marker */
    s->avctx->rc_buffer_size += get_bits(&s->gb, 8) * 1024 * 16 << 10;

    s->low_delay = get_bits1(&s->gb);
    if (s->flags & CODEC_FLAG_LOW_DELAY)
        s->low_delay = 1;

    s1->frame_rate_ext.num = get_bits(&s->gb, 2) + 1;
    s1->frame_rate_ext.den = get_bits(&s->gb, 5) + 1;

    av_dlog(s->avctx, "sequence extension\n");
    s->codec_id      = s->avctx->codec_id = AV_CODEC_ID_MPEG2VIDEO;

    if (s->avctx->debug & FF_DEBUG_PICT_INFO)
        av_log(s->avctx, AV_LOG_DEBUG, "profile: %d, level: %d vbv buffer: %d, bitrate:%d\n",
               s->avctx->profile, s->avctx->level, s->avctx->rc_buffer_size, s->bit_rate);

}

static void mpeg_decode_sequence_display_extension(Mpeg1Context *s1)
{
    MpegEncContext *s = &s1->mpeg_enc_ctx;
    int color_description, w, h;

    skip_bits(&s->gb, 3); /* video format */
    color_description = get_bits1(&s->gb);
    if (color_description) {
        s->avctx->color_primaries = get_bits(&s->gb, 8);
        s->avctx->color_trc       = get_bits(&s->gb, 8);
        s->avctx->colorspace      = get_bits(&s->gb, 8);
    }
    w = get_bits(&s->gb, 14);
    skip_bits(&s->gb, 1); //marker
    h = get_bits(&s->gb, 14);
    // remaining 3 bits are zero padding

    s1->pan_scan.width  = 16 * w;
    s1->pan_scan.height = 16 * h;

    if (s->avctx->debug & FF_DEBUG_PICT_INFO)
        av_log(s->avctx, AV_LOG_DEBUG, "sde w:%d, h:%d\n", w, h);
}

static void mpeg_decode_picture_display_extension(Mpeg1Context *s1)
{
    MpegEncContext *s = &s1->mpeg_enc_ctx;
    int i, nofco;

    nofco = 1;
    if (s->progressive_sequence) {
        if (s->repeat_first_field) {
            nofco++;
            if (s->top_field_first)
                nofco++;
        }
    } else {
        if (s->picture_structure == PICT_FRAME) {
            nofco++;
            if (s->repeat_first_field)
                nofco++;
        }
    }
    for (i = 0; i < nofco; i++) {
        s1->pan_scan.position[i][0] = get_sbits(&s->gb, 16);
        skip_bits(&s->gb, 1); // marker
        s1->pan_scan.position[i][1] = get_sbits(&s->gb, 16);
        skip_bits(&s->gb, 1); // marker
    }

    if (s->avctx->debug & FF_DEBUG_PICT_INFO)
        av_log(s->avctx, AV_LOG_DEBUG, "pde (%d,%d) (%d,%d) (%d,%d)\n",
               s1->pan_scan.position[0][0], s1->pan_scan.position[0][1],
               s1->pan_scan.position[1][0], s1->pan_scan.position[1][1],
               s1->pan_scan.position[2][0], s1->pan_scan.position[2][1]);
}

static int load_matrix(MpegEncContext *s, uint16_t matrix0[64], uint16_t matrix1[64], int intra)
{
    int i;

    for (i = 0; i < 64; i++) {
        int j = s->dsp.idct_permutation[ff_zigzag_direct[i]];
        int v = get_bits(&s->gb, 8);
        if (v == 0) {
            av_log(s->avctx, AV_LOG_ERROR, "matrix damaged\n");
            return -1;
        }
        if (intra && i == 0 && v != 8) {
            av_log(s->avctx, AV_LOG_DEBUG, "intra matrix specifies invalid DC quantizer %d, ignoring\n", v);
            v = 8; // needed by pink.mpg / issue1046
        }
        matrix0[j] = v;
        if (matrix1)
            matrix1[j] = v;
    }
    return 0;
}

static void mpeg_decode_quant_matrix_extension(MpegEncContext *s)
{
    av_dlog(s->avctx, "matrix extension\n");

    if (get_bits1(&s->gb)) load_matrix(s, s->chroma_intra_matrix, s->intra_matrix, 1);
    if (get_bits1(&s->gb)) load_matrix(s, s->chroma_inter_matrix, s->inter_matrix, 0);
    if (get_bits1(&s->gb)) load_matrix(s, s->chroma_intra_matrix, NULL           , 1);
    if (get_bits1(&s->gb)) load_matrix(s, s->chroma_inter_matrix, NULL           , 0);
}

static void mpeg_decode_picture_coding_extension(Mpeg1Context *s1)
{
    MpegEncContext *s = &s1->mpeg_enc_ctx;

    s->full_pel[0] = s->full_pel[1] = 0;
    s->mpeg_f_code[0][0] = get_bits(&s->gb, 4);
    s->mpeg_f_code[0][1] = get_bits(&s->gb, 4);
    s->mpeg_f_code[1][0] = get_bits(&s->gb, 4);
    s->mpeg_f_code[1][1] = get_bits(&s->gb, 4);
    if (!s->pict_type && s1->mpeg_enc_ctx_allocated) {
        av_log(s->avctx, AV_LOG_ERROR, "Missing picture start code, guessing missing values\n");
        if (s->mpeg_f_code[1][0] == 15 && s->mpeg_f_code[1][1] == 15) {
            if (s->mpeg_f_code[0][0] == 15 && s->mpeg_f_code[0][1] == 15)
                s->pict_type = AV_PICTURE_TYPE_I;
            else
                s->pict_type = AV_PICTURE_TYPE_P;
        } else
            s->pict_type = AV_PICTURE_TYPE_B;
        s->current_picture.f.pict_type = s->pict_type;
        s->current_picture.f.key_frame = s->pict_type == AV_PICTURE_TYPE_I;
    }
    s->mpeg_f_code[0][0] += !s->mpeg_f_code[0][0];
    s->mpeg_f_code[0][1] += !s->mpeg_f_code[0][1];
    s->mpeg_f_code[1][0] += !s->mpeg_f_code[1][0];
    s->mpeg_f_code[1][1] += !s->mpeg_f_code[1][1];

    s->intra_dc_precision         = get_bits(&s->gb, 2);
    s->picture_structure          = get_bits(&s->gb, 2);
    s->top_field_first            = get_bits1(&s->gb);
    s->frame_pred_frame_dct       = get_bits1(&s->gb);
    s->concealment_motion_vectors = get_bits1(&s->gb);
    s->q_scale_type               = get_bits1(&s->gb);
    s->intra_vlc_format           = get_bits1(&s->gb);
    s->alternate_scan             = get_bits1(&s->gb);
    s->repeat_first_field         = get_bits1(&s->gb);
    s->chroma_420_type            = get_bits1(&s->gb);
    s->progressive_frame          = get_bits1(&s->gb);


    if (s->alternate_scan) {
        ff_init_scantable(s->dsp.idct_permutation, &s->inter_scantable, ff_alternate_vertical_scan);
        ff_init_scantable(s->dsp.idct_permutation, &s->intra_scantable, ff_alternate_vertical_scan);
    } else {
        ff_init_scantable(s->dsp.idct_permutation, &s->inter_scantable, ff_zigzag_direct);
        ff_init_scantable(s->dsp.idct_permutation, &s->intra_scantable, ff_zigzag_direct);
    }

    /* composite display not parsed */
    av_dlog(s->avctx, "intra_dc_precision=%d\n", s->intra_dc_precision);
    av_dlog(s->avctx, "picture_structure=%d\n", s->picture_structure);
    av_dlog(s->avctx, "top field first=%d\n", s->top_field_first);
    av_dlog(s->avctx, "repeat first field=%d\n", s->repeat_first_field);
    av_dlog(s->avctx, "conceal=%d\n", s->concealment_motion_vectors);
    av_dlog(s->avctx, "intra_vlc_format=%d\n", s->intra_vlc_format);
    av_dlog(s->avctx, "alternate_scan=%d\n", s->alternate_scan);
    av_dlog(s->avctx, "frame_pred_frame_dct=%d\n", s->frame_pred_frame_dct);
    av_dlog(s->avctx, "progressive_frame=%d\n", s->progressive_frame);
}

static int mpeg_field_start(MpegEncContext *s, const uint8_t *buf, int buf_size)
{
    AVCodecContext *avctx = s->avctx;
    Mpeg1Context *s1 = (Mpeg1Context*)s;

    /* start frame decoding */
    if (s->first_field || s->picture_structure == PICT_FRAME) {
        AVFrameSideData *pan_scan;

        if (ff_MPV_frame_start(s, avctx) < 0)
            return -1;

        ff_mpeg_er_frame_start(s);

        /* first check if we must repeat the frame */
        s->current_picture_ptr->f.repeat_pict = 0;
        if (s->repeat_first_field) {
            if (s->progressive_sequence) {
                if (s->top_field_first)
                    s->current_picture_ptr->f.repeat_pict = 4;
                else
                    s->current_picture_ptr->f.repeat_pict = 2;
            } else if (s->progressive_frame) {
                s->current_picture_ptr->f.repeat_pict = 1;
            }
        }

        pan_scan = av_frame_new_side_data(&s->current_picture_ptr->f,
                                          AV_FRAME_DATA_PANSCAN,
                                          sizeof(s1->pan_scan));
        if (!pan_scan)
            return AVERROR(ENOMEM);
        memcpy(pan_scan->data, &s1->pan_scan, sizeof(s1->pan_scan));

        if (HAVE_THREADS && (avctx->active_thread_type & FF_THREAD_FRAME))
            ff_thread_finish_setup(avctx);
    } else { // second field
        int i;

        if (!s->current_picture_ptr) {
            av_log(s->avctx, AV_LOG_ERROR, "first field missing\n");
            return -1;
        }

        if (s->avctx->hwaccel &&
            (s->avctx->slice_flags & SLICE_FLAG_ALLOW_FIELD)) {
            if (s->avctx->hwaccel->end_frame(s->avctx) < 0)
                av_log(avctx, AV_LOG_ERROR, "hardware accelerator failed to decode first field\n");
        }

        for (i = 0; i < 4; i++) {
            s->current_picture.f.data[i] = s->current_picture_ptr->f.data[i];
            if (s->picture_structure == PICT_BOTTOM_FIELD) {
                s->current_picture.f.data[i] += s->current_picture_ptr->f.linesize[i];
            }
        }
    }

    if (avctx->hwaccel) {
        if (avctx->hwaccel->start_frame(avctx, buf, buf_size) < 0)
            return -1;
    }

// MPV_frame_start will call this function too,
// but we need to call it on every field
    if (CONFIG_MPEG_XVMC_DECODER && s->avctx->xvmc_acceleration)
        if (ff_xvmc_field_start(s, avctx) < 0)
            return -1;

    return 0;
}

#define DECODE_SLICE_ERROR -1
#define DECODE_SLICE_OK     0

/**
 * Decode a slice.
 * MpegEncContext.mb_y must be set to the MB row from the startcode.
 * @return DECODE_SLICE_ERROR if the slice is damaged,
 *         DECODE_SLICE_OK if this slice is OK
 */
static int mpeg_decode_slice(MpegEncContext *s, int mb_y,
                             const uint8_t **buf, int buf_size)
{
    AVCodecContext *avctx = s->avctx;
    const int lowres      = s->avctx->lowres;
    const int field_pic   = s->picture_structure != PICT_FRAME;

    s->resync_mb_x =
    s->resync_mb_y = -1;

    av_assert0(mb_y < s->mb_height);

    init_get_bits(&s->gb, *buf, buf_size * 8);
    if(s->codec_id != AV_CODEC_ID_MPEG1VIDEO && s->mb_height > 2800/16)
        skip_bits(&s->gb, 3);

    ff_mpeg1_clean_buffers(s);
    s->interlaced_dct = 0;

    s->qscale = get_qscale(s);

    if (s->qscale == 0) {
        av_log(s->avctx, AV_LOG_ERROR, "qscale == 0\n");
        return -1;
    }

    /* extra slice info */
    while (get_bits1(&s->gb) != 0) {
        skip_bits(&s->gb, 8);
    }

    s->mb_x = 0;

    if (mb_y == 0 && s->codec_tag == AV_RL32("SLIF")) {
        skip_bits1(&s->gb);
    } else {
        while (get_bits_left(&s->gb) > 0) {
            int code = get_vlc2(&s->gb, mbincr_vlc.table, MBINCR_VLC_BITS, 2);
            if (code < 0) {
                av_log(s->avctx, AV_LOG_ERROR, "first mb_incr damaged\n");
                return -1;
            }
            if (code >= 33) {
                if (code == 33) {
                    s->mb_x += 33;
                }
                /* otherwise, stuffing, nothing to do */
            } else {
                s->mb_x += code;
                break;
            }
        }
    }

    if (s->mb_x >= (unsigned)s->mb_width) {
        av_log(s->avctx, AV_LOG_ERROR, "initial skip overflow\n");
        return -1;
    }

    if (avctx->hwaccel) {
        const uint8_t *buf_end, *buf_start = *buf - 4; /* include start_code */
        int start_code = -1;
        buf_end = avpriv_mpv_find_start_code(buf_start + 2, *buf + buf_size, &start_code);
        if (buf_end < *buf + buf_size)
            buf_end -= 4;
        s->mb_y = mb_y;
        if (avctx->hwaccel->decode_slice(avctx, buf_start, buf_end - buf_start) < 0)
            return DECODE_SLICE_ERROR;
        *buf = buf_end;
        return DECODE_SLICE_OK;
    }

    s->resync_mb_x = s->mb_x;
    s->resync_mb_y = s->mb_y = mb_y;
    s->mb_skip_run = 0;
    ff_init_block_index(s);

    if (s->mb_y == 0 && s->mb_x == 0 && (s->first_field || s->picture_structure == PICT_FRAME)) {
        if (s->avctx->debug & FF_DEBUG_PICT_INFO) {
             av_log(s->avctx, AV_LOG_DEBUG, "qp:%d fc:%2d%2d%2d%2d %s %s %s %s %s dc:%d pstruct:%d fdct:%d cmv:%d qtype:%d ivlc:%d rff:%d %s\n",
                    s->qscale, s->mpeg_f_code[0][0], s->mpeg_f_code[0][1], s->mpeg_f_code[1][0], s->mpeg_f_code[1][1],
                    s->pict_type == AV_PICTURE_TYPE_I ? "I" : (s->pict_type == AV_PICTURE_TYPE_P ? "P" : (s->pict_type == AV_PICTURE_TYPE_B ? "B" : "S")),
                    s->progressive_sequence ? "ps" :"", s->progressive_frame ? "pf" : "", s->alternate_scan ? "alt" :"", s->top_field_first ? "top" :"",
                    s->intra_dc_precision, s->picture_structure, s->frame_pred_frame_dct, s->concealment_motion_vectors,
                    s->q_scale_type, s->intra_vlc_format, s->repeat_first_field, s->chroma_420_type ? "420" :"");
        }
    }

    for (;;) {
        // If 1, we memcpy blocks in xvmcvideo.
        if (CONFIG_MPEG_XVMC_DECODER && s->avctx->xvmc_acceleration > 1)
            ff_xvmc_init_block(s); // set s->block

        if (mpeg_decode_mb(s, s->block) < 0)
            return -1;

        if (s->current_picture.motion_val[0] && !s->encoding) { // note motion_val is normally NULL unless we want to extract the MVs
            const int wrap = s->b8_stride;
            int xy         = s->mb_x * 2 + s->mb_y * 2 * wrap;
            int b8_xy      = 4 * (s->mb_x + s->mb_y * s->mb_stride);
            int motion_x, motion_y, dir, i;

            for (i = 0; i < 2; i++) {
                for (dir = 0; dir < 2; dir++) {
                    if (s->mb_intra || (dir == 1 && s->pict_type != AV_PICTURE_TYPE_B)) {
                        motion_x = motion_y = 0;
                    } else if (s->mv_type == MV_TYPE_16X16 || (s->mv_type == MV_TYPE_FIELD && field_pic)) {
                        motion_x = s->mv[dir][0][0];
                        motion_y = s->mv[dir][0][1];
                    } else /*if ((s->mv_type == MV_TYPE_FIELD) || (s->mv_type == MV_TYPE_16X8))*/ {
                        motion_x = s->mv[dir][i][0];
                        motion_y = s->mv[dir][i][1];
                    }

<<<<<<< HEAD
                    s->current_picture.f.motion_val[dir][xy    ][0] = motion_x;
                    s->current_picture.f.motion_val[dir][xy    ][1] = motion_y;
                    s->current_picture.f.motion_val[dir][xy + 1][0] = motion_x;
                    s->current_picture.f.motion_val[dir][xy + 1][1] = motion_y;
                    s->current_picture.f.ref_index [dir][b8_xy    ] =
                    s->current_picture.f.ref_index [dir][b8_xy + 1] = s->field_select[dir][i];
                    av_assert2(s->field_select[dir][i] == 0 || s->field_select[dir][i] == 1);
=======
                    s->current_picture.motion_val[dir][xy    ][0] = motion_x;
                    s->current_picture.motion_val[dir][xy    ][1] = motion_y;
                    s->current_picture.motion_val[dir][xy + 1][0] = motion_x;
                    s->current_picture.motion_val[dir][xy + 1][1] = motion_y;
                    s->current_picture.ref_index [dir][b8_xy    ] =
                    s->current_picture.ref_index [dir][b8_xy + 1] = s->field_select[dir][i];
                    assert(s->field_select[dir][i] == 0 || s->field_select[dir][i] == 1);
>>>>>>> 759001c5
                }
                xy += wrap;
                b8_xy +=2;
            }
        }

        s->dest[0] += 16 >> lowres;
        s->dest[1] +=(16 >> lowres) >> s->chroma_x_shift;
        s->dest[2] +=(16 >> lowres) >> s->chroma_x_shift;

        ff_MPV_decode_mb(s, s->block);

        if (++s->mb_x >= s->mb_width) {
            const int mb_size = 16 >> s->avctx->lowres;

            ff_mpeg_draw_horiz_band(s, mb_size*(s->mb_y >> field_pic), mb_size);
            ff_MPV_report_decode_progress(s);

            s->mb_x = 0;
            s->mb_y += 1 << field_pic;

            if (s->mb_y >= s->mb_height) {
                int left   = get_bits_left(&s->gb);
                int is_d10 = s->chroma_format == 2 && s->pict_type == AV_PICTURE_TYPE_I && avctx->profile == 0 && avctx->level == 5
                             && s->intra_dc_precision == 2 && s->q_scale_type == 1 && s->alternate_scan == 0
                             && s->progressive_frame == 0 /* vbv_delay == 0xBBB || 0xE10*/;

                if (left >= 32 && !is_d10) {
                    GetBitContext gb = s->gb;
                    align_get_bits(&gb);
                    if (show_bits(&gb, 24) == 0x060E2B) {
                        av_log(avctx, AV_LOG_DEBUG, "Invalid MXF data found in video stream\n");
                        is_d10 = 1;
                    }
                }

                if (left < 0 || (left && show_bits(&s->gb, FFMIN(left, 23)) && !is_d10)
                    || ((avctx->err_recognition & (AV_EF_BITSTREAM | AV_EF_AGGRESSIVE)) && left > 8)) {
                    av_log(avctx, AV_LOG_ERROR, "end mismatch left=%d %0X\n", left, show_bits(&s->gb, FFMIN(left, 23)));
                    return -1;
                } else
                    goto eos;
            }

            ff_init_block_index(s);
        }

        /* skip mb handling */
        if (s->mb_skip_run == -1) {
            /* read increment again */
            s->mb_skip_run = 0;
            for (;;) {
                int code = get_vlc2(&s->gb, mbincr_vlc.table, MBINCR_VLC_BITS, 2);
                if (code < 0) {
                    av_log(s->avctx, AV_LOG_ERROR, "mb incr damaged\n");
                    return -1;
                }
                if (code >= 33) {
                    if (code == 33) {
                        s->mb_skip_run += 33;
                    } else if (code == 35) {
                        if (s->mb_skip_run != 0 || show_bits(&s->gb, 15) != 0) {
                            av_log(s->avctx, AV_LOG_ERROR, "slice mismatch\n");
                            return -1;
                        }
                        goto eos; /* end of slice */
                    }
                    /* otherwise, stuffing, nothing to do */
                } else {
                    s->mb_skip_run += code;
                    break;
                }
            }
            if (s->mb_skip_run) {
                int i;
                if (s->pict_type == AV_PICTURE_TYPE_I) {
                    av_log(s->avctx, AV_LOG_ERROR, "skipped MB in I frame at %d %d\n", s->mb_x, s->mb_y);
                    return -1;
                }

                /* skip mb */
                s->mb_intra = 0;
                for (i = 0; i < 12; i++)
                    s->block_last_index[i] = -1;
                if (s->picture_structure == PICT_FRAME)
                    s->mv_type = MV_TYPE_16X16;
                else
                    s->mv_type = MV_TYPE_FIELD;
                if (s->pict_type == AV_PICTURE_TYPE_P) {
                    /* if P type, zero motion vector is implied */
                    s->mv_dir             = MV_DIR_FORWARD;
                    s->mv[0][0][0]        = s->mv[0][0][1]      = 0;
                    s->last_mv[0][0][0]   = s->last_mv[0][0][1] = 0;
                    s->last_mv[0][1][0]   = s->last_mv[0][1][1] = 0;
                    s->field_select[0][0] = (s->picture_structure - 1) & 1;
                } else {
                    /* if B type, reuse previous vectors and directions */
                    s->mv[0][0][0] = s->last_mv[0][0][0];
                    s->mv[0][0][1] = s->last_mv[0][0][1];
                    s->mv[1][0][0] = s->last_mv[1][0][0];
                    s->mv[1][0][1] = s->last_mv[1][0][1];
                }
            }
        }
    }
eos: // end of slice
    *buf += (get_bits_count(&s->gb)-1)/8;
    av_dlog(s, "y %d %d %d %d\n", s->resync_mb_x, s->resync_mb_y, s->mb_x, s->mb_y);
    return 0;
}

static int slice_decode_thread(AVCodecContext *c, void *arg)
{
    MpegEncContext *s   = *(void**)arg;
    const uint8_t *buf  = s->gb.buffer;
    int mb_y            = s->start_mb_y;
    const int field_pic = s->picture_structure != PICT_FRAME;

    s->er.error_count = (3 * (s->end_mb_y - s->start_mb_y) * s->mb_width) >> field_pic;

    for (;;) {
        uint32_t start_code;
        int ret;

        ret = mpeg_decode_slice(s, mb_y, &buf, s->gb.buffer_end - buf);
        emms_c();
        av_dlog(c, "ret:%d resync:%d/%d mb:%d/%d ts:%d/%d ec:%d\n",
                ret, s->resync_mb_x, s->resync_mb_y, s->mb_x, s->mb_y,
                s->start_mb_y, s->end_mb_y, s->er.error_count);
        if (ret < 0) {
            if (c->err_recognition & AV_EF_EXPLODE)
                return ret;
            if (s->resync_mb_x >= 0 && s->resync_mb_y >= 0)
                ff_er_add_slice(&s->er, s->resync_mb_x, s->resync_mb_y, s->mb_x, s->mb_y, ER_AC_ERROR | ER_DC_ERROR | ER_MV_ERROR);
        } else {
            ff_er_add_slice(&s->er, s->resync_mb_x, s->resync_mb_y, s->mb_x-1, s->mb_y, ER_AC_END | ER_DC_END | ER_MV_END);
        }

        if (s->mb_y == s->end_mb_y)
            return 0;

        start_code = -1;
        buf = avpriv_mpv_find_start_code(buf, s->gb.buffer_end, &start_code);
        mb_y= start_code - SLICE_MIN_START_CODE;
        if(s->codec_id != AV_CODEC_ID_MPEG1VIDEO && s->mb_height > 2800/16)
            mb_y += (*buf&0xE0)<<2;
        mb_y <<= field_pic;
        if (s->picture_structure == PICT_BOTTOM_FIELD)
            mb_y++;
        if (mb_y < 0 || mb_y >= s->end_mb_y)
            return -1;
    }
}

/**
 * Handle slice ends.
 * @return 1 if it seems to be the last slice
 */
static int slice_end(AVCodecContext *avctx, AVFrame *pict)
{
    Mpeg1Context *s1 = avctx->priv_data;
    MpegEncContext *s = &s1->mpeg_enc_ctx;

    if (!s1->mpeg_enc_ctx_allocated || !s->current_picture_ptr)
        return 0;

    if (s->avctx->hwaccel) {
        if (s->avctx->hwaccel->end_frame(s->avctx) < 0)
            av_log(avctx, AV_LOG_ERROR, "hardware accelerator failed to decode picture\n");
    }

    if (CONFIG_MPEG_XVMC_DECODER && s->avctx->xvmc_acceleration)
        ff_xvmc_field_end(s);

    /* end of slice reached */
    if (/*s->mb_y << field_pic == s->mb_height &&*/ !s->first_field && !s->first_slice) {
        /* end of image */

        ff_er_frame_end(&s->er);

        ff_MPV_frame_end(s);

        if (s->pict_type == AV_PICTURE_TYPE_B || s->low_delay) {
            int ret = av_frame_ref(pict, &s->current_picture_ptr->f);
            if (ret < 0)
                return ret;
            ff_print_debug_info(s, s->current_picture_ptr);
        } else {
            if (avctx->active_thread_type & FF_THREAD_FRAME)
                s->picture_number++;
            /* latency of 1 frame for I- and P-frames */
            /* XXX: use another variable than picture_number */
            if (s->last_picture_ptr != NULL) {
                int ret = av_frame_ref(pict, &s->last_picture_ptr->f);
                if (ret < 0)
                    return ret;
                ff_print_debug_info(s, s->last_picture_ptr);
            }
        }

        return 1;
    } else {
        return 0;
    }
}

static int mpeg1_decode_sequence(AVCodecContext *avctx,
                                 const uint8_t *buf, int buf_size)
{
    Mpeg1Context *s1 = avctx->priv_data;
    MpegEncContext *s = &s1->mpeg_enc_ctx;
    int width, height;
    int i, v, j;

    init_get_bits(&s->gb, buf, buf_size*8);

    width  = get_bits(&s->gb, 12);
    height = get_bits(&s->gb, 12);
    s->aspect_ratio_info = get_bits(&s->gb, 4);
    if (s->aspect_ratio_info == 0) {
        av_log(avctx, AV_LOG_ERROR, "aspect ratio has forbidden 0 value\n");
        if (avctx->err_recognition & (AV_EF_BITSTREAM | AV_EF_COMPLIANT))
            return -1;
    }
    s->frame_rate_index = get_bits(&s->gb, 4);
    if (s->frame_rate_index == 0 || s->frame_rate_index > 13)
        return -1;
    s->bit_rate = get_bits(&s->gb, 18) * 400;
    if (get_bits1(&s->gb) == 0) /* marker */
        return -1;
    s->width  = width;
    s->height = height;

    s->avctx->rc_buffer_size = get_bits(&s->gb, 10) * 1024 * 16;
    skip_bits(&s->gb, 1);

    /* get matrix */
    if (get_bits1(&s->gb)) {
        load_matrix(s, s->chroma_intra_matrix, s->intra_matrix, 1);
    } else {
        for (i = 0; i < 64; i++) {
            j = s->dsp.idct_permutation[i];
            v = ff_mpeg1_default_intra_matrix[i];
            s->intra_matrix[j]        = v;
            s->chroma_intra_matrix[j] = v;
        }
    }
    if (get_bits1(&s->gb)) {
        load_matrix(s, s->chroma_inter_matrix, s->inter_matrix, 0);
    } else {
        for (i = 0; i < 64; i++) {
            int j = s->dsp.idct_permutation[i];
            v = ff_mpeg1_default_non_intra_matrix[i];
            s->inter_matrix[j]        = v;
            s->chroma_inter_matrix[j] = v;
        }
    }

    if (show_bits(&s->gb, 23) != 0) {
        av_log(s->avctx, AV_LOG_ERROR, "sequence header damaged\n");
        return -1;
    }

    /* we set MPEG-2 parameters so that it emulates MPEG-1 */
    s->progressive_sequence = 1;
    s->progressive_frame    = 1;
    s->picture_structure    = PICT_FRAME;
    s->first_field          = 0;
    s->frame_pred_frame_dct = 1;
    s->chroma_format        = 1;
    s->codec_id             = s->avctx->codec_id = AV_CODEC_ID_MPEG1VIDEO;
    s->out_format           = FMT_MPEG1;
    s->swap_uv              = 0; // AFAIK VCR2 does not have SEQ_HEADER
    if (s->flags & CODEC_FLAG_LOW_DELAY)
        s->low_delay = 1;

    if (s->avctx->debug & FF_DEBUG_PICT_INFO)
        av_log(s->avctx, AV_LOG_DEBUG, "vbv buffer: %d, bitrate:%d\n",
               s->avctx->rc_buffer_size, s->bit_rate);

    return 0;
}

static int vcr2_init_sequence(AVCodecContext *avctx)
{
    Mpeg1Context *s1 = avctx->priv_data;
    MpegEncContext *s = &s1->mpeg_enc_ctx;
    int i, v;

    /* start new MPEG-1 context decoding */
    s->out_format = FMT_MPEG1;
    if (s1->mpeg_enc_ctx_allocated) {
        ff_MPV_common_end(s);
    }
    s->width  = avctx->coded_width;
    s->height = avctx->coded_height;
    avctx->has_b_frames = 0; // true?
    s->low_delay = 1;

    avctx->pix_fmt = mpeg_get_pixelformat(avctx);
    avctx->hwaccel = ff_find_hwaccel(avctx->codec->id, avctx->pix_fmt);

    if (avctx->pix_fmt == AV_PIX_FMT_XVMC_MPEG2_IDCT || avctx->hwaccel || uses_vdpau(avctx))
        if (avctx->idct_algo == FF_IDCT_AUTO)
            avctx->idct_algo = FF_IDCT_SIMPLE;

    if (ff_MPV_common_init(s) < 0)
        return -1;
    s1->mpeg_enc_ctx_allocated = 1;

    for (i = 0; i < 64; i++) {
        int j = s->dsp.idct_permutation[i];
        v = ff_mpeg1_default_intra_matrix[i];
        s->intra_matrix[j]        = v;
        s->chroma_intra_matrix[j] = v;

        v = ff_mpeg1_default_non_intra_matrix[i];
        s->inter_matrix[j]        = v;
        s->chroma_inter_matrix[j] = v;
    }

    s->progressive_sequence  = 1;
    s->progressive_frame     = 1;
    s->picture_structure     = PICT_FRAME;
    s->first_field           = 0;
    s->frame_pred_frame_dct  = 1;
    s->chroma_format         = 1;
    if (s->codec_tag == AV_RL32("BW10")) {
        s->codec_id              = s->avctx->codec_id = AV_CODEC_ID_MPEG1VIDEO;
    } else {
        exchange_uv(s); // common init reset pblocks, so we swap them here
        s->swap_uv = 1; // in case of xvmc we need to swap uv for each MB
        s->codec_id              = s->avctx->codec_id = AV_CODEC_ID_MPEG2VIDEO;
    }
    s1->save_width           = s->width;
    s1->save_height          = s->height;
    s1->save_progressive_seq = s->progressive_sequence;
    return 0;
}


static void mpeg_decode_user_data(AVCodecContext *avctx,
                                  const uint8_t *p, int buf_size)
{
    Mpeg1Context *s = avctx->priv_data;
    const uint8_t *buf_end = p + buf_size;

    if(buf_size > 29){
        int i;
        for(i=0; i<20; i++)
            if(!memcmp(p+i, "\0TMPGEXS\0", 9)){
                s->tmpgexs= 1;
            }

/*        for(i=0; !(!p[i-2] && !p[i-1] && p[i]==1) && i<buf_size; i++){
            av_log(avctx, AV_LOG_ERROR, "%c", p[i]);
        }
            av_log(avctx, AV_LOG_ERROR, "\n");*/
    }

    /* we parse the DTG active format information */
    if (buf_end - p >= 5 &&
        p[0] == 'D' && p[1] == 'T' && p[2] == 'G' && p[3] == '1') {
        int flags = p[4];
        p += 5;
        if (flags & 0x80) {
            /* skip event id */
            p += 2;
        }
        if (flags & 0x40) {
            if (buf_end - p < 1)
                return;
            avctx->dtg_active_format = p[0] & 0x0f;
        }
    }
}

static void mpeg_decode_gop(AVCodecContext *avctx,
                            const uint8_t *buf, int buf_size)
{
    Mpeg1Context *s1  = avctx->priv_data;
    MpegEncContext *s = &s1->mpeg_enc_ctx;
    int broken_link;
    int64_t tc;

    init_get_bits(&s->gb, buf, buf_size*8);

    tc = avctx->timecode_frame_start = get_bits(&s->gb, 25);

    s->closed_gop = get_bits1(&s->gb);
    /*broken_link indicate that after editing the
      reference frames of the first B-Frames after GOP I-Frame
      are missing (open gop)*/
    broken_link = get_bits1(&s->gb);

    if (s->avctx->debug & FF_DEBUG_PICT_INFO) {
        char tcbuf[AV_TIMECODE_STR_SIZE];
        av_timecode_make_mpeg_tc_string(tcbuf, tc);
        av_log(s->avctx, AV_LOG_DEBUG,
               "GOP (%s) closed_gop=%d broken_link=%d\n",
               tcbuf, s->closed_gop, broken_link);
    }
}
/**
 * Find the end of the current frame in the bitstream.
 * @return the position of the first byte of the next frame, or -1
 */
int ff_mpeg1_find_frame_end(ParseContext *pc, const uint8_t *buf, int buf_size, AVCodecParserContext *s)
{
    int i;
    uint32_t state = pc->state;

    /* EOF considered as end of frame */
    if (buf_size == 0)
        return 0;

/*
 0  frame start         -> 1/4
 1  first_SEQEXT        -> 0/2
 2  first field start   -> 3/0
 3  second_SEQEXT       -> 2/0
 4  searching end
*/

    for (i = 0; i < buf_size; i++) {
        av_assert1(pc->frame_start_found >= 0 && pc->frame_start_found <= 4);
        if (pc->frame_start_found & 1) {
            if (state == EXT_START_CODE && (buf[i] & 0xF0) != 0x80)
                pc->frame_start_found--;
            else if (state == EXT_START_CODE + 2) {
                if ((buf[i] & 3) == 3)
                    pc->frame_start_found = 0;
                else
                    pc->frame_start_found = (pc->frame_start_found + 1) & 3;
            }
            state++;
        } else {
            i = avpriv_mpv_find_start_code(buf + i, buf + buf_size, &state) - buf - 1;
            if (pc->frame_start_found == 0 && state >= SLICE_MIN_START_CODE && state <= SLICE_MAX_START_CODE) {
                i++;
                pc->frame_start_found = 4;
            }
            if (state == SEQ_END_CODE) {
                pc->frame_start_found = 0;
                pc->state=-1;
                return i+1;
            }
            if (pc->frame_start_found == 2 && state == SEQ_START_CODE)
                pc->frame_start_found = 0;
            if (pc->frame_start_found  < 4 && state == EXT_START_CODE)
                pc->frame_start_found++;
            if (pc->frame_start_found == 4 && (state & 0xFFFFFF00) == 0x100) {
                if (state < SLICE_MIN_START_CODE || state > SLICE_MAX_START_CODE) {
                    pc->frame_start_found = 0;
                    pc->state             = -1;
                    return i - 3;
                }
            }
            if (pc->frame_start_found == 0 && s && state == PICTURE_START_CODE) {
                ff_fetch_timestamp(s, i - 3, 1);
            }
        }
    }
    pc->state = state;
    return END_NOT_FOUND;
}

static int decode_chunks(AVCodecContext *avctx,
                         AVFrame *picture, int *got_output,
                         const uint8_t *buf, int buf_size)
{
    Mpeg1Context *s = avctx->priv_data;
    MpegEncContext *s2 = &s->mpeg_enc_ctx;
    const uint8_t *buf_ptr = buf;
    const uint8_t *buf_end = buf + buf_size;
    int ret, input_size;
    int last_code = 0;
    int picture_start_code_seen = 0;

    for (;;) {
        /* find next start code */
        uint32_t start_code = -1;
        buf_ptr = avpriv_mpv_find_start_code(buf_ptr, buf_end, &start_code);
        if (start_code > 0x1ff) {
            if (s2->pict_type != AV_PICTURE_TYPE_B || avctx->skip_frame <= AVDISCARD_DEFAULT) {
                if (HAVE_THREADS && (avctx->active_thread_type & FF_THREAD_SLICE)) {
                    int i;
                    av_assert0(avctx->thread_count > 1);

                    avctx->execute(avctx, slice_decode_thread,  &s2->thread_context[0], NULL, s->slice_count, sizeof(void*));
                    for (i = 0; i < s->slice_count; i++)
                        s2->er.error_count += s2->thread_context[i]->er.error_count;
                }

                if (CONFIG_VDPAU && uses_vdpau(avctx))
                    ff_vdpau_mpeg_picture_complete(s2, buf, buf_size, s->slice_count);

<<<<<<< HEAD

                if (slice_end(avctx, picture)) {
=======
                ret = slice_end(avctx, picture);
                if (ret < 0)
                    return ret;
                else if (ret) {
>>>>>>> 759001c5
                    if (s2->last_picture_ptr || s2->low_delay) //FIXME merge with the stuff in mpeg_decode_slice
                        *got_output = 1;
                }
            }
            s2->pict_type = 0;
            return FFMAX(0, buf_ptr - buf - s2->parse_context.last_index);
        }

        input_size = buf_end - buf_ptr;

        if (avctx->debug & FF_DEBUG_STARTCODE) {
            av_log(avctx, AV_LOG_DEBUG, "%3X at %td left %d\n", start_code, buf_ptr-buf, input_size);
        }

        /* prepare data for next start code */
        switch (start_code) {
        case SEQ_START_CODE:
            if (last_code == 0) {
                mpeg1_decode_sequence(avctx, buf_ptr, input_size);
                if(buf != avctx->extradata)
                    s->sync=1;
            } else {
                av_log(avctx, AV_LOG_ERROR, "ignoring SEQ_START_CODE after %X\n", last_code);
                if (avctx->err_recognition & AV_EF_EXPLODE)
                    return AVERROR_INVALIDDATA;
            }
            break;

        case PICTURE_START_CODE:
            if (picture_start_code_seen && s2->picture_structure == PICT_FRAME) {
               /* If it's a frame picture, there can't be more than one picture header.
                  Yet, it does happen and we need to handle it. */
               av_log(avctx, AV_LOG_WARNING, "ignoring extra picture following a frame-picture\n");
               break;
            }
            picture_start_code_seen = 1;

            if (s2->width <= 0 || s2->height <= 0) {
                av_log(avctx, AV_LOG_ERROR, "%dx%d is invalid\n", s2->width, s2->height);
                return AVERROR_INVALIDDATA;
            }

            if(s->tmpgexs){
                s2->intra_dc_precision= 3;
                s2->intra_matrix[0]= 1;
            }
            if (HAVE_THREADS && (avctx->active_thread_type & FF_THREAD_SLICE) && s->slice_count) {
                int i;

                avctx->execute(avctx, slice_decode_thread,
                               s2->thread_context, NULL,
                               s->slice_count, sizeof(void*));
                for (i = 0; i < s->slice_count; i++)
                    s2->er.error_count += s2->thread_context[i]->er.error_count;
                s->slice_count = 0;
            }
            if (last_code == 0 || last_code == SLICE_MIN_START_CODE) {
                ret = mpeg_decode_postinit(avctx);
                if (ret < 0) {
                    av_log(avctx, AV_LOG_ERROR, "mpeg_decode_postinit() failure\n");
                    return ret;
                }

                /* we have a complete image: we try to decompress it */
                if (mpeg1_decode_picture(avctx, buf_ptr, input_size) < 0)
                    s2->pict_type = 0;
                s2->first_slice = 1;
                last_code = PICTURE_START_CODE;
            } else {
                av_log(avctx, AV_LOG_ERROR, "ignoring pic after %X\n", last_code);
                if (avctx->err_recognition & AV_EF_EXPLODE)
                    return AVERROR_INVALIDDATA;
            }
            break;
        case EXT_START_CODE:
            init_get_bits(&s2->gb, buf_ptr, input_size*8);

            switch (get_bits(&s2->gb, 4)) {
            case 0x1:
                if (last_code == 0) {
                mpeg_decode_sequence_extension(s);
                } else {
                    av_log(avctx, AV_LOG_ERROR, "ignoring seq ext after %X\n", last_code);
                    if (avctx->err_recognition & AV_EF_EXPLODE)
                        return AVERROR_INVALIDDATA;
                }
                break;
            case 0x2:
                mpeg_decode_sequence_display_extension(s);
                break;
            case 0x3:
                mpeg_decode_quant_matrix_extension(s2);
                break;
            case 0x7:
                mpeg_decode_picture_display_extension(s);
                break;
            case 0x8:
                if (last_code == PICTURE_START_CODE) {
                    mpeg_decode_picture_coding_extension(s);
                } else {
                    av_log(avctx, AV_LOG_ERROR, "ignoring pic cod ext after %X\n", last_code);
                    if (avctx->err_recognition & AV_EF_EXPLODE)
                        return AVERROR_INVALIDDATA;
                }
                break;
            }
            break;
        case USER_START_CODE:
            mpeg_decode_user_data(avctx, buf_ptr, input_size);
            break;
        case GOP_START_CODE:
            if (last_code == 0) {
                s2->first_field=0;
                mpeg_decode_gop(avctx, buf_ptr, input_size);
                s->sync=1;
            } else {
                av_log(avctx, AV_LOG_ERROR, "ignoring GOP_START_CODE after %X\n", last_code);
                if (avctx->err_recognition & AV_EF_EXPLODE)
                    return AVERROR_INVALIDDATA;
            }
            break;
        default:
            if (start_code >= SLICE_MIN_START_CODE &&
                start_code <= SLICE_MAX_START_CODE && last_code == PICTURE_START_CODE) {

                if (s2->progressive_sequence && !s2->progressive_frame) {
                    s2->progressive_frame = 1;
                    av_log(s2->avctx, AV_LOG_ERROR, "interlaced frame in progressive sequence, ignoring\n");
                }

                if (s2->picture_structure == 0 || (s2->progressive_frame && s2->picture_structure != PICT_FRAME)) {
                    av_log(s2->avctx, AV_LOG_ERROR, "picture_structure %d invalid, ignoring\n", s2->picture_structure);
                    s2->picture_structure = PICT_FRAME;
                }

                if (s2->progressive_sequence && !s2->frame_pred_frame_dct) {
                    av_log(s2->avctx, AV_LOG_WARNING, "invalid frame_pred_frame_dct\n");
                }

                if (s2->picture_structure == PICT_FRAME) {
                    s2->first_field = 0;
                    s2->v_edge_pos  = 16 * s2->mb_height;
                } else {
                    s2->first_field ^= 1;
                    s2->v_edge_pos   = 8 * s2->mb_height;
                    memset(s2->mbskip_table, 0, s2->mb_stride * s2->mb_height);
                }
            }
            if (start_code >= SLICE_MIN_START_CODE &&
                start_code <= SLICE_MAX_START_CODE && last_code != 0) {
                const int field_pic = s2->picture_structure != PICT_FRAME;
                int mb_y = start_code - SLICE_MIN_START_CODE;
                last_code = SLICE_MIN_START_CODE;
                if(s2->codec_id != AV_CODEC_ID_MPEG1VIDEO && s2->mb_height > 2800/16)
                    mb_y += (*buf_ptr&0xE0)<<2;

                mb_y <<= field_pic;
                if (s2->picture_structure == PICT_BOTTOM_FIELD)
                    mb_y++;

                if (mb_y >= s2->mb_height) {
                    av_log(s2->avctx, AV_LOG_ERROR, "slice below image (%d >= %d)\n", mb_y, s2->mb_height);
                    return -1;
                }

                if (s2->last_picture_ptr == NULL) {
                /* Skip B-frames if we do not have reference frames and gop is not closed */
                    if (s2->pict_type == AV_PICTURE_TYPE_B) {
                        if (!s2->closed_gop)
                            break;
                    }
                }
                if (s2->pict_type == AV_PICTURE_TYPE_I || (s2->flags2 & CODEC_FLAG2_SHOW_ALL))
                    s->sync=1;
                if (s2->next_picture_ptr == NULL) {
                /* Skip P-frames if we do not have a reference frame or we have an invalid header. */
                    if (s2->pict_type == AV_PICTURE_TYPE_P && !s->sync) break;
                }
                if ((avctx->skip_frame >= AVDISCARD_NONREF && s2->pict_type == AV_PICTURE_TYPE_B) ||
                    (avctx->skip_frame >= AVDISCARD_NONKEY && s2->pict_type != AV_PICTURE_TYPE_I) ||
                     avctx->skip_frame >= AVDISCARD_ALL)
                    break;

                if (!s->mpeg_enc_ctx_allocated)
                    break;

                if (s2->codec_id == AV_CODEC_ID_MPEG2VIDEO) {
                    if (mb_y < avctx->skip_top || mb_y >= s2->mb_height - avctx->skip_bottom)
                        break;
                }

                if (!s2->pict_type) {
                    av_log(avctx, AV_LOG_ERROR, "Missing picture start code\n");
                    if (avctx->err_recognition & AV_EF_EXPLODE)
                        return AVERROR_INVALIDDATA;
                    break;
                }

                if (s2->first_slice) {
                    s2->first_slice = 0;
                    if (mpeg_field_start(s2, buf, buf_size) < 0)
                        return -1;
                }
                if (!s2->current_picture_ptr) {
                    av_log(avctx, AV_LOG_ERROR, "current_picture not initialized\n");
                    return AVERROR_INVALIDDATA;
                }

                if (uses_vdpau(avctx)) {
                    s->slice_count++;
                    break;
                }

                if (HAVE_THREADS && (avctx->active_thread_type & FF_THREAD_SLICE)) {
                    int threshold = (s2->mb_height * s->slice_count +
                                     s2->slice_context_count / 2) /
                                    s2->slice_context_count;
                    av_assert0(avctx->thread_count > 1);
                    if (threshold <= mb_y) {
                        MpegEncContext *thread_context = s2->thread_context[s->slice_count];

                        thread_context->start_mb_y = mb_y;
                        thread_context->end_mb_y   = s2->mb_height;
                        if (s->slice_count) {
                            s2->thread_context[s->slice_count-1]->end_mb_y = mb_y;
                            ret = ff_update_duplicate_context(thread_context,
                                                              s2);
                            if (ret < 0)
                                return ret;
                        }
                        init_get_bits(&thread_context->gb, buf_ptr, input_size*8);
                        s->slice_count++;
                    }
                    buf_ptr += 2; // FIXME add minimum number of bytes per slice
                } else {
                    ret = mpeg_decode_slice(s2, mb_y, &buf_ptr, input_size);
                    emms_c();

                    if (ret < 0) {
                        if (avctx->err_recognition & AV_EF_EXPLODE)
                            return ret;
                        if (s2->resync_mb_x >= 0 && s2->resync_mb_y >= 0)
                            ff_er_add_slice(&s2->er, s2->resync_mb_x, s2->resync_mb_y, s2->mb_x, s2->mb_y, ER_AC_ERROR | ER_DC_ERROR | ER_MV_ERROR);
                    } else {
                        ff_er_add_slice(&s2->er, s2->resync_mb_x, s2->resync_mb_y, s2->mb_x-1, s2->mb_y, ER_AC_END | ER_DC_END | ER_MV_END);
                    }
                }
            }
            break;
        }
    }
}

static int mpeg_decode_frame(AVCodecContext *avctx,
                             void *data, int *got_output,
                             AVPacket *avpkt)
{
    const uint8_t *buf = avpkt->data;
    int ret;
    int buf_size = avpkt->size;
    Mpeg1Context *s = avctx->priv_data;
    AVFrame *picture = data;
    MpegEncContext *s2 = &s->mpeg_enc_ctx;
    av_dlog(avctx, "fill_buffer\n");

    if (buf_size == 0 || (buf_size == 4 && AV_RB32(buf) == SEQ_END_CODE)) {
        /* special case for last picture */
        if (s2->low_delay == 0 && s2->next_picture_ptr) {
            int ret = av_frame_ref(picture, &s2->next_picture_ptr->f);
            if (ret < 0)
                return ret;

            s2->next_picture_ptr = NULL;

            *got_output = 1;
        }
        return buf_size;
    }

    if (s2->flags & CODEC_FLAG_TRUNCATED) {
        int next = ff_mpeg1_find_frame_end(&s2->parse_context, buf, buf_size, NULL);

        if (ff_combine_frame(&s2->parse_context, next, (const uint8_t **)&buf, &buf_size) < 0)
            return buf_size;
    }

    s2->codec_tag = avpriv_toupper4(avctx->codec_tag);
    if (s->mpeg_enc_ctx_allocated == 0 && (   s2->codec_tag == AV_RL32("VCR2")
                                           || s2->codec_tag == AV_RL32("BW10")
                                          ))
        vcr2_init_sequence(avctx);

    s->slice_count = 0;

    if (avctx->extradata && !s->extradata_decoded) {
        ret = decode_chunks(avctx, picture, got_output, avctx->extradata, avctx->extradata_size);
        if(*got_output) {
            av_log(avctx, AV_LOG_ERROR, "picture in extradata\n");
            *got_output = 0;
        }
        s->extradata_decoded = 1;
        if (ret < 0 && (avctx->err_recognition & AV_EF_EXPLODE)) {
            s2->current_picture_ptr = NULL;
            return ret;
        }
    }

    ret = decode_chunks(avctx, picture, got_output, buf, buf_size);
    if (ret<0 || *got_output)
        s2->current_picture_ptr = NULL;

    return ret;
}


static void flush(AVCodecContext *avctx)
{
    Mpeg1Context *s = avctx->priv_data;

    s->sync=0;

    ff_mpeg_flush(avctx);
}

static int mpeg_decode_end(AVCodecContext *avctx)
{
    Mpeg1Context *s = avctx->priv_data;

    if (s->mpeg_enc_ctx_allocated)
        ff_MPV_common_end(&s->mpeg_enc_ctx);
    return 0;
}

static const AVProfile mpeg2_video_profiles[] = {
    { FF_PROFILE_MPEG2_422,          "4:2:2"              },
    { FF_PROFILE_MPEG2_HIGH,         "High"               },
    { FF_PROFILE_MPEG2_SS,           "Spatially Scalable" },
    { FF_PROFILE_MPEG2_SNR_SCALABLE, "SNR Scalable"       },
    { FF_PROFILE_MPEG2_MAIN,         "Main"               },
    { FF_PROFILE_MPEG2_SIMPLE,       "Simple"             },
    { FF_PROFILE_RESERVED,           "Reserved"           },
    { FF_PROFILE_RESERVED,           "Reserved"           },
    { FF_PROFILE_UNKNOWN },
};


AVCodec ff_mpeg1video_decoder = {
    .name                  = "mpeg1video",
    .type                  = AVMEDIA_TYPE_VIDEO,
    .id                    = AV_CODEC_ID_MPEG1VIDEO,
    .priv_data_size        = sizeof(Mpeg1Context),
    .init                  = mpeg_decode_init,
    .close                 = mpeg_decode_end,
    .decode                = mpeg_decode_frame,
    .capabilities          = CODEC_CAP_DRAW_HORIZ_BAND | CODEC_CAP_DR1 |
                             CODEC_CAP_TRUNCATED | CODEC_CAP_DELAY |
                             CODEC_CAP_SLICE_THREADS,
    .flush                 = flush,
    .max_lowres            = 3,
    .long_name             = NULL_IF_CONFIG_SMALL("MPEG-1 video"),
    .update_thread_context = ONLY_IF_THREADS_ENABLED(mpeg_decode_update_thread_context)
};

AVCodec ff_mpeg2video_decoder = {
    .name           = "mpeg2video",
    .type           = AVMEDIA_TYPE_VIDEO,
    .id             = AV_CODEC_ID_MPEG2VIDEO,
    .priv_data_size = sizeof(Mpeg1Context),
    .init           = mpeg_decode_init,
    .close          = mpeg_decode_end,
    .decode         = mpeg_decode_frame,
    .capabilities   = CODEC_CAP_DRAW_HORIZ_BAND | CODEC_CAP_DR1 |
                      CODEC_CAP_TRUNCATED | CODEC_CAP_DELAY |
                      CODEC_CAP_SLICE_THREADS,
    .flush          = flush,
    .max_lowres     = 3,
    .long_name      = NULL_IF_CONFIG_SMALL("MPEG-2 video"),
    .profiles       = NULL_IF_CONFIG_SMALL(mpeg2_video_profiles),
};

//legacy decoder
AVCodec ff_mpegvideo_decoder = {
    .name           = "mpegvideo",
    .type           = AVMEDIA_TYPE_VIDEO,
    .id             = AV_CODEC_ID_MPEG2VIDEO,
    .priv_data_size = sizeof(Mpeg1Context),
    .init           = mpeg_decode_init,
    .close          = mpeg_decode_end,
    .decode         = mpeg_decode_frame,
    .capabilities   = CODEC_CAP_DRAW_HORIZ_BAND | CODEC_CAP_DR1 | CODEC_CAP_TRUNCATED | CODEC_CAP_DELAY | CODEC_CAP_SLICE_THREADS,
    .flush          = flush,
    .max_lowres     = 3,
    .long_name      = NULL_IF_CONFIG_SMALL("MPEG-1 video"),
};

#if CONFIG_MPEG_XVMC_DECODER
static av_cold int mpeg_mc_decode_init(AVCodecContext *avctx)
{
    if (avctx->active_thread_type & FF_THREAD_SLICE)
        return -1;
    if (!(avctx->slice_flags & SLICE_FLAG_CODED_ORDER))
        return -1;
    if (!(avctx->slice_flags & SLICE_FLAG_ALLOW_FIELD)) {
        av_dlog(avctx, "mpeg12.c: XvMC decoder will work better if SLICE_FLAG_ALLOW_FIELD is set\n");
    }
    mpeg_decode_init(avctx);

    avctx->pix_fmt           = AV_PIX_FMT_XVMC_MPEG2_IDCT;
    avctx->xvmc_acceleration = 2; // 2 - the blocks are packed!

    return 0;
}

AVCodec ff_mpeg_xvmc_decoder = {
    .name           = "mpegvideo_xvmc",
    .type           = AVMEDIA_TYPE_VIDEO,
    .id             = AV_CODEC_ID_MPEG2VIDEO_XVMC,
    .priv_data_size = sizeof(Mpeg1Context),
    .init           = mpeg_mc_decode_init,
    .close          = mpeg_decode_end,
    .decode         = mpeg_decode_frame,
    .capabilities   = CODEC_CAP_DRAW_HORIZ_BAND | CODEC_CAP_DR1 |
                      CODEC_CAP_TRUNCATED| CODEC_CAP_HWACCEL | CODEC_CAP_DELAY,
    .flush          = flush,
    .long_name      = NULL_IF_CONFIG_SMALL("MPEG-1/2 video XvMC (X-Video Motion Compensation)"),
};

#endif

#if CONFIG_MPEG_VDPAU_DECODER
AVCodec ff_mpeg_vdpau_decoder = {
    .name           = "mpegvideo_vdpau",
    .type           = AVMEDIA_TYPE_VIDEO,
    .id             = AV_CODEC_ID_MPEG2VIDEO,
    .priv_data_size = sizeof(Mpeg1Context),
    .init           = mpeg_decode_init,
    .close          = mpeg_decode_end,
    .decode         = mpeg_decode_frame,
    .capabilities   = CODEC_CAP_DR1 | CODEC_CAP_TRUNCATED |
                      CODEC_CAP_HWACCEL_VDPAU | CODEC_CAP_DELAY,
    .flush          = flush,
    .long_name      = NULL_IF_CONFIG_SMALL("MPEG-1/2 video (VDPAU acceleration)"),
};
#endif

#if CONFIG_MPEG1_VDPAU_DECODER
AVCodec ff_mpeg1_vdpau_decoder = {
    .name           = "mpeg1video_vdpau",
    .type           = AVMEDIA_TYPE_VIDEO,
    .id             = AV_CODEC_ID_MPEG1VIDEO,
    .priv_data_size = sizeof(Mpeg1Context),
    .init           = mpeg_decode_init,
    .close          = mpeg_decode_end,
    .decode         = mpeg_decode_frame,
    .capabilities   = CODEC_CAP_DR1 | CODEC_CAP_TRUNCATED |
                      CODEC_CAP_HWACCEL_VDPAU | CODEC_CAP_DELAY,
    .flush          = flush,
    .long_name      = NULL_IF_CONFIG_SMALL("MPEG-1 video (VDPAU acceleration)"),
};
#endif<|MERGE_RESOLUTION|>--- conflicted
+++ resolved
@@ -770,23 +770,15 @@
             if (s->mb_x)
                 mb_type = s->current_picture.mb_type[s->mb_x + s->mb_y * s->mb_stride - 1];
             else
-<<<<<<< HEAD
-                mb_type = s->current_picture.f.mb_type[s->mb_width + (s->mb_y - 1) * s->mb_stride - 1]; // FIXME not sure if this is allowed in MPEG at all
+                mb_type = s->current_picture.mb_type[s->mb_width + (s->mb_y - 1) * s->mb_stride - 1]; // FIXME not sure if this is allowed in MPEG at all
             if (IS_INTRA(mb_type)) {
                 av_log(s->avctx, AV_LOG_ERROR, "skip with previntra\n");
                 return -1;
             }
-            s->current_picture.f.mb_type[s->mb_x + s->mb_y*s->mb_stride] =
-                mb_type | MB_TYPE_SKIP;
-//            av_assert2(s->current_picture.f.mb_type[s->mb_x + s->mb_y * s->mb_stride - 1] & (MB_TYPE_16x16 | MB_TYPE_16x8));
-=======
-                mb_type = s->current_picture.mb_type[s->mb_width + (s->mb_y - 1) * s->mb_stride - 1]; // FIXME not sure if this is allowed in MPEG at all
-            if (IS_INTRA(mb_type))
-                return -1;
             s->current_picture.mb_type[s->mb_x + s->mb_y*s->mb_stride] =
                 mb_type | MB_TYPE_SKIP;
+
 //            assert(s->current_picture.mb_type[s->mb_x + s->mb_y * s->mb_stride - 1] & (MB_TYPE_16x16 | MB_TYPE_16x8));
->>>>>>> 759001c5
 
             if ((s->mv[0][0][0] | s->mv[0][0][1] | s->mv[1][0][0] | s->mv[1][0][1]) == 0)
                 s->mb_skipped = 1;
@@ -1804,23 +1796,13 @@
                         motion_y = s->mv[dir][i][1];
                     }
 
-<<<<<<< HEAD
-                    s->current_picture.f.motion_val[dir][xy    ][0] = motion_x;
-                    s->current_picture.f.motion_val[dir][xy    ][1] = motion_y;
-                    s->current_picture.f.motion_val[dir][xy + 1][0] = motion_x;
-                    s->current_picture.f.motion_val[dir][xy + 1][1] = motion_y;
-                    s->current_picture.f.ref_index [dir][b8_xy    ] =
-                    s->current_picture.f.ref_index [dir][b8_xy + 1] = s->field_select[dir][i];
-                    av_assert2(s->field_select[dir][i] == 0 || s->field_select[dir][i] == 1);
-=======
                     s->current_picture.motion_val[dir][xy    ][0] = motion_x;
                     s->current_picture.motion_val[dir][xy    ][1] = motion_y;
                     s->current_picture.motion_val[dir][xy + 1][0] = motion_x;
                     s->current_picture.motion_val[dir][xy + 1][1] = motion_y;
                     s->current_picture.ref_index [dir][b8_xy    ] =
                     s->current_picture.ref_index [dir][b8_xy + 1] = s->field_select[dir][i];
-                    assert(s->field_select[dir][i] == 0 || s->field_select[dir][i] == 1);
->>>>>>> 759001c5
+                    av_assert2(s->field_select[dir][i] == 0 || s->field_select[dir][i] == 1);
                 }
                 xy += wrap;
                 b8_xy +=2;
@@ -2318,15 +2300,10 @@
                 if (CONFIG_VDPAU && uses_vdpau(avctx))
                     ff_vdpau_mpeg_picture_complete(s2, buf, buf_size, s->slice_count);
 
-<<<<<<< HEAD
-
-                if (slice_end(avctx, picture)) {
-=======
                 ret = slice_end(avctx, picture);
                 if (ret < 0)
                     return ret;
                 else if (ret) {
->>>>>>> 759001c5
                     if (s2->last_picture_ptr || s2->low_delay) //FIXME merge with the stuff in mpeg_decode_slice
                         *got_output = 1;
                 }
