/*
 * Canopus HQX decoder
 *
 * This file is part of FFmpeg.
 *
 * FFmpeg is free software; you can redistribute it and/or
 * modify it under the terms of the GNU Lesser General Public
 * License as published by the Free Software Foundation; either
 * version 2.1 of the License, or (at your option) any later version.
 *
 * FFmpeg is distributed in the hope that it will be useful,
 * but WITHOUT ANY WARRANTY; without even the implied warranty of
 * MERCHANTABILITY or FITNESS FOR A PARTICULAR PURPOSE.  See the GNU
 * Lesser General Public License for more details.
 *
 * You should have received a copy of the GNU Lesser General Public
 * License along with FFmpeg; if not, write to the Free Software
 * Foundation, Inc., 51 Franklin Street, Fifth Floor, Boston, MA 02110-1301 USA
 */

#include <inttypes.h>

#include "libavutil/imgutils.h"
#include "libavutil/intreadwrite.h"

#include "avcodec.h"
#include "get_bits.h"
#include "internal.h"

#include "hqx.h"
#include "hqxdsp.h"

/* HQX has four modes - 422, 444, 422alpha and 444alpha - all 12-bit */
enum HQXFormat {
    HQX_422 = 0,
    HQX_444,
    HQX_422A,
    HQX_444A,
};

#define HQX_HEADER_SIZE 59

/* macroblock selects a group of 4 possible quants and
 * a block can use any of those four quantisers
 * one column is powers of 2, the other one is powers of 2 * 3,
 * then there is the special one, powers of 2 * 5 */
static const int hqx_quants[16][4] = {
    {  0x1,   0x2,   0x4,   0x8 }, {  0x1,  0x3,   0x6,   0xC },
    {  0x2,   0x4,   0x8,  0x10 }, {  0x3,  0x6,   0xC,  0x18 },
    {  0x4,   0x8,  0x10,  0x20 }, {  0x6,  0xC,  0x18,  0x30 },
    {  0x8,  0x10,  0x20,  0x40 },
                      { 0xA, 0x14, 0x28, 0x50 },
                                   {  0xC, 0x18,  0x30,  0x60 },
    { 0x10,  0x20,  0x40,  0x80 }, { 0x18, 0x30,  0x60,  0xC0 },
    { 0x20,  0x40,  0x80, 0x100 }, { 0x30, 0x60,  0xC0, 0x180 },
    { 0x40,  0x80, 0x100, 0x200 }, { 0x60, 0xC0, 0x180, 0x300 },
    { 0x80, 0x100, 0x200, 0x400 }
};

static const uint8_t hqx_quant_luma[64] = {
    16,  16,  16,  19,  19,  19,  42,  44,
    16,  16,  19,  19,  19,  38,  43,  45,
    16,  19,  19,  19,  40,  41,  45,  48,
    19,  19,  19,  40,  41,  42,  46,  49,
    19,  19,  40,  41,  42,  43,  48, 101,
    19,  38,  41,  42,  43,  44,  98, 104,
    42,  43,  45,  46,  48,  98, 109, 116,
    44,  45,  48,  49, 101, 104, 116, 123,
};

static const uint8_t hqx_quant_chroma[64] = {
    16,  16,  19,  25,  26,  26,  42,  44,
    16,  19,  25,  25,  26,  38,  43,  91,
    19,  25,  26,  27,  40,  41,  91,  96,
    25,  25,  27,  40,  41,  84,  93, 197,
    26,  26,  40,  41,  84,  86, 191, 203,
    26,  38,  41,  84,  86, 177, 197, 209,
    42,  43,  91,  93, 191, 197, 219, 232,
    44,  91,  96, 197, 203, 209, 232, 246,
};

static inline void put_blocks(HQXContext *ctx, int plane,
                              int x, int y, int ilace,
                              int16_t *block0, int16_t *block1,
                              const uint8_t *quant)
{
    int fields = ilace ? 2 : 1;
    int lsize = ctx->pic->linesize[plane];
    uint8_t *p = ctx->pic->data[plane] + x * 2;

    ctx->hqxdsp.idct_put((uint16_t *)(p + y * lsize),
                         lsize * fields, block0, quant);
    ctx->hqxdsp.idct_put((uint16_t *)(p + (y + (ilace ? 1 : 8)) * lsize),
                         lsize * fields, block1, quant);
}

static inline void hqx_get_ac(GetBitContext *gb, const HQXAC *ac,
                              int *run, int *lev)
{
    int val;

    val = show_bits(gb, ac->lut_bits);
    if (ac->lut[val].bits == -1) {
        GetBitContext gb2 = *gb;
        skip_bits(&gb2, ac->lut_bits);
        val = ac->lut[val].lev + show_bits(&gb2, ac->extra_bits);
    }
    *run = ac->lut[val].run;
    *lev = ac->lut[val].lev;
    skip_bits(gb, ac->lut[val].bits);
}

static int decode_block(GetBitContext *gb, VLC *vlc,
                        const int *quants, int dcb,
                        int16_t block[64], int *last_dc)
{
    int q, dc;
    int ac_idx;
    int run, lev, pos = 1;

    memset(block, 0, 64 * sizeof(*block));
    dc = get_vlc2(gb, vlc->table, HQX_DC_VLC_BITS, 2);
    if (dc < 0)
        return AVERROR_INVALIDDATA;
    *last_dc += dc;

    block[0] = sign_extend(*last_dc << (12 - dcb), 12);

    q = quants[get_bits(gb, 2)];
    if (q >= 128)
        ac_idx = HQX_AC_Q128;
    else if (q >= 64)
        ac_idx = HQX_AC_Q64;
    else if (q >= 32)
        ac_idx = HQX_AC_Q32;
    else if (q >= 16)
        ac_idx = HQX_AC_Q16;
    else if (q >= 8)
        ac_idx = HQX_AC_Q8;
    else
        ac_idx = HQX_AC_Q0;

    do {
        hqx_get_ac(gb, &ff_hqx_ac[ac_idx], &run, &lev);
        pos += run;
        if (pos >= 64)
            break;
        block[ff_zigzag_direct[pos++]] = lev * q;
    } while (pos < 64);

    return 0;
}

<<<<<<< HEAD
static int hqx_decode_422(HQXContext *ctx, HQXSliceData * slice_data,
                          GetBitContext *gb, int x, int y)
=======
static int hqx_decode_422(HQXContext *ctx, int slice_no, int x, int y)
>>>>>>> 5b5338f6
{
    HQXSlice *slice = &ctx->slice[slice_no];
    GetBitContext *gb = &slice->gb;
    const int *quants;
    int flag;
    int last_dc;
    int i, ret;

    if (ctx->interlaced)
        flag = get_bits1(gb);
    else
        flag = 0;

    quants = hqx_quants[get_bits(gb, 4)];

    for (i = 0; i < 8; i++) {
        int vlc_index = ctx->dcb - 9;
        if (i == 0 || i == 4 || i == 6)
            last_dc = 0;
        ret = decode_block(gb, &ctx->dc_vlc[vlc_index], quants,
<<<<<<< HEAD
                           ctx->dcb, slice_data->block[i], &last_dc);
=======
                           ctx->dcb, slice->block[i], &last_dc);
>>>>>>> 5b5338f6
        if (ret < 0)
            return ret;
    }

<<<<<<< HEAD
    put_blocks(ctx, 0, x     , y, flag, slice_data->block[0], slice_data->block[2], hqx_quant_luma);
    put_blocks(ctx, 0, x + 8 , y, flag, slice_data->block[1], slice_data->block[3], hqx_quant_luma);
    put_blocks(ctx, 2, x >> 1, y, flag, slice_data->block[4], slice_data->block[5], hqx_quant_chroma);
    put_blocks(ctx, 1, x >> 1, y, flag, slice_data->block[6], slice_data->block[7], hqx_quant_chroma);
=======
    put_blocks(ctx, 0, x,      y, flag, slice->block[0], slice->block[2], hqx_quant_luma);
    put_blocks(ctx, 0, x + 8,  y, flag, slice->block[1], slice->block[3], hqx_quant_luma);
    put_blocks(ctx, 2, x >> 1, y, flag, slice->block[4], slice->block[5], hqx_quant_chroma);
    put_blocks(ctx, 1, x >> 1, y, flag, slice->block[6], slice->block[7], hqx_quant_chroma);
>>>>>>> 5b5338f6

    return 0;
}

<<<<<<< HEAD
static int hqx_decode_422a(HQXContext *ctx, HQXSliceData * slice_data,
                           GetBitContext *gb, int x, int y)
=======
static int hqx_decode_422a(HQXContext *ctx, int slice_no, int x, int y)
>>>>>>> 5b5338f6
{
    HQXSlice *slice = &ctx->slice[slice_no];
    GetBitContext *gb = &slice->gb;
    const int *quants;
    int flag = 0;
    int last_dc;
    int i, ret;
    int cbp;

    cbp = get_vlc2(gb, ctx->cbp_vlc.table, ctx->cbp_vlc.bits, 1);

    for (i = 0; i < 12; i++)
<<<<<<< HEAD
        memset(slice_data->block[i], 0, sizeof(**slice_data->block) * 64);
    for (i = 0; i < 12; i++)
        slice_data->block[i][0] = -0x800;
=======
        memset(slice->block[i], 0, sizeof(**slice->block) * 64);
    for (i = 0; i < 12; i++)
        slice->block[i][0] = -0x800;
>>>>>>> 5b5338f6
    if (cbp) {
        if (ctx->interlaced)
            flag = get_bits1(gb);

        quants = hqx_quants[get_bits(gb, 4)];

        cbp |= cbp << 4; // alpha CBP
        if (cbp & 0x3)   // chroma CBP - top
            cbp |= 0x500;
        if (cbp & 0xC)   // chroma CBP - bottom
            cbp |= 0xA00;
        for (i = 0; i < 12; i++) {
            if (i == 0 || i == 4 || i == 8 || i == 10)
                last_dc = 0;
            if (cbp & (1 << i)) {
                int vlc_index = ctx->dcb - 9;
                ret = decode_block(gb, &ctx->dc_vlc[vlc_index], quants,
<<<<<<< HEAD
                                   ctx->dcb, slice_data->block[i], &last_dc);
=======
                                   ctx->dcb, slice->block[i], &last_dc);
>>>>>>> 5b5338f6
                if (ret < 0)
                    return ret;
            }
        }
    }

<<<<<<< HEAD
    put_blocks(ctx, 3, x,      y, flag, slice_data->block[ 0], slice_data->block[ 2], hqx_quant_luma);
    put_blocks(ctx, 3, x + 8,  y, flag, slice_data->block[ 1], slice_data->block[ 3], hqx_quant_luma);
    put_blocks(ctx, 0, x,      y, flag, slice_data->block[ 4], slice_data->block[ 6], hqx_quant_luma);
    put_blocks(ctx, 0, x + 8,  y, flag, slice_data->block[ 5], slice_data->block[ 7], hqx_quant_luma);
    put_blocks(ctx, 2, x >> 1, y, flag, slice_data->block[ 8], slice_data->block[ 9], hqx_quant_chroma);
    put_blocks(ctx, 1, x >> 1, y, flag, slice_data->block[10], slice_data->block[11], hqx_quant_chroma);
=======
    put_blocks(ctx, 3, x,      y, flag, slice->block[ 0], slice->block[ 2], hqx_quant_luma);
    put_blocks(ctx, 3, x + 8,  y, flag, slice->block[ 1], slice->block[ 3], hqx_quant_luma);
    put_blocks(ctx, 0, x,      y, flag, slice->block[ 4], slice->block[ 6], hqx_quant_luma);
    put_blocks(ctx, 0, x + 8,  y, flag, slice->block[ 5], slice->block[ 7], hqx_quant_luma);
    put_blocks(ctx, 2, x >> 1, y, flag, slice->block[ 8], slice->block[ 9], hqx_quant_chroma);
    put_blocks(ctx, 1, x >> 1, y, flag, slice->block[10], slice->block[11], hqx_quant_chroma);
>>>>>>> 5b5338f6

    return 0;
}

<<<<<<< HEAD
static int hqx_decode_444(HQXContext *ctx, HQXSliceData * slice_data,
                          GetBitContext *gb, int x, int y)
=======
static int hqx_decode_444(HQXContext *ctx, int slice_no, int x, int y)
>>>>>>> 5b5338f6
{
    HQXSlice *slice = &ctx->slice[slice_no];
    GetBitContext *gb = &slice->gb;
    const int *quants;
    int flag;
    int last_dc;
    int i, ret;

    if (ctx->interlaced)
        flag = get_bits1(gb);
    else
        flag = 0;

    quants = hqx_quants[get_bits(gb, 4)];

    for (i = 0; i < 12; i++) {
        int vlc_index = ctx->dcb - 9;
        if (i == 0 || i == 4 || i == 8)
            last_dc = 0;
        ret = decode_block(gb, &ctx->dc_vlc[vlc_index], quants,
<<<<<<< HEAD
                           ctx->dcb, slice_data->block[i], &last_dc);
=======
                           ctx->dcb, slice->block[i], &last_dc);
>>>>>>> 5b5338f6
        if (ret < 0)
            return ret;
    }

<<<<<<< HEAD
    put_blocks(ctx, 0, x,     y, flag, slice_data->block[0], slice_data->block[ 2], hqx_quant_luma);
    put_blocks(ctx, 0, x + 8, y, flag, slice_data->block[1], slice_data->block[ 3], hqx_quant_luma);
    put_blocks(ctx, 2, x,     y, flag, slice_data->block[4], slice_data->block[ 6], hqx_quant_chroma);
    put_blocks(ctx, 2, x + 8, y, flag, slice_data->block[5], slice_data->block[ 7], hqx_quant_chroma);
    put_blocks(ctx, 1, x,     y, flag, slice_data->block[8], slice_data->block[10], hqx_quant_chroma);
    put_blocks(ctx, 1, x + 8, y, flag, slice_data->block[9], slice_data->block[11], hqx_quant_chroma);
=======
    put_blocks(ctx, 0, x,     y, flag, slice->block[0], slice->block[ 2], hqx_quant_luma);
    put_blocks(ctx, 0, x + 8, y, flag, slice->block[1], slice->block[ 3], hqx_quant_luma);
    put_blocks(ctx, 2, x,     y, flag, slice->block[4], slice->block[ 6], hqx_quant_chroma);
    put_blocks(ctx, 2, x + 8, y, flag, slice->block[5], slice->block[ 7], hqx_quant_chroma);
    put_blocks(ctx, 1, x,     y, flag, slice->block[8], slice->block[10], hqx_quant_chroma);
    put_blocks(ctx, 1, x + 8, y, flag, slice->block[9], slice->block[11], hqx_quant_chroma);
>>>>>>> 5b5338f6

    return 0;
}

<<<<<<< HEAD

static int hqx_decode_444a(HQXContext *ctx, HQXSliceData * slice_data,
                           GetBitContext *gb, int x, int y)
=======
static int hqx_decode_444a(HQXContext *ctx, int slice_no, int x, int y)
>>>>>>> 5b5338f6
{
    HQXSlice *slice = &ctx->slice[slice_no];
    GetBitContext *gb = &slice->gb;
    const int *quants;
    int flag = 0;
    int last_dc;
    int i, ret;
    int cbp;

    cbp = get_vlc2(gb, ctx->cbp_vlc.table, ctx->cbp_vlc.bits, 1);

    for (i = 0; i < 16; i++)
<<<<<<< HEAD
        memset(slice_data->block[i], 0, sizeof(**slice_data->block) * 64);
    for (i = 0; i < 16; i++)
        slice_data->block[i][0] = -0x800;
=======
        memset(slice->block[i], 0, sizeof(**slice->block) * 64);
    for (i = 0; i < 16; i++)
        slice->block[i][0] = -0x800;
>>>>>>> 5b5338f6
    if (cbp) {
        if (ctx->interlaced)
            flag = get_bits1(gb);

        quants = hqx_quants[get_bits(gb, 4)];

        cbp |= cbp << 4; // alpha CBP
        cbp |= cbp << 8; // chroma CBP
        for (i = 0; i < 16; i++) {
            if (i == 0 || i == 4 || i == 8 || i == 12)
                last_dc = 0;
            if (cbp & (1 << i)) {
                int vlc_index = ctx->dcb - 9;
                ret = decode_block(gb, &ctx->dc_vlc[vlc_index], quants,
<<<<<<< HEAD
                                   ctx->dcb, slice_data->block[i], &last_dc);
=======
                                   ctx->dcb, slice->block[i], &last_dc);
>>>>>>> 5b5338f6
                if (ret < 0)
                    return ret;
            }
        }
    }

<<<<<<< HEAD
    put_blocks(ctx, 3, x,     y, flag, slice_data->block[ 0], slice_data->block[ 2], hqx_quant_luma);
    put_blocks(ctx, 3, x + 8, y, flag, slice_data->block[ 1], slice_data->block[ 3], hqx_quant_luma);
    put_blocks(ctx, 0, x,     y, flag, slice_data->block[ 4], slice_data->block[ 6], hqx_quant_luma);
    put_blocks(ctx, 0, x + 8, y, flag, slice_data->block[ 5], slice_data->block[ 7], hqx_quant_luma);
    put_blocks(ctx, 2, x,     y, flag, slice_data->block[ 8], slice_data->block[10], hqx_quant_chroma);
    put_blocks(ctx, 2, x + 8, y, flag, slice_data->block[ 9], slice_data->block[11], hqx_quant_chroma);
    put_blocks(ctx, 1, x,     y, flag, slice_data->block[12], slice_data->block[14], hqx_quant_chroma);
    put_blocks(ctx, 1, x + 8, y, flag, slice_data->block[13], slice_data->block[15], hqx_quant_chroma);
=======
    put_blocks(ctx, 3, x,     y, flag, slice->block[ 0], slice->block[ 2], hqx_quant_luma);
    put_blocks(ctx, 3, x + 8, y, flag, slice->block[ 1], slice->block[ 3], hqx_quant_luma);
    put_blocks(ctx, 0, x,     y, flag, slice->block[ 4], slice->block[ 6], hqx_quant_luma);
    put_blocks(ctx, 0, x + 8, y, flag, slice->block[ 5], slice->block[ 7], hqx_quant_luma);
    put_blocks(ctx, 2, x,     y, flag, slice->block[ 8], slice->block[10], hqx_quant_chroma);
    put_blocks(ctx, 2, x + 8, y, flag, slice->block[ 9], slice->block[11], hqx_quant_chroma);
    put_blocks(ctx, 1, x,     y, flag, slice->block[12], slice->block[14], hqx_quant_chroma);
    put_blocks(ctx, 1, x + 8, y, flag, slice->block[13], slice->block[15], hqx_quant_chroma);
>>>>>>> 5b5338f6

    return 0;
}

static const int shuffle_16[16] = {
    0, 5, 11, 14, 2, 7, 9, 13, 1, 4, 10, 15, 3, 6, 8, 12
};

static int decode_slice(HQXContext *ctx, int slice_no)
{
    int mb_w = (ctx->width  + 15) >> 4;
    int mb_h = (ctx->height + 15) >> 4;
    int grp_w = (mb_w + 4) / 5;
    int grp_h = (mb_h + 4) / 5;
    int grp_h_edge = grp_w * (mb_w / grp_w);
    int grp_v_edge = grp_h * (mb_h / grp_h);
    int grp_v_rest = mb_w - grp_h_edge;
    int grp_h_rest = mb_h - grp_v_edge;
    int num_mbs = mb_w * mb_h;
    int num_tiles = (num_mbs + 479) / 480;
    int std_tile_blocks = num_mbs / (16 * num_tiles);
    int g_tile = slice_no * num_tiles;
    int blk_addr, loc_addr, mb_x, mb_y, pos, loc_row, i;
    int tile_blocks, tile_limit, tile_no;

    for (tile_no = 0; tile_no < num_tiles; tile_no++, g_tile++) {
        tile_blocks = std_tile_blocks;
        tile_limit = -1;
        if (g_tile < num_mbs - std_tile_blocks * 16 * num_tiles) {
            tile_limit = num_mbs / (16 * num_tiles);
            tile_blocks++;
        }
        for (i = 0; i < tile_blocks; i++) {
            if (i == tile_limit)
                blk_addr = g_tile + 16 * num_tiles * i;
            else
                blk_addr = tile_no + 16 * num_tiles * i +
                           num_tiles * shuffle_16[(i + slice_no) & 0xF];
            loc_row  = grp_h * (blk_addr / (grp_h * mb_w));
            loc_addr =          blk_addr % (grp_h * mb_w);
            if (loc_row >= grp_v_edge) {
                mb_x = grp_w * (loc_addr / (grp_h_rest * grp_w));
                pos  =          loc_addr % (grp_h_rest * grp_w);
            } else {
                mb_x = grp_w * (loc_addr / (grp_h * grp_w));
                pos  =          loc_addr % (grp_h * grp_w);
            }
            if (mb_x >= grp_h_edge) {
                mb_x +=            pos % grp_v_rest;
                mb_y  = loc_row + (pos / grp_v_rest);
            } else {
                mb_x +=            pos % grp_w;
                mb_y  = loc_row + (pos / grp_w);
            }
<<<<<<< HEAD
            ctx->decode_func(ctx, &ctx->slice[slice_no], gb, mb_x * 16, mb_y * 16);
=======
            ctx->decode_func(ctx, slice_no, mb_x * 16, mb_y * 16);
>>>>>>> 5b5338f6
        }
    }

    return 0;
}

<<<<<<< HEAD
static int decode_slice_thread(AVCodecContext *avctx, void *arg, int slice, int threadnr)
{
    HQXContext *ctx = avctx->priv_data;
    uint32_t * slice_off = ctx->slice_off;
    unsigned data_size = ctx->data_size;
    int ret;

    if (slice_off[slice] < HQX_HEADER_SIZE ||
        slice_off[slice] >= slice_off[slice + 1] ||
        slice_off[slice + 1] > data_size) {
        av_log(avctx, AV_LOG_ERROR, "Invalid slice size.\n");
        return AVERROR_INVALIDDATA;
    }

    ret = init_get_bits8(&ctx->slice[slice].gb, ctx->src + slice_off[slice], slice_off[slice + 1] - slice_off[slice]);
    if (ret < 0)
        return ret;

    ret = decode_slice(ctx, &ctx->slice[slice].gb, slice);
    if (ret < 0) {
        av_log(avctx, AV_LOG_ERROR, "Error decoding slice %d.\n", slice);
    }
    return ret;
=======
static int decode_slice_thread(AVCodecContext *avctx, void *arg,
                               int slice_no, int threadnr)
{
    HQXContext *ctx = avctx->priv_data;
    uint32_t *slice_off = ctx->slice_off;
    int ret;

    if (slice_off[slice_no] < HQX_HEADER_SIZE ||
        slice_off[slice_no] >= slice_off[slice_no + 1] ||
        slice_off[slice_no + 1] > ctx->data_size) {
        av_log(avctx, AV_LOG_ERROR, "Invalid slice size %d.\n", ctx->data_size);
        return AVERROR_INVALIDDATA;
    }

    ret = init_get_bits8(&ctx->slice[slice_no].gb,
                         ctx->src + slice_off[slice_no],
                         slice_off[slice_no + 1] - slice_off[slice_no]);
    if (ret < 0)
        return ret;

    return decode_slice(ctx, slice_no);
>>>>>>> 5b5338f6
}

static int hqx_decode_frame(AVCodecContext *avctx, void *data,
                            int *got_picture_ptr, AVPacket *avpkt)
{
    HQXContext *ctx = avctx->priv_data;
    uint8_t *src = avpkt->data;
    uint32_t info_tag, info_offset;
    int data_start;
    int i, ret;

    if (avpkt->size < 8)
        return AVERROR_INVALIDDATA;

    /* Skip the INFO header if present */
    info_offset = 0;
    info_tag    = AV_RL32(src);
    if (info_tag == MKTAG('I', 'N', 'F', 'O')) {
        info_offset = AV_RL32(src + 4);
        if (info_offset > UINT32_MAX - 8 || info_offset + 8 > avpkt->size) {
            av_log(avctx, AV_LOG_ERROR,
                   "Invalid INFO header offset: 0x%08"PRIX32" is too large.\n",
                   info_offset);
            return AVERROR_INVALIDDATA;
        }

        info_offset += 8;
        src         += info_offset;

        av_log(avctx, AV_LOG_DEBUG, "Skipping INFO chunk.\n");
    }

    data_start     = src - avpkt->data;
    ctx->data_size = avpkt->size - data_start;
    ctx->src       = src;
    ctx->pic       = data;

    if (ctx->data_size < HQX_HEADER_SIZE) {
        av_log(avctx, AV_LOG_ERROR, "Frame too small.\n");
        return AVERROR_INVALIDDATA;
    }

    if (src[0] != 'H' || src[1] != 'Q') {
        av_log(avctx, AV_LOG_ERROR, "Not an HQX frame.\n");
        return AVERROR_INVALIDDATA;
    }
    ctx->interlaced = !(src[2] & 0x80);
    ctx->format     = src[2] & 7;
    ctx->dcb        = (src[3] & 3) + 8;
    ctx->width      = AV_RB16(src + 4);
    ctx->height     = AV_RB16(src + 6);
    for (i = 0; i < 17; i++)
        ctx->slice_off[i] = AV_RB24(src + 8 + i * 3);

    if (ctx->dcb == 8) {
        av_log(avctx, AV_LOG_ERROR, "Invalid DC precision %d.\n", ctx->dcb);
        return AVERROR_INVALIDDATA;
    }
    ret = av_image_check_size(ctx->width, ctx->height, 0, avctx);
    if (ret < 0) {
        av_log(avctx, AV_LOG_ERROR, "Invalid stored dimensions %dx%d.\n",
               ctx->width, ctx->height);
        return AVERROR_INVALIDDATA;
    }

    avctx->coded_width         = FFALIGN(ctx->width,  16);
    avctx->coded_height        = FFALIGN(ctx->height, 16);
    avctx->width               = ctx->width;
    avctx->height              = ctx->height;
    avctx->bits_per_raw_sample = 10;

    switch (ctx->format) {
    case HQX_422:
        avctx->pix_fmt = AV_PIX_FMT_YUV422P16;
        ctx->decode_func = hqx_decode_422;
        break;
    case HQX_444:
        avctx->pix_fmt = AV_PIX_FMT_YUV444P16;
        ctx->decode_func = hqx_decode_444;
        break;
    case HQX_422A:
        avctx->pix_fmt = AV_PIX_FMT_YUVA422P16;
        ctx->decode_func = hqx_decode_422a;
        break;
    case HQX_444A:
        avctx->pix_fmt = AV_PIX_FMT_YUVA444P16;
        ctx->decode_func = hqx_decode_444a;
        break;
    default:
        av_log(avctx, AV_LOG_ERROR, "Invalid format: %d.\n", ctx->format);
        return AVERROR_INVALIDDATA;
    }

    ret = ff_get_buffer(avctx, ctx->pic, 0);
    if (ret < 0)
        return ret;

    avctx->execute2(avctx, decode_slice_thread, NULL, NULL, 16);

    ctx->pic->key_frame = 1;
    ctx->pic->pict_type = AV_PICTURE_TYPE_I;

    *got_picture_ptr = 1;

    return avpkt->size;
}

static av_cold int hqx_decode_close(AVCodecContext *avctx)
{
    int i;
    HQXContext *ctx = avctx->priv_data;

    ff_free_vlc(&ctx->cbp_vlc);
    for (i = 0; i < 3; i++) {
        ff_free_vlc(&ctx->dc_vlc[i]);
    }

    return 0;
}

static av_cold int hqx_decode_init(AVCodecContext *avctx)
{
    HQXContext *ctx = avctx->priv_data;
    int ret = ff_hqx_init_vlcs(ctx);
    if (ret < 0)
        hqx_decode_close(avctx);

    ff_hqxdsp_init(&ctx->hqxdsp);

    return ret;
}

AVCodec ff_hqx_decoder = {
    .name           = "hqx",
    .long_name      = NULL_IF_CONFIG_SMALL("Canopus HQX"),
    .type           = AVMEDIA_TYPE_VIDEO,
    .id             = AV_CODEC_ID_HQX,
    .priv_data_size = sizeof(HQXContext),
    .init           = hqx_decode_init,
    .decode         = hqx_decode_frame,
    .close          = hqx_decode_close,
<<<<<<< HEAD
    .capabilities = CODEC_CAP_DR1 | CODEC_CAP_SLICE_THREADS,
=======
    .capabilities   = CODEC_CAP_DR1 | CODEC_CAP_SLICE_THREADS,
>>>>>>> 5b5338f6
};<|MERGE_RESOLUTION|>--- conflicted
+++ resolved
@@ -151,12 +151,7 @@
     return 0;
 }
 
-<<<<<<< HEAD
-static int hqx_decode_422(HQXContext *ctx, HQXSliceData * slice_data,
-                          GetBitContext *gb, int x, int y)
-=======
 static int hqx_decode_422(HQXContext *ctx, int slice_no, int x, int y)
->>>>>>> 5b5338f6
 {
     HQXSlice *slice = &ctx->slice[slice_no];
     GetBitContext *gb = &slice->gb;
@@ -177,36 +172,20 @@
         if (i == 0 || i == 4 || i == 6)
             last_dc = 0;
         ret = decode_block(gb, &ctx->dc_vlc[vlc_index], quants,
-<<<<<<< HEAD
-                           ctx->dcb, slice_data->block[i], &last_dc);
-=======
                            ctx->dcb, slice->block[i], &last_dc);
->>>>>>> 5b5338f6
         if (ret < 0)
             return ret;
     }
 
-<<<<<<< HEAD
-    put_blocks(ctx, 0, x     , y, flag, slice_data->block[0], slice_data->block[2], hqx_quant_luma);
-    put_blocks(ctx, 0, x + 8 , y, flag, slice_data->block[1], slice_data->block[3], hqx_quant_luma);
-    put_blocks(ctx, 2, x >> 1, y, flag, slice_data->block[4], slice_data->block[5], hqx_quant_chroma);
-    put_blocks(ctx, 1, x >> 1, y, flag, slice_data->block[6], slice_data->block[7], hqx_quant_chroma);
-=======
     put_blocks(ctx, 0, x,      y, flag, slice->block[0], slice->block[2], hqx_quant_luma);
     put_blocks(ctx, 0, x + 8,  y, flag, slice->block[1], slice->block[3], hqx_quant_luma);
     put_blocks(ctx, 2, x >> 1, y, flag, slice->block[4], slice->block[5], hqx_quant_chroma);
     put_blocks(ctx, 1, x >> 1, y, flag, slice->block[6], slice->block[7], hqx_quant_chroma);
->>>>>>> 5b5338f6
-
-    return 0;
-}
-
-<<<<<<< HEAD
-static int hqx_decode_422a(HQXContext *ctx, HQXSliceData * slice_data,
-                           GetBitContext *gb, int x, int y)
-=======
+
+    return 0;
+}
+
 static int hqx_decode_422a(HQXContext *ctx, int slice_no, int x, int y)
->>>>>>> 5b5338f6
 {
     HQXSlice *slice = &ctx->slice[slice_no];
     GetBitContext *gb = &slice->gb;
@@ -219,15 +198,9 @@
     cbp = get_vlc2(gb, ctx->cbp_vlc.table, ctx->cbp_vlc.bits, 1);
 
     for (i = 0; i < 12; i++)
-<<<<<<< HEAD
-        memset(slice_data->block[i], 0, sizeof(**slice_data->block) * 64);
-    for (i = 0; i < 12; i++)
-        slice_data->block[i][0] = -0x800;
-=======
         memset(slice->block[i], 0, sizeof(**slice->block) * 64);
     for (i = 0; i < 12; i++)
         slice->block[i][0] = -0x800;
->>>>>>> 5b5338f6
     if (cbp) {
         if (ctx->interlaced)
             flag = get_bits1(gb);
@@ -245,42 +218,24 @@
             if (cbp & (1 << i)) {
                 int vlc_index = ctx->dcb - 9;
                 ret = decode_block(gb, &ctx->dc_vlc[vlc_index], quants,
-<<<<<<< HEAD
-                                   ctx->dcb, slice_data->block[i], &last_dc);
-=======
                                    ctx->dcb, slice->block[i], &last_dc);
->>>>>>> 5b5338f6
                 if (ret < 0)
                     return ret;
             }
         }
     }
 
-<<<<<<< HEAD
-    put_blocks(ctx, 3, x,      y, flag, slice_data->block[ 0], slice_data->block[ 2], hqx_quant_luma);
-    put_blocks(ctx, 3, x + 8,  y, flag, slice_data->block[ 1], slice_data->block[ 3], hqx_quant_luma);
-    put_blocks(ctx, 0, x,      y, flag, slice_data->block[ 4], slice_data->block[ 6], hqx_quant_luma);
-    put_blocks(ctx, 0, x + 8,  y, flag, slice_data->block[ 5], slice_data->block[ 7], hqx_quant_luma);
-    put_blocks(ctx, 2, x >> 1, y, flag, slice_data->block[ 8], slice_data->block[ 9], hqx_quant_chroma);
-    put_blocks(ctx, 1, x >> 1, y, flag, slice_data->block[10], slice_data->block[11], hqx_quant_chroma);
-=======
     put_blocks(ctx, 3, x,      y, flag, slice->block[ 0], slice->block[ 2], hqx_quant_luma);
     put_blocks(ctx, 3, x + 8,  y, flag, slice->block[ 1], slice->block[ 3], hqx_quant_luma);
     put_blocks(ctx, 0, x,      y, flag, slice->block[ 4], slice->block[ 6], hqx_quant_luma);
     put_blocks(ctx, 0, x + 8,  y, flag, slice->block[ 5], slice->block[ 7], hqx_quant_luma);
     put_blocks(ctx, 2, x >> 1, y, flag, slice->block[ 8], slice->block[ 9], hqx_quant_chroma);
     put_blocks(ctx, 1, x >> 1, y, flag, slice->block[10], slice->block[11], hqx_quant_chroma);
->>>>>>> 5b5338f6
-
-    return 0;
-}
-
-<<<<<<< HEAD
-static int hqx_decode_444(HQXContext *ctx, HQXSliceData * slice_data,
-                          GetBitContext *gb, int x, int y)
-=======
+
+    return 0;
+}
+
 static int hqx_decode_444(HQXContext *ctx, int slice_no, int x, int y)
->>>>>>> 5b5338f6
 {
     HQXSlice *slice = &ctx->slice[slice_no];
     GetBitContext *gb = &slice->gb;
@@ -301,41 +256,22 @@
         if (i == 0 || i == 4 || i == 8)
             last_dc = 0;
         ret = decode_block(gb, &ctx->dc_vlc[vlc_index], quants,
-<<<<<<< HEAD
-                           ctx->dcb, slice_data->block[i], &last_dc);
-=======
                            ctx->dcb, slice->block[i], &last_dc);
->>>>>>> 5b5338f6
         if (ret < 0)
             return ret;
     }
 
-<<<<<<< HEAD
-    put_blocks(ctx, 0, x,     y, flag, slice_data->block[0], slice_data->block[ 2], hqx_quant_luma);
-    put_blocks(ctx, 0, x + 8, y, flag, slice_data->block[1], slice_data->block[ 3], hqx_quant_luma);
-    put_blocks(ctx, 2, x,     y, flag, slice_data->block[4], slice_data->block[ 6], hqx_quant_chroma);
-    put_blocks(ctx, 2, x + 8, y, flag, slice_data->block[5], slice_data->block[ 7], hqx_quant_chroma);
-    put_blocks(ctx, 1, x,     y, flag, slice_data->block[8], slice_data->block[10], hqx_quant_chroma);
-    put_blocks(ctx, 1, x + 8, y, flag, slice_data->block[9], slice_data->block[11], hqx_quant_chroma);
-=======
     put_blocks(ctx, 0, x,     y, flag, slice->block[0], slice->block[ 2], hqx_quant_luma);
     put_blocks(ctx, 0, x + 8, y, flag, slice->block[1], slice->block[ 3], hqx_quant_luma);
     put_blocks(ctx, 2, x,     y, flag, slice->block[4], slice->block[ 6], hqx_quant_chroma);
     put_blocks(ctx, 2, x + 8, y, flag, slice->block[5], slice->block[ 7], hqx_quant_chroma);
     put_blocks(ctx, 1, x,     y, flag, slice->block[8], slice->block[10], hqx_quant_chroma);
     put_blocks(ctx, 1, x + 8, y, flag, slice->block[9], slice->block[11], hqx_quant_chroma);
->>>>>>> 5b5338f6
-
-    return 0;
-}
-
-<<<<<<< HEAD
-
-static int hqx_decode_444a(HQXContext *ctx, HQXSliceData * slice_data,
-                           GetBitContext *gb, int x, int y)
-=======
+
+    return 0;
+}
+
 static int hqx_decode_444a(HQXContext *ctx, int slice_no, int x, int y)
->>>>>>> 5b5338f6
 {
     HQXSlice *slice = &ctx->slice[slice_no];
     GetBitContext *gb = &slice->gb;
@@ -348,15 +284,9 @@
     cbp = get_vlc2(gb, ctx->cbp_vlc.table, ctx->cbp_vlc.bits, 1);
 
     for (i = 0; i < 16; i++)
-<<<<<<< HEAD
-        memset(slice_data->block[i], 0, sizeof(**slice_data->block) * 64);
-    for (i = 0; i < 16; i++)
-        slice_data->block[i][0] = -0x800;
-=======
         memset(slice->block[i], 0, sizeof(**slice->block) * 64);
     for (i = 0; i < 16; i++)
         slice->block[i][0] = -0x800;
->>>>>>> 5b5338f6
     if (cbp) {
         if (ctx->interlaced)
             flag = get_bits1(gb);
@@ -371,27 +301,13 @@
             if (cbp & (1 << i)) {
                 int vlc_index = ctx->dcb - 9;
                 ret = decode_block(gb, &ctx->dc_vlc[vlc_index], quants,
-<<<<<<< HEAD
-                                   ctx->dcb, slice_data->block[i], &last_dc);
-=======
                                    ctx->dcb, slice->block[i], &last_dc);
->>>>>>> 5b5338f6
                 if (ret < 0)
                     return ret;
             }
         }
     }
 
-<<<<<<< HEAD
-    put_blocks(ctx, 3, x,     y, flag, slice_data->block[ 0], slice_data->block[ 2], hqx_quant_luma);
-    put_blocks(ctx, 3, x + 8, y, flag, slice_data->block[ 1], slice_data->block[ 3], hqx_quant_luma);
-    put_blocks(ctx, 0, x,     y, flag, slice_data->block[ 4], slice_data->block[ 6], hqx_quant_luma);
-    put_blocks(ctx, 0, x + 8, y, flag, slice_data->block[ 5], slice_data->block[ 7], hqx_quant_luma);
-    put_blocks(ctx, 2, x,     y, flag, slice_data->block[ 8], slice_data->block[10], hqx_quant_chroma);
-    put_blocks(ctx, 2, x + 8, y, flag, slice_data->block[ 9], slice_data->block[11], hqx_quant_chroma);
-    put_blocks(ctx, 1, x,     y, flag, slice_data->block[12], slice_data->block[14], hqx_quant_chroma);
-    put_blocks(ctx, 1, x + 8, y, flag, slice_data->block[13], slice_data->block[15], hqx_quant_chroma);
-=======
     put_blocks(ctx, 3, x,     y, flag, slice->block[ 0], slice->block[ 2], hqx_quant_luma);
     put_blocks(ctx, 3, x + 8, y, flag, slice->block[ 1], slice->block[ 3], hqx_quant_luma);
     put_blocks(ctx, 0, x,     y, flag, slice->block[ 4], slice->block[ 6], hqx_quant_luma);
@@ -400,7 +316,6 @@
     put_blocks(ctx, 2, x + 8, y, flag, slice->block[ 9], slice->block[11], hqx_quant_chroma);
     put_blocks(ctx, 1, x,     y, flag, slice->block[12], slice->block[14], hqx_quant_chroma);
     put_blocks(ctx, 1, x + 8, y, flag, slice->block[13], slice->block[15], hqx_quant_chroma);
->>>>>>> 5b5338f6
 
     return 0;
 }
@@ -455,42 +370,13 @@
                 mb_x +=            pos % grp_w;
                 mb_y  = loc_row + (pos / grp_w);
             }
-<<<<<<< HEAD
-            ctx->decode_func(ctx, &ctx->slice[slice_no], gb, mb_x * 16, mb_y * 16);
-=======
             ctx->decode_func(ctx, slice_no, mb_x * 16, mb_y * 16);
->>>>>>> 5b5338f6
         }
     }
 
     return 0;
 }
 
-<<<<<<< HEAD
-static int decode_slice_thread(AVCodecContext *avctx, void *arg, int slice, int threadnr)
-{
-    HQXContext *ctx = avctx->priv_data;
-    uint32_t * slice_off = ctx->slice_off;
-    unsigned data_size = ctx->data_size;
-    int ret;
-
-    if (slice_off[slice] < HQX_HEADER_SIZE ||
-        slice_off[slice] >= slice_off[slice + 1] ||
-        slice_off[slice + 1] > data_size) {
-        av_log(avctx, AV_LOG_ERROR, "Invalid slice size.\n");
-        return AVERROR_INVALIDDATA;
-    }
-
-    ret = init_get_bits8(&ctx->slice[slice].gb, ctx->src + slice_off[slice], slice_off[slice + 1] - slice_off[slice]);
-    if (ret < 0)
-        return ret;
-
-    ret = decode_slice(ctx, &ctx->slice[slice].gb, slice);
-    if (ret < 0) {
-        av_log(avctx, AV_LOG_ERROR, "Error decoding slice %d.\n", slice);
-    }
-    return ret;
-=======
 static int decode_slice_thread(AVCodecContext *avctx, void *arg,
                                int slice_no, int threadnr)
 {
@@ -512,7 +398,6 @@
         return ret;
 
     return decode_slice(ctx, slice_no);
->>>>>>> 5b5338f6
 }
 
 static int hqx_decode_frame(AVCodecContext *avctx, void *data,
@@ -654,9 +539,5 @@
     .init           = hqx_decode_init,
     .decode         = hqx_decode_frame,
     .close          = hqx_decode_close,
-<<<<<<< HEAD
-    .capabilities = CODEC_CAP_DR1 | CODEC_CAP_SLICE_THREADS,
-=======
     .capabilities   = CODEC_CAP_DR1 | CODEC_CAP_SLICE_THREADS,
->>>>>>> 5b5338f6
 };