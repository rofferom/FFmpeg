--- conflicted
+++ resolved
@@ -388,25 +388,13 @@
 }
 
 AVCodec ff_atrac3p_decoder = {
-<<<<<<< HEAD
     .name           = "atrac3plus",
     .long_name      = NULL_IF_CONFIG_SMALL("ATRAC3+ (Adaptive TRansform Acoustic Coding 3+)"),
     .type           = AVMEDIA_TYPE_AUDIO,
     .id             = AV_CODEC_ID_ATRAC3P,
+    .capabilities   = CODEC_CAP_DR1,
     .priv_data_size = sizeof(ATRAC3PContext),
     .init           = atrac3p_decode_init,
     .close          = atrac3p_decode_close,
     .decode         = atrac3p_decode_frame,
-=======
-    .name             = "atrac3plus",
-    .long_name        = NULL_IF_CONFIG_SMALL("ATRAC3+ (Adaptive TRansform Acoustic Coding 3+)"),
-    .type             = AVMEDIA_TYPE_AUDIO,
-    .id               = AV_CODEC_ID_ATRAC3P,
-    .capabilities     = CODEC_CAP_DR1,
-    .priv_data_size   = sizeof(ATRAC3PContext),
-    .init             = atrac3p_decode_init,
-    .init_static_data = ff_atrac3p_init_vlcs,
-    .close            = atrac3p_decode_close,
-    .decode           = atrac3p_decode_frame,
->>>>>>> 007e27d3
 };