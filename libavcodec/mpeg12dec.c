/*
 * MPEG-1/2 decoder
 * Copyright (c) 2000, 2001 Fabrice Bellard
 * Copyright (c) 2002-2013 Michael Niedermayer <michaelni@gmx.at>
 *
 * This file is part of FFmpeg.
 *
 * FFmpeg is free software; you can redistribute it and/or
 * modify it under the terms of the GNU Lesser General Public
 * License as published by the Free Software Foundation; either
 * version 2.1 of the License, or (at your option) any later version.
 *
 * FFmpeg is distributed in the hope that it will be useful,
 * but WITHOUT ANY WARRANTY; without even the implied warranty of
 * MERCHANTABILITY or FITNESS FOR A PARTICULAR PURPOSE.  See the GNU
 * Lesser General Public License for more details.
 *
 * You should have received a copy of the GNU Lesser General Public
 * License along with FFmpeg; if not, write to the Free Software
 * Foundation, Inc., 51 Franklin Street, Fifth Floor, Boston, MA 02110-1301 USA
 */

/**
 * @file
 * MPEG-1/2 decoder
 */

#define UNCHECKED_BITSTREAM_READER 1
#include <inttypes.h>

#include "libavutil/attributes.h"
#include "libavutil/internal.h"
#include "libavutil/stereo3d.h"

#include "avcodec.h"
#include "bytestream.h"
#include "error_resilience.h"
#include "idctdsp.h"
#include "internal.h"
#include "mpeg_er.h"
#include "mpeg12.h"
#include "mpeg12data.h"
#include "mpegutils.h"
#include "mpegvideo.h"
#include "thread.h"
#include "version.h"
#include "vdpau_internal.h"
#include "xvmc_internal.h"

typedef struct Mpeg1Context {
    MpegEncContext mpeg_enc_ctx;
    int mpeg_enc_ctx_allocated; /* true if decoding context allocated */
    int repeat_field;           /* true if we must repeat the field */
    AVPanScan pan_scan;         /* some temporary storage for the panscan */
    AVStereo3D stereo3d;
    int has_stereo3d;
    uint8_t *a53_caption;
    int a53_caption_size;
    uint8_t afd;
    int has_afd;
    int slice_count;
    int save_aspect_info;
    int save_width, save_height, save_progressive_seq;
    AVRational frame_rate_ext;  /* MPEG-2 specific framerate modificator */
    int sync;                   /* Did we reach a sync point like a GOP/SEQ/KEYFrame? */
    int tmpgexs;
    int first_slice;
    int extradata_decoded;
} Mpeg1Context;

#define MB_TYPE_ZERO_MV   0x20000000

static const uint32_t ptype2mb_type[7] = {
                    MB_TYPE_INTRA,
                    MB_TYPE_L0 | MB_TYPE_CBP | MB_TYPE_ZERO_MV | MB_TYPE_16x16,
                    MB_TYPE_L0,
                    MB_TYPE_L0 | MB_TYPE_CBP,
    MB_TYPE_QUANT | MB_TYPE_INTRA,
    MB_TYPE_QUANT | MB_TYPE_L0 | MB_TYPE_CBP | MB_TYPE_ZERO_MV | MB_TYPE_16x16,
    MB_TYPE_QUANT | MB_TYPE_L0 | MB_TYPE_CBP,
};

static const uint32_t btype2mb_type[11] = {
                    MB_TYPE_INTRA,
                    MB_TYPE_L1,
                    MB_TYPE_L1   | MB_TYPE_CBP,
                    MB_TYPE_L0,
                    MB_TYPE_L0   | MB_TYPE_CBP,
                    MB_TYPE_L0L1,
                    MB_TYPE_L0L1 | MB_TYPE_CBP,
    MB_TYPE_QUANT | MB_TYPE_INTRA,
    MB_TYPE_QUANT | MB_TYPE_L1   | MB_TYPE_CBP,
    MB_TYPE_QUANT | MB_TYPE_L0   | MB_TYPE_CBP,
    MB_TYPE_QUANT | MB_TYPE_L0L1 | MB_TYPE_CBP,
};

static const uint8_t non_linear_qscale[32] = {
     0,  1,  2,  3,  4,  5,   6,   7,
     8, 10, 12, 14, 16, 18,  20,  22,
    24, 28, 32, 36, 40, 44,  48,  52,
    56, 64, 72, 80, 88, 96, 104, 112,
};

/* as H.263, but only 17 codes */
static int mpeg_decode_motion(MpegEncContext *s, int fcode, int pred)
{
    int code, sign, val, shift;

    code = get_vlc2(&s->gb, ff_mv_vlc.table, MV_VLC_BITS, 2);
    if (code == 0)
        return pred;
    if (code < 0)
        return 0xffff;

    sign  = get_bits1(&s->gb);
    shift = fcode - 1;
    val   = code;
    if (shift) {
        val  = (val - 1) << shift;
        val |= get_bits(&s->gb, shift);
        val++;
    }
    if (sign)
        val = -val;
    val += pred;

    /* modulo decoding */
    return sign_extend(val, 5 + shift);
}

#define check_scantable_index(ctx, x)                                         \
    do {                                                                      \
        if ((x) > 63) {                                                       \
            av_log(ctx->avctx, AV_LOG_ERROR, "ac-tex damaged at %d %d\n",     \
                   ctx->mb_x, ctx->mb_y);                                     \
            return AVERROR_INVALIDDATA;                                       \
        }                                                                     \
    } while (0)

static inline int mpeg1_decode_block_intra(MpegEncContext *s,
                                           int16_t *block, int n)
{
    int level, dc, diff, i, j, run;
    int component;
    RLTable *rl                  = &ff_rl_mpeg1;
    uint8_t *const scantable     = s->intra_scantable.permutated;
    const uint16_t *quant_matrix = s->intra_matrix;
    const int qscale             = s->qscale;

    /* DC coefficient */
    component = (n <= 3 ? 0 : n - 4 + 1);
    diff = decode_dc(&s->gb, component);
    if (diff >= 0xffff)
        return -1;
    dc  = s->last_dc[component];
    dc += diff;
    s->last_dc[component] = dc;
    block[0] = dc * quant_matrix[0];
    av_dlog(s->avctx, "dc=%d diff=%d\n", dc, diff);
    i = 0;
    {
        OPEN_READER(re, &s->gb);
        UPDATE_CACHE(re, &s->gb);
        if (((int32_t)GET_CACHE(re, &s->gb)) <= (int32_t)0xBFFFFFFF)
            goto end;

        /* now quantify & encode AC coefficients */
        for (;;) {
            GET_RL_VLC(level, run, re, &s->gb, rl->rl_vlc[0],
                       TEX_VLC_BITS, 2, 0);

            if (level != 0) {
                i += run;
                check_scantable_index(s, i);
                j = scantable[i];
                level = (level * qscale * quant_matrix[j]) >> 4;
                level = (level - 1) | 1;
                level = (level ^ SHOW_SBITS(re, &s->gb, 1)) -
                        SHOW_SBITS(re, &s->gb, 1);
                SKIP_BITS(re, &s->gb, 1);
            } else {
                /* escape */
                run = SHOW_UBITS(re, &s->gb, 6) + 1;
                LAST_SKIP_BITS(re, &s->gb, 6);
                UPDATE_CACHE(re, &s->gb);
                level = SHOW_SBITS(re, &s->gb, 8);
                SKIP_BITS(re, &s->gb, 8);
                if (level == -128) {
                    level = SHOW_UBITS(re, &s->gb, 8) - 256;
                    SKIP_BITS(re, &s->gb, 8);
                } else if (level == 0) {
                    level = SHOW_UBITS(re, &s->gb, 8);
                    SKIP_BITS(re, &s->gb, 8);
                }
                i += run;
                check_scantable_index(s, i);
                j = scantable[i];
                if (level < 0) {
                    level = -level;
                    level = (level * qscale * quant_matrix[j]) >> 4;
                    level = (level - 1) | 1;
                    level = -level;
                } else {
                    level = (level * qscale * quant_matrix[j]) >> 4;
                    level = (level - 1) | 1;
                }
            }

            block[j] = level;
            if (((int32_t)GET_CACHE(re, &s->gb)) <= (int32_t)0xBFFFFFFF)
               break;

            UPDATE_CACHE(re, &s->gb);
        }
end:
        LAST_SKIP_BITS(re, &s->gb, 2);
        CLOSE_READER(re, &s->gb);
    }
    s->block_last_index[n] = i;
    return 0;
}

int ff_mpeg1_decode_block_intra(MpegEncContext *s, int16_t *block, int n)
{
    return mpeg1_decode_block_intra(s, block, n);
}

static inline int mpeg1_decode_block_inter(MpegEncContext *s,
                                           int16_t *block, int n)
{
    int level, i, j, run;
    RLTable *rl                  = &ff_rl_mpeg1;
    uint8_t *const scantable     = s->intra_scantable.permutated;
    const uint16_t *quant_matrix = s->inter_matrix;
    const int qscale             = s->qscale;

    {
        OPEN_READER(re, &s->gb);
        i = -1;
        // special case for first coefficient, no need to add second VLC table
        UPDATE_CACHE(re, &s->gb);
        if (((int32_t) GET_CACHE(re, &s->gb)) < 0) {
            level = (3 * qscale * quant_matrix[0]) >> 5;
            level = (level - 1) | 1;
            if (GET_CACHE(re, &s->gb) & 0x40000000)
                level = -level;
            block[0] = level;
            i++;
            SKIP_BITS(re, &s->gb, 2);
            if (((int32_t) GET_CACHE(re, &s->gb)) <= (int32_t) 0xBFFFFFFF)
                goto end;
        }
        /* now quantify & encode AC coefficients */
        for (;;) {
            GET_RL_VLC(level, run, re, &s->gb, rl->rl_vlc[0],
                       TEX_VLC_BITS, 2, 0);

            if (level != 0) {
                i += run;
                check_scantable_index(s, i);
                j = scantable[i];
                level = ((level * 2 + 1) * qscale * quant_matrix[j]) >> 5;
                level = (level - 1) | 1;
                level = (level ^ SHOW_SBITS(re, &s->gb, 1)) -
                        SHOW_SBITS(re, &s->gb, 1);
                SKIP_BITS(re, &s->gb, 1);
            } else {
                /* escape */
                run = SHOW_UBITS(re, &s->gb, 6) + 1;
                LAST_SKIP_BITS(re, &s->gb, 6);
                UPDATE_CACHE(re, &s->gb);
                level = SHOW_SBITS(re, &s->gb, 8);
                SKIP_BITS(re, &s->gb, 8);
                if (level == -128) {
                    level = SHOW_UBITS(re, &s->gb, 8) - 256;
                    SKIP_BITS(re, &s->gb, 8);
                } else if (level == 0) {
                    level = SHOW_UBITS(re, &s->gb, 8);
                    SKIP_BITS(re, &s->gb, 8);
                }
                i += run;
                check_scantable_index(s, i);
                j = scantable[i];
                if (level < 0) {
                    level = -level;
                    level = ((level * 2 + 1) * qscale * quant_matrix[j]) >> 5;
                    level = (level - 1) | 1;
                    level = -level;
                } else {
                    level = ((level * 2 + 1) * qscale * quant_matrix[j]) >> 5;
                    level = (level - 1) | 1;
                }
            }

            block[j] = level;
            if (((int32_t) GET_CACHE(re, &s->gb)) <= (int32_t) 0xBFFFFFFF)
                break;
            UPDATE_CACHE(re, &s->gb);
        }
end:
        LAST_SKIP_BITS(re, &s->gb, 2);
        CLOSE_READER(re, &s->gb);
    }
    s->block_last_index[n] = i;
    return 0;
}

/**
 * Note: this function can read out of range and crash for corrupt streams.
 * Changing this would eat up any speed benefits it has.
 * Do not use "fast" flag if you need the code to be robust.
 */
static inline int mpeg1_fast_decode_block_inter(MpegEncContext *s,
                                                int16_t *block, int n)
{
    int level, i, j, run;
    RLTable *rl              = &ff_rl_mpeg1;
    uint8_t *const scantable = s->intra_scantable.permutated;
    const int qscale         = s->qscale;

    {
        OPEN_READER(re, &s->gb);
        i = -1;
        // Special case for first coefficient, no need to add second VLC table.
        UPDATE_CACHE(re, &s->gb);
        if (((int32_t) GET_CACHE(re, &s->gb)) < 0) {
            level = (3 * qscale) >> 1;
            level = (level - 1) | 1;
            if (GET_CACHE(re, &s->gb) & 0x40000000)
                level = -level;
            block[0] = level;
            i++;
            SKIP_BITS(re, &s->gb, 2);
            if (((int32_t) GET_CACHE(re, &s->gb)) <= (int32_t) 0xBFFFFFFF)
                goto end;
        }

        /* now quantify & encode AC coefficients */
        for (;;) {
            GET_RL_VLC(level, run, re, &s->gb, rl->rl_vlc[0],
                       TEX_VLC_BITS, 2, 0);

            if (level != 0) {
                i += run;
                check_scantable_index(s, i);
                j = scantable[i];
                level = ((level * 2 + 1) * qscale) >> 1;
                level = (level - 1) | 1;
                level = (level ^ SHOW_SBITS(re, &s->gb, 1)) -
                        SHOW_SBITS(re, &s->gb, 1);
                SKIP_BITS(re, &s->gb, 1);
            } else {
                /* escape */
                run = SHOW_UBITS(re, &s->gb, 6) + 1;
                LAST_SKIP_BITS(re, &s->gb, 6);
                UPDATE_CACHE(re, &s->gb);
                level = SHOW_SBITS(re, &s->gb, 8);
                SKIP_BITS(re, &s->gb, 8);
                if (level == -128) {
                    level = SHOW_UBITS(re, &s->gb, 8) - 256;
                    SKIP_BITS(re, &s->gb, 8);
                } else if (level == 0) {
                    level = SHOW_UBITS(re, &s->gb, 8);
                    SKIP_BITS(re, &s->gb, 8);
                }
                i += run;
                check_scantable_index(s, i);
                j = scantable[i];
                if (level < 0) {
                    level = -level;
                    level = ((level * 2 + 1) * qscale) >> 1;
                    level = (level - 1) | 1;
                    level = -level;
                } else {
                    level = ((level * 2 + 1) * qscale) >> 1;
                    level = (level - 1) | 1;
                }
            }

            block[j] = level;
            if (((int32_t) GET_CACHE(re, &s->gb)) <= (int32_t) 0xBFFFFFFF)
                break;
            UPDATE_CACHE(re, &s->gb);
        }
end:
        LAST_SKIP_BITS(re, &s->gb, 2);
        CLOSE_READER(re, &s->gb);
    }
    s->block_last_index[n] = i;
    return 0;
}

static inline int mpeg2_decode_block_non_intra(MpegEncContext *s,
                                               int16_t *block, int n)
{
    int level, i, j, run;
    RLTable *rl = &ff_rl_mpeg1;
    uint8_t *const scantable = s->intra_scantable.permutated;
    const uint16_t *quant_matrix;
    const int qscale = s->qscale;
    int mismatch;

    mismatch = 1;

    {
        OPEN_READER(re, &s->gb);
        i = -1;
        if (n < 4)
            quant_matrix = s->inter_matrix;
        else
            quant_matrix = s->chroma_inter_matrix;

        // Special case for first coefficient, no need to add second VLC table.
        UPDATE_CACHE(re, &s->gb);
        if (((int32_t) GET_CACHE(re, &s->gb)) < 0) {
            level = (3 * qscale * quant_matrix[0]) >> 5;
            if (GET_CACHE(re, &s->gb) & 0x40000000)
                level = -level;
            block[0]  = level;
            mismatch ^= level;
            i++;
            SKIP_BITS(re, &s->gb, 2);
            if (((int32_t) GET_CACHE(re, &s->gb)) <= (int32_t) 0xBFFFFFFF)
                goto end;
        }

        /* now quantify & encode AC coefficients */
        for (;;) {
            GET_RL_VLC(level, run, re, &s->gb, rl->rl_vlc[0],
                       TEX_VLC_BITS, 2, 0);

            if (level != 0) {
                i += run;
                check_scantable_index(s, i);
                j = scantable[i];
                level = ((level * 2 + 1) * qscale * quant_matrix[j]) >> 5;
                level = (level ^ SHOW_SBITS(re, &s->gb, 1)) -
                        SHOW_SBITS(re, &s->gb, 1);
                SKIP_BITS(re, &s->gb, 1);
            } else {
                /* escape */
                run = SHOW_UBITS(re, &s->gb, 6) + 1;
                LAST_SKIP_BITS(re, &s->gb, 6);
                UPDATE_CACHE(re, &s->gb);
                level = SHOW_SBITS(re, &s->gb, 12);
                SKIP_BITS(re, &s->gb, 12);

                i += run;
                check_scantable_index(s, i);
                j = scantable[i];
                if (level < 0) {
                    level = ((-level * 2 + 1) * qscale * quant_matrix[j]) >> 5;
                    level = -level;
                } else {
                    level = ((level * 2 + 1) * qscale * quant_matrix[j]) >> 5;
                }
            }

            mismatch ^= level;
            block[j]  = level;
            if (((int32_t) GET_CACHE(re, &s->gb)) <= (int32_t) 0xBFFFFFFF)
                break;
            UPDATE_CACHE(re, &s->gb);
        }
end:
        LAST_SKIP_BITS(re, &s->gb, 2);
        CLOSE_READER(re, &s->gb);
    }
    block[63] ^= (mismatch & 1);

    s->block_last_index[n] = i;
    return 0;
}

/**
 * Note: this function can read out of range and crash for corrupt streams.
 * Changing this would eat up any speed benefits it has.
 * Do not use "fast" flag if you need the code to be robust.
 */
static inline int mpeg2_fast_decode_block_non_intra(MpegEncContext *s,
                                                    int16_t *block, int n)
{
    int level, i, j, run;
    RLTable *rl              = &ff_rl_mpeg1;
    uint8_t *const scantable = s->intra_scantable.permutated;
    const int qscale         = s->qscale;
    OPEN_READER(re, &s->gb);
    i = -1;

    // special case for first coefficient, no need to add second VLC table
    UPDATE_CACHE(re, &s->gb);
    if (((int32_t) GET_CACHE(re, &s->gb)) < 0) {
        level = (3 * qscale) >> 1;
        if (GET_CACHE(re, &s->gb) & 0x40000000)
            level = -level;
        block[0] = level;
        i++;
        SKIP_BITS(re, &s->gb, 2);
        if (((int32_t) GET_CACHE(re, &s->gb)) <= (int32_t) 0xBFFFFFFF)
            goto end;
    }

    /* now quantify & encode AC coefficients */
    for (;;) {
        GET_RL_VLC(level, run, re, &s->gb, rl->rl_vlc[0], TEX_VLC_BITS, 2, 0);

        if (level != 0) {
            i += run;
            j = scantable[i];
            level = ((level * 2 + 1) * qscale) >> 1;
            level = (level ^ SHOW_SBITS(re, &s->gb, 1)) -
                    SHOW_SBITS(re, &s->gb, 1);
            SKIP_BITS(re, &s->gb, 1);
        } else {
            /* escape */
            run = SHOW_UBITS(re, &s->gb, 6) + 1;
            LAST_SKIP_BITS(re, &s->gb, 6);
            UPDATE_CACHE(re, &s->gb);
            level = SHOW_SBITS(re, &s->gb, 12);
            SKIP_BITS(re, &s->gb, 12);

            i += run;
            j = scantable[i];
            if (level < 0) {
                level = ((-level * 2 + 1) * qscale) >> 1;
                level = -level;
            } else {
                level = ((level * 2 + 1) * qscale) >> 1;
            }
        }

        block[j] = level;
        if (((int32_t) GET_CACHE(re, &s->gb)) <= (int32_t) 0xBFFFFFFF || i > 63)
            break;

        UPDATE_CACHE(re, &s->gb);
    }
end:
    LAST_SKIP_BITS(re, &s->gb, 2);
    CLOSE_READER(re, &s->gb);
    s->block_last_index[n] = i;
    return 0;
}

static inline int mpeg2_decode_block_intra(MpegEncContext *s,
                                           int16_t *block, int n)
{
    int level, dc, diff, i, j, run;
    int component;
    RLTable *rl;
    uint8_t *const scantable = s->intra_scantable.permutated;
    const uint16_t *quant_matrix;
    const int qscale = s->qscale;
    int mismatch;

    /* DC coefficient */
    if (n < 4) {
        quant_matrix = s->intra_matrix;
        component    = 0;
    } else {
        quant_matrix = s->chroma_intra_matrix;
        component    = (n & 1) + 1;
    }
    diff = decode_dc(&s->gb, component);
    if (diff >= 0xffff)
        return -1;
    dc  = s->last_dc[component];
    dc += diff;
    s->last_dc[component] = dc;
    block[0] = dc << (3 - s->intra_dc_precision);
    av_dlog(s->avctx, "dc=%d\n", block[0]);
    mismatch = block[0] ^ 1;
    i = 0;
    if (s->intra_vlc_format)
        rl = &ff_rl_mpeg2;
    else
        rl = &ff_rl_mpeg1;

    {
        OPEN_READER(re, &s->gb);
        /* now quantify & encode AC coefficients */
        for (;;) {
            UPDATE_CACHE(re, &s->gb);
            GET_RL_VLC(level, run, re, &s->gb, rl->rl_vlc[0],
                       TEX_VLC_BITS, 2, 0);

            if (level == 127) {
                break;
            } else if (level != 0) {
                i += run;
                check_scantable_index(s, i);
                j = scantable[i];
                level = (level * qscale * quant_matrix[j]) >> 4;
                level = (level ^ SHOW_SBITS(re, &s->gb, 1)) -
                        SHOW_SBITS(re, &s->gb, 1);
                LAST_SKIP_BITS(re, &s->gb, 1);
            } else {
                /* escape */
                run = SHOW_UBITS(re, &s->gb, 6) + 1;
                LAST_SKIP_BITS(re, &s->gb, 6);
                UPDATE_CACHE(re, &s->gb);
                level = SHOW_SBITS(re, &s->gb, 12);
                SKIP_BITS(re, &s->gb, 12);
                i += run;
                check_scantable_index(s, i);
                j = scantable[i];
                if (level < 0) {
                    level = (-level * qscale * quant_matrix[j]) >> 4;
                    level = -level;
                } else {
                    level = (level * qscale * quant_matrix[j]) >> 4;
                }
            }

            mismatch ^= level;
            block[j]  = level;
        }
        CLOSE_READER(re, &s->gb);
    }
    block[63] ^= mismatch & 1;

    s->block_last_index[n] = i;
    return 0;
}

/**
 * Note: this function can read out of range and crash for corrupt streams.
 * Changing this would eat up any speed benefits it has.
 * Do not use "fast" flag if you need the code to be robust.
 */
static inline int mpeg2_fast_decode_block_intra(MpegEncContext *s,
                                                int16_t *block, int n)
{
    int level, dc, diff, i, j, run;
    int component;
    RLTable *rl;
    uint8_t *const scantable = s->intra_scantable.permutated;
    const uint16_t *quant_matrix;
    const int qscale = s->qscale;

    /* DC coefficient */
    if (n < 4) {
        quant_matrix = s->intra_matrix;
        component    = 0;
    } else {
        quant_matrix = s->chroma_intra_matrix;
        component    = (n & 1) + 1;
    }
    diff = decode_dc(&s->gb, component);
    if (diff >= 0xffff)
        return -1;
    dc = s->last_dc[component];
    dc += diff;
    s->last_dc[component] = dc;
    block[0] = dc << (3 - s->intra_dc_precision);
    i = 0;
    if (s->intra_vlc_format)
        rl = &ff_rl_mpeg2;
    else
        rl = &ff_rl_mpeg1;

    {
        OPEN_READER(re, &s->gb);
        /* now quantify & encode AC coefficients */
        for (;;) {
            UPDATE_CACHE(re, &s->gb);
            GET_RL_VLC(level, run, re, &s->gb, rl->rl_vlc[0],
                       TEX_VLC_BITS, 2, 0);

            if (level >= 64 || i > 63) {
                break;
            } else if (level != 0) {
                i += run;
                j = scantable[i];
                level = (level * qscale * quant_matrix[j]) >> 4;
                level = (level ^ SHOW_SBITS(re, &s->gb, 1)) -
                        SHOW_SBITS(re, &s->gb, 1);
                LAST_SKIP_BITS(re, &s->gb, 1);
            } else {
                /* escape */
                run = SHOW_UBITS(re, &s->gb, 6) + 1;
                LAST_SKIP_BITS(re, &s->gb, 6);
                UPDATE_CACHE(re, &s->gb);
                level = SHOW_SBITS(re, &s->gb, 12);
                SKIP_BITS(re, &s->gb, 12);
                i += run;
                j = scantable[i];
                if (level < 0) {
                    level = (-level * qscale * quant_matrix[j]) >> 4;
                    level = -level;
                } else {
                    level = (level * qscale * quant_matrix[j]) >> 4;
                }
            }

            block[j] = level;
        }
        CLOSE_READER(re, &s->gb);
    }

    s->block_last_index[n] = i;
    return 0;
}

/******************************************/
/* decoding */

static inline int get_dmv(MpegEncContext *s)
{
    if (get_bits1(&s->gb))
        return 1 - (get_bits1(&s->gb) << 1);
    else
        return 0;
}

static inline int get_qscale(MpegEncContext *s)
{
    int qscale = get_bits(&s->gb, 5);
    if (s->q_scale_type)
        return non_linear_qscale[qscale];
    else
        return qscale << 1;
}


/* motion type (for MPEG-2) */
#define MT_FIELD 1
#define MT_FRAME 2
#define MT_16X8  2
#define MT_DMV   3

static int mpeg_decode_mb(MpegEncContext *s, int16_t block[12][64])
{
    int i, j, k, cbp, val, mb_type, motion_type;
    const int mb_block_count = 4 + (1 << s->chroma_format);

    av_dlog(s->avctx, "decode_mb: x=%d y=%d\n", s->mb_x, s->mb_y);

    av_assert2(s->mb_skipped == 0);

    if (s->mb_skip_run-- != 0) {
        if (s->pict_type == AV_PICTURE_TYPE_P) {
            s->mb_skipped = 1;
            s->current_picture.mb_type[s->mb_x + s->mb_y * s->mb_stride] =
                MB_TYPE_SKIP | MB_TYPE_L0 | MB_TYPE_16x16;
        } else {
            int mb_type;

            if (s->mb_x)
                mb_type = s->current_picture.mb_type[s->mb_x + s->mb_y * s->mb_stride - 1];
            else
                // FIXME not sure if this is allowed in MPEG at all
                mb_type = s->current_picture.mb_type[s->mb_width + (s->mb_y - 1) * s->mb_stride - 1];
            if (IS_INTRA(mb_type)) {
                av_log(s->avctx, AV_LOG_ERROR, "skip with previntra\n");
                return -1;
            }
            s->current_picture.mb_type[s->mb_x + s->mb_y * s->mb_stride] =
                mb_type | MB_TYPE_SKIP;

            if ((s->mv[0][0][0] | s->mv[0][0][1] | s->mv[1][0][0] | s->mv[1][0][1]) == 0)
                s->mb_skipped = 1;
        }

        return 0;
    }

    switch (s->pict_type) {
    default:
    case AV_PICTURE_TYPE_I:
        if (get_bits1(&s->gb) == 0) {
            if (get_bits1(&s->gb) == 0) {
                av_log(s->avctx, AV_LOG_ERROR,
                       "invalid mb type in I Frame at %d %d\n",
                       s->mb_x, s->mb_y);
                return -1;
            }
            mb_type = MB_TYPE_QUANT | MB_TYPE_INTRA;
        } else {
            mb_type = MB_TYPE_INTRA;
        }
        break;
    case AV_PICTURE_TYPE_P:
        mb_type = get_vlc2(&s->gb, ff_mb_ptype_vlc.table, MB_PTYPE_VLC_BITS, 1);
        if (mb_type < 0) {
            av_log(s->avctx, AV_LOG_ERROR,
                   "invalid mb type in P Frame at %d %d\n", s->mb_x, s->mb_y);
            return -1;
        }
        mb_type = ptype2mb_type[mb_type];
        break;
    case AV_PICTURE_TYPE_B:
        mb_type = get_vlc2(&s->gb, ff_mb_btype_vlc.table, MB_BTYPE_VLC_BITS, 1);
        if (mb_type < 0) {
            av_log(s->avctx, AV_LOG_ERROR,
                   "invalid mb type in B Frame at %d %d\n", s->mb_x, s->mb_y);
            return -1;
        }
        mb_type = btype2mb_type[mb_type];
        break;
    }
    av_dlog(s->avctx, "mb_type=%x\n", mb_type);
//    motion_type = 0; /* avoid warning */
    if (IS_INTRA(mb_type)) {
        s->bdsp.clear_blocks(s->block[0]);

        if (!s->chroma_y_shift)
            s->bdsp.clear_blocks(s->block[6]);

        /* compute DCT type */
        // FIXME: add an interlaced_dct coded var?
        if (s->picture_structure == PICT_FRAME &&
            !s->frame_pred_frame_dct)
            s->interlaced_dct = get_bits1(&s->gb);

        if (IS_QUANT(mb_type))
            s->qscale = get_qscale(s);

        if (s->concealment_motion_vectors) {
            /* just parse them */
            if (s->picture_structure != PICT_FRAME)
                skip_bits1(&s->gb);  /* field select */

            s->mv[0][0][0]      =
            s->last_mv[0][0][0] =
            s->last_mv[0][1][0] = mpeg_decode_motion(s, s->mpeg_f_code[0][0],
                                                     s->last_mv[0][0][0]);
            s->mv[0][0][1]      =
            s->last_mv[0][0][1] =
            s->last_mv[0][1][1] = mpeg_decode_motion(s, s->mpeg_f_code[0][1],
                                                     s->last_mv[0][0][1]);

            skip_bits1(&s->gb); /* marker */
        } else {
            /* reset mv prediction */
            memset(s->last_mv, 0, sizeof(s->last_mv));
        }
        s->mb_intra = 1;
        // if 1, we memcpy blocks in xvmcvideo
        if ((CONFIG_MPEG1_XVMC_HWACCEL || CONFIG_MPEG2_XVMC_HWACCEL) && s->pack_pblocks)
            ff_xvmc_pack_pblocks(s, -1); // inter are always full blocks

        if (s->codec_id == AV_CODEC_ID_MPEG2VIDEO) {
            if (s->flags2 & CODEC_FLAG2_FAST) {
                for (i = 0; i < 6; i++)
                    mpeg2_fast_decode_block_intra(s, *s->pblocks[i], i);
            } else {
                for (i = 0; i < mb_block_count; i++)
                    if (mpeg2_decode_block_intra(s, *s->pblocks[i], i) < 0)
                        return -1;
            }
        } else {
            for (i = 0; i < 6; i++)
                if (mpeg1_decode_block_intra(s, *s->pblocks[i], i) < 0)
                    return -1;
        }
    } else {
        if (mb_type & MB_TYPE_ZERO_MV) {
            av_assert2(mb_type & MB_TYPE_CBP);

            s->mv_dir = MV_DIR_FORWARD;
            if (s->picture_structure == PICT_FRAME) {
                if (s->picture_structure == PICT_FRAME
                    && !s->frame_pred_frame_dct)
                    s->interlaced_dct = get_bits1(&s->gb);
                s->mv_type = MV_TYPE_16X16;
            } else {
                s->mv_type            = MV_TYPE_FIELD;
                mb_type              |= MB_TYPE_INTERLACED;
                s->field_select[0][0] = s->picture_structure - 1;
            }

            if (IS_QUANT(mb_type))
                s->qscale = get_qscale(s);

            s->last_mv[0][0][0] = 0;
            s->last_mv[0][0][1] = 0;
            s->last_mv[0][1][0] = 0;
            s->last_mv[0][1][1] = 0;
            s->mv[0][0][0]      = 0;
            s->mv[0][0][1]      = 0;
        } else {
            av_assert2(mb_type & MB_TYPE_L0L1);
            // FIXME decide if MBs in field pictures are MB_TYPE_INTERLACED
            /* get additional motion vector type */
            if (s->picture_structure == PICT_FRAME && s->frame_pred_frame_dct) {
                motion_type = MT_FRAME;
            } else {
                motion_type = get_bits(&s->gb, 2);
                if (s->picture_structure == PICT_FRAME && HAS_CBP(mb_type))
                    s->interlaced_dct = get_bits1(&s->gb);
            }

            if (IS_QUANT(mb_type))
                s->qscale = get_qscale(s);

            /* motion vectors */
            s->mv_dir = (mb_type >> 13) & 3;
            av_dlog(s->avctx, "motion_type=%d\n", motion_type);
            switch (motion_type) {
            case MT_FRAME: /* or MT_16X8 */
                if (s->picture_structure == PICT_FRAME) {
                    mb_type   |= MB_TYPE_16x16;
                    s->mv_type = MV_TYPE_16X16;
                    for (i = 0; i < 2; i++) {
                        if (USES_LIST(mb_type, i)) {
                            /* MT_FRAME */
                            s->mv[i][0][0]      =
                            s->last_mv[i][0][0] =
                            s->last_mv[i][1][0] =
                                mpeg_decode_motion(s, s->mpeg_f_code[i][0],
                                                   s->last_mv[i][0][0]);
                            s->mv[i][0][1]      =
                            s->last_mv[i][0][1] =
                            s->last_mv[i][1][1] =
                                mpeg_decode_motion(s, s->mpeg_f_code[i][1],
                                                   s->last_mv[i][0][1]);
                            /* full_pel: only for MPEG-1 */
                            if (s->full_pel[i]) {
                                s->mv[i][0][0] <<= 1;
                                s->mv[i][0][1] <<= 1;
                            }
                        }
                    }
                } else {
                    mb_type   |= MB_TYPE_16x8 | MB_TYPE_INTERLACED;
                    s->mv_type = MV_TYPE_16X8;
                    for (i = 0; i < 2; i++) {
                        if (USES_LIST(mb_type, i)) {
                            /* MT_16X8 */
                            for (j = 0; j < 2; j++) {
                                s->field_select[i][j] = get_bits1(&s->gb);
                                for (k = 0; k < 2; k++) {
                                    val = mpeg_decode_motion(s, s->mpeg_f_code[i][k],
                                                             s->last_mv[i][j][k]);
                                    s->last_mv[i][j][k] = val;
                                    s->mv[i][j][k]      = val;
                                }
                            }
                        }
                    }
                }
                break;
            case MT_FIELD:
                s->mv_type = MV_TYPE_FIELD;
                if (s->picture_structure == PICT_FRAME) {
                    mb_type |= MB_TYPE_16x8 | MB_TYPE_INTERLACED;
                    for (i = 0; i < 2; i++) {
                        if (USES_LIST(mb_type, i)) {
                            for (j = 0; j < 2; j++) {
                                s->field_select[i][j] = get_bits1(&s->gb);
                                val = mpeg_decode_motion(s, s->mpeg_f_code[i][0],
                                                         s->last_mv[i][j][0]);
                                s->last_mv[i][j][0] = val;
                                s->mv[i][j][0]      = val;
                                av_dlog(s->avctx, "fmx=%d\n", val);
                                val = mpeg_decode_motion(s, s->mpeg_f_code[i][1],
                                                         s->last_mv[i][j][1] >> 1);
                                s->last_mv[i][j][1] = val << 1;
                                s->mv[i][j][1]      = val;
                                av_dlog(s->avctx, "fmy=%d\n", val);
                            }
                        }
                    }
                } else {
                    av_assert0(!s->progressive_sequence);
                    mb_type |= MB_TYPE_16x16 | MB_TYPE_INTERLACED;
                    for (i = 0; i < 2; i++) {
                        if (USES_LIST(mb_type, i)) {
                            s->field_select[i][0] = get_bits1(&s->gb);
                            for (k = 0; k < 2; k++) {
                                val = mpeg_decode_motion(s, s->mpeg_f_code[i][k],
                                                         s->last_mv[i][0][k]);
                                s->last_mv[i][0][k] = val;
                                s->last_mv[i][1][k] = val;
                                s->mv[i][0][k]      = val;
                            }
                        }
                    }
                }
                break;
            case MT_DMV:
                if (s->progressive_sequence){
                    av_log(s->avctx, AV_LOG_ERROR, "MT_DMV in progressive_sequence\n");
                    return -1;
                }
                s->mv_type = MV_TYPE_DMV;
                for (i = 0; i < 2; i++) {
                    if (USES_LIST(mb_type, i)) {
                        int dmx, dmy, mx, my, m;
                        const int my_shift = s->picture_structure == PICT_FRAME;

                        mx = mpeg_decode_motion(s, s->mpeg_f_code[i][0],
                                                s->last_mv[i][0][0]);
                        s->last_mv[i][0][0] = mx;
                        s->last_mv[i][1][0] = mx;
                        dmx = get_dmv(s);
                        my  = mpeg_decode_motion(s, s->mpeg_f_code[i][1],
                                                 s->last_mv[i][0][1] >> my_shift);
                        dmy = get_dmv(s);


                        s->last_mv[i][0][1] = my << my_shift;
                        s->last_mv[i][1][1] = my << my_shift;

                        s->mv[i][0][0] = mx;
                        s->mv[i][0][1] = my;
                        s->mv[i][1][0] = mx; // not used
                        s->mv[i][1][1] = my; // not used

                        if (s->picture_structure == PICT_FRAME) {
                            mb_type |= MB_TYPE_16x16 | MB_TYPE_INTERLACED;

                            // m = 1 + 2 * s->top_field_first;
                            m = s->top_field_first ? 1 : 3;

                            /* top -> top pred */
                            s->mv[i][2][0] = ((mx * m + (mx > 0)) >> 1) + dmx;
                            s->mv[i][2][1] = ((my * m + (my > 0)) >> 1) + dmy - 1;
                            m = 4 - m;
                            s->mv[i][3][0] = ((mx * m + (mx > 0)) >> 1) + dmx;
                            s->mv[i][3][1] = ((my * m + (my > 0)) >> 1) + dmy + 1;
                        } else {
                            mb_type |= MB_TYPE_16x16;

                            s->mv[i][2][0] = ((mx + (mx > 0)) >> 1) + dmx;
                            s->mv[i][2][1] = ((my + (my > 0)) >> 1) + dmy;
                            if (s->picture_structure == PICT_TOP_FIELD)
                                s->mv[i][2][1]--;
                            else
                                s->mv[i][2][1]++;
                        }
                    }
                }
                break;
            default:
                av_log(s->avctx, AV_LOG_ERROR,
                       "00 motion_type at %d %d\n", s->mb_x, s->mb_y);
                return -1;
            }
        }

        s->mb_intra = 0;
        if (HAS_CBP(mb_type)) {
            s->bdsp.clear_blocks(s->block[0]);

            cbp = get_vlc2(&s->gb, ff_mb_pat_vlc.table, MB_PAT_VLC_BITS, 1);
            if (mb_block_count > 6) {
                cbp <<= mb_block_count - 6;
                cbp  |= get_bits(&s->gb, mb_block_count - 6);
                s->bdsp.clear_blocks(s->block[6]);
            }
            if (cbp <= 0) {
                av_log(s->avctx, AV_LOG_ERROR,
                       "invalid cbp %d at %d %d\n", cbp, s->mb_x, s->mb_y);
                return -1;
            }

            // if 1, we memcpy blocks in xvmcvideo
            if ((CONFIG_MPEG1_XVMC_HWACCEL || CONFIG_MPEG2_XVMC_HWACCEL) && s->pack_pblocks)
                ff_xvmc_pack_pblocks(s, cbp);

            if (s->codec_id == AV_CODEC_ID_MPEG2VIDEO) {
                if (s->flags2 & CODEC_FLAG2_FAST) {
                    for (i = 0; i < 6; i++) {
                        if (cbp & 32)
                            mpeg2_fast_decode_block_non_intra(s, *s->pblocks[i], i);
                        else
                            s->block_last_index[i] = -1;
                        cbp += cbp;
                    }
                } else {
                    cbp <<= 12 - mb_block_count;

                    for (i = 0; i < mb_block_count; i++) {
                        if (cbp & (1 << 11)) {
                            if (mpeg2_decode_block_non_intra(s, *s->pblocks[i], i) < 0)
                                return -1;
                        } else {
                            s->block_last_index[i] = -1;
                        }
                        cbp += cbp;
                    }
                }
            } else {
                if (s->flags2 & CODEC_FLAG2_FAST) {
                    for (i = 0; i < 6; i++) {
                        if (cbp & 32)
                            mpeg1_fast_decode_block_inter(s, *s->pblocks[i], i);
                        else
                            s->block_last_index[i] = -1;
                        cbp += cbp;
                    }
                } else {
                    for (i = 0; i < 6; i++) {
                        if (cbp & 32) {
                            if (mpeg1_decode_block_inter(s, *s->pblocks[i], i) < 0)
                                return -1;
                        } else {
                            s->block_last_index[i] = -1;
                        }
                        cbp += cbp;
                    }
                }
            }
        } else {
            for (i = 0; i < 12; i++)
                s->block_last_index[i] = -1;
        }
    }

    s->current_picture.mb_type[s->mb_x + s->mb_y * s->mb_stride] = mb_type;

    return 0;
}

static av_cold int mpeg_decode_init(AVCodecContext *avctx)
{
    Mpeg1Context *s    = avctx->priv_data;
    MpegEncContext *s2 = &s->mpeg_enc_ctx;
    int i;

    /* we need some permutation to store matrices,
     * until MPV_common_init() sets the real permutation. */
    for (i = 0; i < 64; i++)
        s2->idsp.idct_permutation[i] = i;

    ff_MPV_decode_defaults(s2);

    s->mpeg_enc_ctx.avctx  = avctx;
    s->mpeg_enc_ctx.flags  = avctx->flags;
    s->mpeg_enc_ctx.flags2 = avctx->flags2;
    ff_mpeg12_common_init(&s->mpeg_enc_ctx);
    ff_mpeg12_init_vlcs();

    s->mpeg_enc_ctx_allocated      = 0;
    s->mpeg_enc_ctx.picture_number = 0;
    s->repeat_field                = 0;
    s->mpeg_enc_ctx.codec_id       = avctx->codec->id;
    avctx->color_range             = AVCOL_RANGE_MPEG;
    if (avctx->codec->id == AV_CODEC_ID_MPEG1VIDEO)
        avctx->chroma_sample_location = AVCHROMA_LOC_CENTER;
    else
        avctx->chroma_sample_location = AVCHROMA_LOC_LEFT;
    return 0;
}

static int mpeg_decode_update_thread_context(AVCodecContext *avctx,
                                             const AVCodecContext *avctx_from)
{
    Mpeg1Context *ctx = avctx->priv_data, *ctx_from = avctx_from->priv_data;
    MpegEncContext *s = &ctx->mpeg_enc_ctx, *s1 = &ctx_from->mpeg_enc_ctx;
    int err;

    if (avctx == avctx_from               ||
        !ctx_from->mpeg_enc_ctx_allocated ||
        !s1->context_initialized)
        return 0;

    err = ff_mpeg_update_thread_context(avctx, avctx_from);
    if (err)
        return err;

    if (!ctx->mpeg_enc_ctx_allocated)
        memcpy(s + 1, s1 + 1, sizeof(Mpeg1Context) - sizeof(MpegEncContext));

    if (!(s->pict_type == AV_PICTURE_TYPE_B || s->low_delay))
        s->picture_number++;

    return 0;
}

static void quant_matrix_rebuild(uint16_t *matrix, const uint8_t *old_perm,
                                 const uint8_t *new_perm)
{
    uint16_t temp_matrix[64];
    int i;

    memcpy(temp_matrix, matrix, 64 * sizeof(uint16_t));

    for (i = 0; i < 64; i++)
        matrix[new_perm[i]] = temp_matrix[old_perm[i]];
}

static const enum AVPixelFormat mpeg1_hwaccel_pixfmt_list_420[] = {
#if CONFIG_MPEG1_XVMC_HWACCEL
    AV_PIX_FMT_XVMC,
#endif
#if CONFIG_MPEG1_VDPAU_HWACCEL
    AV_PIX_FMT_VDPAU_MPEG1,
    AV_PIX_FMT_VDPAU,
#endif
    AV_PIX_FMT_YUV420P,
    AV_PIX_FMT_NONE
};

static const enum AVPixelFormat mpeg2_hwaccel_pixfmt_list_420[] = {
#if CONFIG_MPEG2_XVMC_HWACCEL
    AV_PIX_FMT_XVMC,
#endif
#if CONFIG_MPEG2_VDPAU_HWACCEL
    AV_PIX_FMT_VDPAU_MPEG2,
    AV_PIX_FMT_VDPAU,
#endif
#if CONFIG_MPEG2_DXVA2_HWACCEL
    AV_PIX_FMT_DXVA2_VLD,
#endif
#if CONFIG_MPEG2_VAAPI_HWACCEL
    AV_PIX_FMT_VAAPI_VLD,
#endif
    AV_PIX_FMT_YUV420P,
    AV_PIX_FMT_NONE
};

static inline int uses_vdpau(AVCodecContext *avctx) {
    return avctx->pix_fmt == AV_PIX_FMT_VDPAU_MPEG1 || avctx->pix_fmt == AV_PIX_FMT_VDPAU_MPEG2;
}

static enum AVPixelFormat mpeg_get_pixelformat(AVCodecContext *avctx)
{
    Mpeg1Context *s1  = avctx->priv_data;
    MpegEncContext *s = &s1->mpeg_enc_ctx;

    if (s->chroma_format < 2)
        return ff_thread_get_format(avctx,
                                avctx->codec_id == AV_CODEC_ID_MPEG1VIDEO ?
                                mpeg1_hwaccel_pixfmt_list_420 :
                                mpeg2_hwaccel_pixfmt_list_420);
    else if (s->chroma_format == 2)
        return AV_PIX_FMT_YUV422P;
    else
        return AV_PIX_FMT_YUV444P;
}

static void setup_hwaccel_for_pixfmt(AVCodecContext *avctx)
{
    // until then pix_fmt may be changed right after codec init
    if (avctx->hwaccel || uses_vdpau(avctx))
        if (avctx->idct_algo == FF_IDCT_AUTO)
            avctx->idct_algo = FF_IDCT_SIMPLE;

    if (avctx->hwaccel && avctx->pix_fmt == AV_PIX_FMT_XVMC) {
        Mpeg1Context *s1 = avctx->priv_data;
        MpegEncContext *s = &s1->mpeg_enc_ctx;

        s->pack_pblocks = 1;
#if FF_API_XVMC
        avctx->xvmc_acceleration = 2;
#endif /* FF_API_XVMC */
    }
}

/* Call this function when we know all parameters.
 * It may be called in different places for MPEG-1 and MPEG-2. */
static int mpeg_decode_postinit(AVCodecContext *avctx)
{
    Mpeg1Context *s1  = avctx->priv_data;
    MpegEncContext *s = &s1->mpeg_enc_ctx;
    uint8_t old_permutation[64];
    int ret;

    if ((s1->mpeg_enc_ctx_allocated == 0)                   ||
        avctx->coded_width       != s->width                ||
        avctx->coded_height      != s->height               ||
        s1->save_width           != s->width                ||
        s1->save_height          != s->height               ||
        s1->save_aspect_info     != s->aspect_ratio_info    ||
        (s1->save_progressive_seq != s->progressive_sequence && FFALIGN(s->height, 16) != FFALIGN(s->height, 32)) ||
        0) {
        if (s1->mpeg_enc_ctx_allocated) {
            ParseContext pc = s->parse_context;
            s->parse_context.buffer = 0;
            ff_MPV_common_end(s);
            s->parse_context = pc;
            s1->mpeg_enc_ctx_allocated = 0;
        }

        if ((s->width == 0) || (s->height == 0))
            return -2;

        ret = ff_set_dimensions(avctx, s->width, s->height);
        if (ret < 0)
            return ret;

        if (avctx->codec_id == AV_CODEC_ID_MPEG2VIDEO && s->bit_rate) {
            avctx->rc_max_rate = s->bit_rate;
        } else if (avctx->codec_id == AV_CODEC_ID_MPEG1VIDEO && s->bit_rate &&
                   (s->bit_rate != 0x3FFFF*400 || s->vbv_delay != 0xFFFF)) {
            avctx->bit_rate = s->bit_rate;
        }
        s1->save_aspect_info     = s->aspect_ratio_info;
        s1->save_width           = s->width;
        s1->save_height          = s->height;
        s1->save_progressive_seq = s->progressive_sequence;

        /* low_delay may be forced, in this case we will have B-frames
         * that behave like P-frames. */
        avctx->has_b_frames = !s->low_delay;

        if (avctx->codec_id == AV_CODEC_ID_MPEG1VIDEO) {
            // MPEG-1 fps
            avctx->time_base.den = ff_mpeg12_frame_rate_tab[s->frame_rate_index].num;
            avctx->time_base.num = ff_mpeg12_frame_rate_tab[s->frame_rate_index].den;
            // MPEG-1 aspect
            avctx->sample_aspect_ratio = av_d2q(1.0 / ff_mpeg1_aspect[s->aspect_ratio_info], 255);
            avctx->ticks_per_frame     = 1;
        } else { // MPEG-2
            // MPEG-2 fps
            av_reduce(&s->avctx->time_base.den,
                      &s->avctx->time_base.num,
                      ff_mpeg12_frame_rate_tab[s->frame_rate_index].num * s1->frame_rate_ext.num * 2,
                      ff_mpeg12_frame_rate_tab[s->frame_rate_index].den * s1->frame_rate_ext.den,
                      1 << 30);
            avctx->ticks_per_frame = 2;
            // MPEG-2 aspect
            if (s->aspect_ratio_info > 1) {
                AVRational dar =
                    av_mul_q(av_div_q(ff_mpeg2_aspect[s->aspect_ratio_info],
                                      (AVRational) { s1->pan_scan.width,
                                                     s1->pan_scan.height }),
                             (AVRational) { s->width, s->height });

                /* We ignore the spec here and guess a bit as reality does not
                 * match the spec, see for example res_change_ffmpeg_aspect.ts
                 * and sequence-display-aspect.mpg.
                 * issue1613, 621, 562 */
                if ((s1->pan_scan.width == 0) || (s1->pan_scan.height == 0) ||
                    (av_cmp_q(dar, (AVRational) { 4, 3 }) &&
                     av_cmp_q(dar, (AVRational) { 16, 9 }))) {
                    s->avctx->sample_aspect_ratio =
                        av_div_q(ff_mpeg2_aspect[s->aspect_ratio_info],
                                 (AVRational) { s->width, s->height });
                } else {
                    s->avctx->sample_aspect_ratio =
                        av_div_q(ff_mpeg2_aspect[s->aspect_ratio_info],
                                 (AVRational) { s1->pan_scan.width, s1->pan_scan.height });
// issue1613 4/3 16/9 -> 16/9
// res_change_ffmpeg_aspect.ts 4/3 225/44 ->4/3
// widescreen-issue562.mpg 4/3 16/9 -> 16/9
//                    s->avctx->sample_aspect_ratio = av_mul_q(s->avctx->sample_aspect_ratio, (AVRational) {s->width, s->height});
                    av_dlog(avctx, "A %d/%d\n",
                            ff_mpeg2_aspect[s->aspect_ratio_info].num,
                            ff_mpeg2_aspect[s->aspect_ratio_info].den);
                    av_dlog(avctx, "B %d/%d\n", s->avctx->sample_aspect_ratio.num,
                            s->avctx->sample_aspect_ratio.den);
                }
            } else {
                s->avctx->sample_aspect_ratio =
                    ff_mpeg2_aspect[s->aspect_ratio_info];
            }
        } // MPEG-2

        ff_set_sar(s->avctx, s->avctx->sample_aspect_ratio);

        avctx->pix_fmt = mpeg_get_pixelformat(avctx);
        setup_hwaccel_for_pixfmt(avctx);

        /* Quantization matrices may need reordering
         * if DCT permutation is changed. */
        memcpy(old_permutation, s->idsp.idct_permutation, 64 * sizeof(uint8_t));

        if (ff_MPV_common_init(s) < 0)
            return -2;

        quant_matrix_rebuild(s->intra_matrix,        old_permutation, s->idsp.idct_permutation);
        quant_matrix_rebuild(s->inter_matrix,        old_permutation, s->idsp.idct_permutation);
        quant_matrix_rebuild(s->chroma_intra_matrix, old_permutation, s->idsp.idct_permutation);
        quant_matrix_rebuild(s->chroma_inter_matrix, old_permutation, s->idsp.idct_permutation);

        s1->mpeg_enc_ctx_allocated = 1;
    }
    return 0;
}

static int mpeg1_decode_picture(AVCodecContext *avctx, const uint8_t *buf,
                                int buf_size)
{
    Mpeg1Context *s1  = avctx->priv_data;
    MpegEncContext *s = &s1->mpeg_enc_ctx;
    int ref, f_code, vbv_delay;

    init_get_bits(&s->gb, buf, buf_size * 8);

    ref = get_bits(&s->gb, 10); /* temporal ref */
    s->pict_type = get_bits(&s->gb, 3);
    if (s->pict_type == 0 || s->pict_type > 3)
        return -1;

    vbv_delay = get_bits(&s->gb, 16);
    s->vbv_delay = vbv_delay;
    if (s->pict_type == AV_PICTURE_TYPE_P ||
        s->pict_type == AV_PICTURE_TYPE_B) {
        s->full_pel[0] = get_bits1(&s->gb);
        f_code = get_bits(&s->gb, 3);
        if (f_code == 0 && (avctx->err_recognition & (AV_EF_BITSTREAM|AV_EF_COMPLIANT)))
            return -1;
        f_code += !f_code;
        s->mpeg_f_code[0][0] = f_code;
        s->mpeg_f_code[0][1] = f_code;
    }
    if (s->pict_type == AV_PICTURE_TYPE_B) {
        s->full_pel[1] = get_bits1(&s->gb);
        f_code = get_bits(&s->gb, 3);
        if (f_code == 0 && (avctx->err_recognition & (AV_EF_BITSTREAM|AV_EF_COMPLIANT)))
            return -1;
        f_code += !f_code;
        s->mpeg_f_code[1][0] = f_code;
        s->mpeg_f_code[1][1] = f_code;
    }
    s->current_picture.f->pict_type = s->pict_type;
    s->current_picture.f->key_frame = s->pict_type == AV_PICTURE_TYPE_I;

    if (avctx->debug & FF_DEBUG_PICT_INFO)
        av_log(avctx, AV_LOG_DEBUG,
               "vbv_delay %d, ref %d type:%d\n", vbv_delay, ref, s->pict_type);

    s->y_dc_scale = 8;
    s->c_dc_scale = 8;
    return 0;
}

static void mpeg_decode_sequence_extension(Mpeg1Context *s1)
{
    MpegEncContext *s = &s1->mpeg_enc_ctx;
    int horiz_size_ext, vert_size_ext;
    int bit_rate_ext;

    skip_bits(&s->gb, 1); /* profile and level esc*/
    s->avctx->profile       = get_bits(&s->gb, 3);
    s->avctx->level         = get_bits(&s->gb, 4);
    s->progressive_sequence = get_bits1(&s->gb);   /* progressive_sequence */
    s->chroma_format        = get_bits(&s->gb, 2); /* chroma_format 1=420, 2=422, 3=444 */
    horiz_size_ext          = get_bits(&s->gb, 2);
    vert_size_ext           = get_bits(&s->gb, 2);
    s->width  |= (horiz_size_ext << 12);
    s->height |= (vert_size_ext  << 12);
    bit_rate_ext = get_bits(&s->gb, 12);  /* XXX: handle it */
    s->bit_rate += (bit_rate_ext << 18) * 400;
    skip_bits1(&s->gb); /* marker */
    s->avctx->rc_buffer_size += get_bits(&s->gb, 8) * 1024 * 16 << 10;

    s->low_delay = get_bits1(&s->gb);
    if (s->flags & CODEC_FLAG_LOW_DELAY)
        s->low_delay = 1;

    s1->frame_rate_ext.num = get_bits(&s->gb, 2) + 1;
    s1->frame_rate_ext.den = get_bits(&s->gb, 5) + 1;

    av_dlog(s->avctx, "sequence extension\n");
    s->codec_id = s->avctx->codec_id = AV_CODEC_ID_MPEG2VIDEO;

    if (s->avctx->debug & FF_DEBUG_PICT_INFO)
        av_log(s->avctx, AV_LOG_DEBUG,
               "profile: %d, level: %d ps: %d cf:%d vbv buffer: %d, bitrate:%d\n",
               s->avctx->profile, s->avctx->level, s->progressive_sequence, s->chroma_format,
               s->avctx->rc_buffer_size, s->bit_rate);
}

static void mpeg_decode_sequence_display_extension(Mpeg1Context *s1)
{
    MpegEncContext *s = &s1->mpeg_enc_ctx;
    int color_description, w, h;

    skip_bits(&s->gb, 3); /* video format */
    color_description = get_bits1(&s->gb);
    if (color_description) {
        s->avctx->color_primaries = get_bits(&s->gb, 8);
        s->avctx->color_trc       = get_bits(&s->gb, 8);
        s->avctx->colorspace      = get_bits(&s->gb, 8);
    }
    w = get_bits(&s->gb, 14);
    skip_bits(&s->gb, 1); // marker
    h = get_bits(&s->gb, 14);
    // remaining 3 bits are zero padding

    s1->pan_scan.width  = 16 * w;
    s1->pan_scan.height = 16 * h;

    if (s->avctx->debug & FF_DEBUG_PICT_INFO)
        av_log(s->avctx, AV_LOG_DEBUG, "sde w:%d, h:%d\n", w, h);
}

static void mpeg_decode_picture_display_extension(Mpeg1Context *s1)
{
    MpegEncContext *s = &s1->mpeg_enc_ctx;
    int i, nofco;

    nofco = 1;
    if (s->progressive_sequence) {
        if (s->repeat_first_field) {
            nofco++;
            if (s->top_field_first)
                nofco++;
        }
    } else {
        if (s->picture_structure == PICT_FRAME) {
            nofco++;
            if (s->repeat_first_field)
                nofco++;
        }
    }
    for (i = 0; i < nofco; i++) {
        s1->pan_scan.position[i][0] = get_sbits(&s->gb, 16);
        skip_bits(&s->gb, 1); // marker
        s1->pan_scan.position[i][1] = get_sbits(&s->gb, 16);
        skip_bits(&s->gb, 1); // marker
    }

    if (s->avctx->debug & FF_DEBUG_PICT_INFO)
        av_log(s->avctx, AV_LOG_DEBUG,
               "pde (%"PRId16",%"PRId16") (%"PRId16",%"PRId16") (%"PRId16",%"PRId16")\n",
               s1->pan_scan.position[0][0], s1->pan_scan.position[0][1],
               s1->pan_scan.position[1][0], s1->pan_scan.position[1][1],
               s1->pan_scan.position[2][0], s1->pan_scan.position[2][1]);
}

static int load_matrix(MpegEncContext *s, uint16_t matrix0[64],
                       uint16_t matrix1[64], int intra)
{
    int i;

    for (i = 0; i < 64; i++) {
        int j = s->idsp.idct_permutation[ff_zigzag_direct[i]];
        int v = get_bits(&s->gb, 8);
        if (v == 0) {
            av_log(s->avctx, AV_LOG_ERROR, "matrix damaged\n");
            return -1;
        }
        if (intra && i == 0 && v != 8) {
            av_log(s->avctx, AV_LOG_DEBUG, "intra matrix specifies invalid DC quantizer %d, ignoring\n", v);
            v = 8; // needed by pink.mpg / issue1046
        }
        matrix0[j] = v;
        if (matrix1)
            matrix1[j] = v;
    }
    return 0;
}

static void mpeg_decode_quant_matrix_extension(MpegEncContext *s)
{
    av_dlog(s->avctx, "matrix extension\n");

    if (get_bits1(&s->gb))
        load_matrix(s, s->chroma_intra_matrix, s->intra_matrix, 1);
    if (get_bits1(&s->gb))
        load_matrix(s, s->chroma_inter_matrix, s->inter_matrix, 0);
    if (get_bits1(&s->gb))
        load_matrix(s, s->chroma_intra_matrix, NULL, 1);
    if (get_bits1(&s->gb))
        load_matrix(s, s->chroma_inter_matrix, NULL, 0);
}

static void mpeg_decode_picture_coding_extension(Mpeg1Context *s1)
{
    MpegEncContext *s = &s1->mpeg_enc_ctx;

    s->full_pel[0]       = s->full_pel[1] = 0;
    s->mpeg_f_code[0][0] = get_bits(&s->gb, 4);
    s->mpeg_f_code[0][1] = get_bits(&s->gb, 4);
    s->mpeg_f_code[1][0] = get_bits(&s->gb, 4);
    s->mpeg_f_code[1][1] = get_bits(&s->gb, 4);
    if (!s->pict_type && s1->mpeg_enc_ctx_allocated) {
        av_log(s->avctx, AV_LOG_ERROR,
               "Missing picture start code, guessing missing values\n");
        if (s->mpeg_f_code[1][0] == 15 && s->mpeg_f_code[1][1] == 15) {
            if (s->mpeg_f_code[0][0] == 15 && s->mpeg_f_code[0][1] == 15)
                s->pict_type = AV_PICTURE_TYPE_I;
            else
                s->pict_type = AV_PICTURE_TYPE_P;
        } else
            s->pict_type = AV_PICTURE_TYPE_B;
        s->current_picture.f->pict_type = s->pict_type;
        s->current_picture.f->key_frame = s->pict_type == AV_PICTURE_TYPE_I;
    }
    s->mpeg_f_code[0][0] += !s->mpeg_f_code[0][0];
    s->mpeg_f_code[0][1] += !s->mpeg_f_code[0][1];
    s->mpeg_f_code[1][0] += !s->mpeg_f_code[1][0];
    s->mpeg_f_code[1][1] += !s->mpeg_f_code[1][1];

    s->intra_dc_precision         = get_bits(&s->gb, 2);
    s->picture_structure          = get_bits(&s->gb, 2);
    s->top_field_first            = get_bits1(&s->gb);
    s->frame_pred_frame_dct       = get_bits1(&s->gb);
    s->concealment_motion_vectors = get_bits1(&s->gb);
    s->q_scale_type               = get_bits1(&s->gb);
    s->intra_vlc_format           = get_bits1(&s->gb);
    s->alternate_scan             = get_bits1(&s->gb);
    s->repeat_first_field         = get_bits1(&s->gb);
    s->chroma_420_type            = get_bits1(&s->gb);
    s->progressive_frame          = get_bits1(&s->gb);

    if (s->alternate_scan) {
        ff_init_scantable(s->idsp.idct_permutation, &s->inter_scantable, ff_alternate_vertical_scan);
        ff_init_scantable(s->idsp.idct_permutation, &s->intra_scantable, ff_alternate_vertical_scan);
    } else {
        ff_init_scantable(s->idsp.idct_permutation, &s->inter_scantable, ff_zigzag_direct);
        ff_init_scantable(s->idsp.idct_permutation, &s->intra_scantable, ff_zigzag_direct);
    }

    /* composite display not parsed */
    av_dlog(s->avctx, "intra_dc_precision=%d\n", s->intra_dc_precision);
    av_dlog(s->avctx, "picture_structure=%d\n", s->picture_structure);
    av_dlog(s->avctx, "top field first=%d\n", s->top_field_first);
    av_dlog(s->avctx, "repeat first field=%d\n", s->repeat_first_field);
    av_dlog(s->avctx, "conceal=%d\n", s->concealment_motion_vectors);
    av_dlog(s->avctx, "intra_vlc_format=%d\n", s->intra_vlc_format);
    av_dlog(s->avctx, "alternate_scan=%d\n", s->alternate_scan);
    av_dlog(s->avctx, "frame_pred_frame_dct=%d\n", s->frame_pred_frame_dct);
    av_dlog(s->avctx, "progressive_frame=%d\n", s->progressive_frame);
}

static int mpeg_field_start(MpegEncContext *s, const uint8_t *buf, int buf_size)
{
    AVCodecContext *avctx = s->avctx;
    Mpeg1Context *s1      = (Mpeg1Context *) s;

    /* start frame decoding */
    if (s->first_field || s->picture_structure == PICT_FRAME) {
        AVFrameSideData *pan_scan;

        if (ff_MPV_frame_start(s, avctx) < 0)
            return -1;

        ff_mpeg_er_frame_start(s);

        /* first check if we must repeat the frame */
        s->current_picture_ptr->f->repeat_pict = 0;
        if (s->repeat_first_field) {
            if (s->progressive_sequence) {
                if (s->top_field_first)
                    s->current_picture_ptr->f->repeat_pict = 4;
                else
                    s->current_picture_ptr->f->repeat_pict = 2;
            } else if (s->progressive_frame) {
                s->current_picture_ptr->f->repeat_pict = 1;
            }
        }

        pan_scan = av_frame_new_side_data(s->current_picture_ptr->f,
                                          AV_FRAME_DATA_PANSCAN,
                                          sizeof(s1->pan_scan));
        if (!pan_scan)
            return AVERROR(ENOMEM);
        memcpy(pan_scan->data, &s1->pan_scan, sizeof(s1->pan_scan));

        if (s1->a53_caption) {
            AVFrameSideData *sd = av_frame_new_side_data(
                s->current_picture_ptr->f, AV_FRAME_DATA_A53_CC,
                s1->a53_caption_size);
            if (sd)
                memcpy(sd->data, s1->a53_caption, s1->a53_caption_size);
            av_freep(&s1->a53_caption);
        }

        if (s1->has_stereo3d) {
            AVStereo3D *stereo = av_stereo3d_create_side_data(s->current_picture_ptr->f);
            if (!stereo)
                return AVERROR(ENOMEM);

            *stereo = s1->stereo3d;
            s1->has_stereo3d = 0;
        }

        if (s1->has_afd) {
<<<<<<< HEAD
            AVFrameSideData *sd = av_frame_new_side_data(
                s->current_picture_ptr->f, AV_FRAME_DATA_AFD,
                1);
            if (!sd)
                return AVERROR(ENOMEM);

            *sd->data = s1->afd;
=======
            AVFrameSideData *sd =
                av_frame_new_side_data(s->current_picture_ptr->f,
                                       AV_FRAME_DATA_AFD, 1);
            if (!sd)
                return AVERROR(ENOMEM);

            *sd->data   = s1->afd;
>>>>>>> 1ef9e837
            s1->has_afd = 0;
        }

        if (HAVE_THREADS && (avctx->active_thread_type & FF_THREAD_FRAME))
            ff_thread_finish_setup(avctx);
    } else { // second field
        int i;

        if (!s->current_picture_ptr) {
            av_log(s->avctx, AV_LOG_ERROR, "first field missing\n");
            return -1;
        }

        if (s->avctx->hwaccel &&
            (s->avctx->slice_flags & SLICE_FLAG_ALLOW_FIELD)) {
            if (s->avctx->hwaccel->end_frame(s->avctx) < 0)
                av_log(avctx, AV_LOG_ERROR,
                       "hardware accelerator failed to decode first field\n");
        }

        for (i = 0; i < 4; i++) {
            s->current_picture.f->data[i] = s->current_picture_ptr->f->data[i];
            if (s->picture_structure == PICT_BOTTOM_FIELD)
                s->current_picture.f->data[i] +=
                    s->current_picture_ptr->f->linesize[i];
        }
    }

    if (avctx->hwaccel) {
        if (avctx->hwaccel->start_frame(avctx, buf, buf_size) < 0)
            return -1;
    }

    return 0;
}

#define DECODE_SLICE_ERROR -1
#define DECODE_SLICE_OK     0

/**
 * Decode a slice.
 * MpegEncContext.mb_y must be set to the MB row from the startcode.
 * @return DECODE_SLICE_ERROR if the slice is damaged,
 *         DECODE_SLICE_OK if this slice is OK
 */
static int mpeg_decode_slice(MpegEncContext *s, int mb_y,
                             const uint8_t **buf, int buf_size)
{
    AVCodecContext *avctx = s->avctx;
    const int lowres      = s->avctx->lowres;
    const int field_pic   = s->picture_structure != PICT_FRAME;

    s->resync_mb_x =
    s->resync_mb_y = -1;

    av_assert0(mb_y < s->mb_height);

    init_get_bits(&s->gb, *buf, buf_size * 8);
    if (s->codec_id != AV_CODEC_ID_MPEG1VIDEO && s->mb_height > 2800/16)
        skip_bits(&s->gb, 3);

    ff_mpeg1_clean_buffers(s);
    s->interlaced_dct = 0;

    s->qscale = get_qscale(s);

    if (s->qscale == 0) {
        av_log(s->avctx, AV_LOG_ERROR, "qscale == 0\n");
        return -1;
    }

    /* extra slice info */
    if (skip_1stop_8data_bits(&s->gb) < 0)
        return AVERROR_INVALIDDATA;

    s->mb_x = 0;

    if (mb_y == 0 && s->codec_tag == AV_RL32("SLIF")) {
        skip_bits1(&s->gb);
    } else {
        while (get_bits_left(&s->gb) > 0) {
            int code = get_vlc2(&s->gb, ff_mbincr_vlc.table,
                                MBINCR_VLC_BITS, 2);
            if (code < 0) {
                av_log(s->avctx, AV_LOG_ERROR, "first mb_incr damaged\n");
                return -1;
            }
            if (code >= 33) {
                if (code == 33)
                    s->mb_x += 33;
                /* otherwise, stuffing, nothing to do */
            } else {
                s->mb_x += code;
                break;
            }
        }
    }

    if (s->mb_x >= (unsigned) s->mb_width) {
        av_log(s->avctx, AV_LOG_ERROR, "initial skip overflow\n");
        return -1;
    }

    if (avctx->hwaccel && avctx->hwaccel->decode_slice) {
        const uint8_t *buf_end, *buf_start = *buf - 4; /* include start_code */
        int start_code = -1;
        buf_end = avpriv_find_start_code(buf_start + 2, *buf + buf_size, &start_code);
        if (buf_end < *buf + buf_size)
            buf_end -= 4;
        s->mb_y = mb_y;
        if (avctx->hwaccel->decode_slice(avctx, buf_start, buf_end - buf_start) < 0)
            return DECODE_SLICE_ERROR;
        *buf = buf_end;
        return DECODE_SLICE_OK;
    }

    s->resync_mb_x = s->mb_x;
    s->resync_mb_y = s->mb_y = mb_y;
    s->mb_skip_run = 0;
    ff_init_block_index(s);

    if (s->mb_y == 0 && s->mb_x == 0 && (s->first_field || s->picture_structure == PICT_FRAME)) {
        if (s->avctx->debug & FF_DEBUG_PICT_INFO) {
            av_log(s->avctx, AV_LOG_DEBUG,
                   "qp:%d fc:%2d%2d%2d%2d %s %s %s %s %s dc:%d pstruct:%d fdct:%d cmv:%d qtype:%d ivlc:%d rff:%d %s\n",
                   s->qscale,
                   s->mpeg_f_code[0][0], s->mpeg_f_code[0][1],
                   s->mpeg_f_code[1][0], s->mpeg_f_code[1][1],
                   s->pict_type  == AV_PICTURE_TYPE_I ? "I" :
                   (s->pict_type == AV_PICTURE_TYPE_P ? "P" :
                   (s->pict_type == AV_PICTURE_TYPE_B ? "B" : "S")),
                   s->progressive_sequence ? "ps"  : "",
                   s->progressive_frame    ? "pf"  : "",
                   s->alternate_scan       ? "alt" : "",
                   s->top_field_first      ? "top" : "",
                   s->intra_dc_precision, s->picture_structure,
                   s->frame_pred_frame_dct, s->concealment_motion_vectors,
                   s->q_scale_type, s->intra_vlc_format,
                   s->repeat_first_field, s->chroma_420_type ? "420" : "");
        }
    }

    for (;;) {
        // If 1, we memcpy blocks in xvmcvideo.
        if ((CONFIG_MPEG1_XVMC_HWACCEL || CONFIG_MPEG2_XVMC_HWACCEL) && s->pack_pblocks)
            ff_xvmc_init_block(s); // set s->block

        if (mpeg_decode_mb(s, s->block) < 0)
            return -1;

        // Note motion_val is normally NULL unless we want to extract the MVs.
        if (s->current_picture.motion_val[0] && !s->encoding) {
            const int wrap = s->b8_stride;
            int xy         = s->mb_x * 2 + s->mb_y * 2 * wrap;
            int b8_xy      = 4 * (s->mb_x + s->mb_y * s->mb_stride);
            int motion_x, motion_y, dir, i;

            for (i = 0; i < 2; i++) {
                for (dir = 0; dir < 2; dir++) {
                    if (s->mb_intra ||
                        (dir == 1 && s->pict_type != AV_PICTURE_TYPE_B)) {
                        motion_x = motion_y = 0;
                    } else if (s->mv_type == MV_TYPE_16X16 ||
                               (s->mv_type == MV_TYPE_FIELD && field_pic)) {
                        motion_x = s->mv[dir][0][0];
                        motion_y = s->mv[dir][0][1];
                    } else { /* if ((s->mv_type == MV_TYPE_FIELD) || (s->mv_type == MV_TYPE_16X8)) */
                        motion_x = s->mv[dir][i][0];
                        motion_y = s->mv[dir][i][1];
                    }

                    s->current_picture.motion_val[dir][xy][0]     = motion_x;
                    s->current_picture.motion_val[dir][xy][1]     = motion_y;
                    s->current_picture.motion_val[dir][xy + 1][0] = motion_x;
                    s->current_picture.motion_val[dir][xy + 1][1] = motion_y;
                    s->current_picture.ref_index [dir][b8_xy]     =
                    s->current_picture.ref_index [dir][b8_xy + 1] = s->field_select[dir][i];
                    av_assert2(s->field_select[dir][i] == 0 ||
                               s->field_select[dir][i] == 1);
                }
                xy    += wrap;
                b8_xy += 2;
            }
        }

        s->dest[0] += 16 >> lowres;
        s->dest[1] +=(16 >> lowres) >> s->chroma_x_shift;
        s->dest[2] +=(16 >> lowres) >> s->chroma_x_shift;

        ff_MPV_decode_mb(s, s->block);

        if (++s->mb_x >= s->mb_width) {
            const int mb_size = 16 >> s->avctx->lowres;

            ff_mpeg_draw_horiz_band(s, mb_size * (s->mb_y >> field_pic), mb_size);
            ff_MPV_report_decode_progress(s);

            s->mb_x  = 0;
            s->mb_y += 1 << field_pic;

            if (s->mb_y >= s->mb_height) {
                int left   = get_bits_left(&s->gb);
                int is_d10 = s->chroma_format == 2 &&
                             s->pict_type == AV_PICTURE_TYPE_I &&
                             avctx->profile == 0 && avctx->level == 5 &&
                             s->intra_dc_precision == 2 &&
                             s->q_scale_type == 1 && s->alternate_scan == 0 &&
                             s->progressive_frame == 0
                             /* vbv_delay == 0xBBB || 0xE10 */;

                if (left >= 32 && !is_d10) {
                    GetBitContext gb = s->gb;
                    align_get_bits(&gb);
                    if (show_bits(&gb, 24) == 0x060E2B) {
                        av_log(avctx, AV_LOG_DEBUG, "Invalid MXF data found in video stream\n");
                        is_d10 = 1;
                    }
                }

                if (left < 0 ||
                    (left && show_bits(&s->gb, FFMIN(left, 23)) && !is_d10) ||
                    ((avctx->err_recognition & (AV_EF_BITSTREAM | AV_EF_AGGRESSIVE)) && left > 8)) {
                    av_log(avctx, AV_LOG_ERROR, "end mismatch left=%d %0X\n",
                           left, show_bits(&s->gb, FFMIN(left, 23)));
                    return -1;
                } else
                    goto eos;
            }
            // There are some files out there which are missing the last slice
            // in cases where the slice is completely outside the visible
            // area, we detect this here instead of running into the end expecting
            // more data
            if (s->mb_y >= ((s->height + 15) >> 4) &&
                s->progressive_frame &&
                !s->progressive_sequence &&
                get_bits_left(&s->gb) <= 8 &&
                get_bits_left(&s->gb) >= 0 &&
                s->mb_skip_run == -1 &&
                show_bits(&s->gb, 8) == 0)
                goto eos;

            ff_init_block_index(s);
        }

        /* skip mb handling */
        if (s->mb_skip_run == -1) {
            /* read increment again */
            s->mb_skip_run = 0;
            for (;;) {
                int code = get_vlc2(&s->gb, ff_mbincr_vlc.table,
                                    MBINCR_VLC_BITS, 2);
                if (code < 0) {
                    av_log(s->avctx, AV_LOG_ERROR, "mb incr damaged\n");
                    return -1;
                }
                if (code >= 33) {
                    if (code == 33) {
                        s->mb_skip_run += 33;
                    } else if (code == 35) {
                        if (s->mb_skip_run != 0 || show_bits(&s->gb, 15) != 0) {
                            av_log(s->avctx, AV_LOG_ERROR, "slice mismatch\n");
                            return -1;
                        }
                        goto eos; /* end of slice */
                    }
                    /* otherwise, stuffing, nothing to do */
                } else {
                    s->mb_skip_run += code;
                    break;
                }
            }
            if (s->mb_skip_run) {
                int i;
                if (s->pict_type == AV_PICTURE_TYPE_I) {
                    av_log(s->avctx, AV_LOG_ERROR,
                           "skipped MB in I frame at %d %d\n", s->mb_x, s->mb_y);
                    return -1;
                }

                /* skip mb */
                s->mb_intra = 0;
                for (i = 0; i < 12; i++)
                    s->block_last_index[i] = -1;
                if (s->picture_structure == PICT_FRAME)
                    s->mv_type = MV_TYPE_16X16;
                else
                    s->mv_type = MV_TYPE_FIELD;
                if (s->pict_type == AV_PICTURE_TYPE_P) {
                    /* if P type, zero motion vector is implied */
                    s->mv_dir             = MV_DIR_FORWARD;
                    s->mv[0][0][0]        = s->mv[0][0][1]      = 0;
                    s->last_mv[0][0][0]   = s->last_mv[0][0][1] = 0;
                    s->last_mv[0][1][0]   = s->last_mv[0][1][1] = 0;
                    s->field_select[0][0] = (s->picture_structure - 1) & 1;
                } else {
                    /* if B type, reuse previous vectors and directions */
                    s->mv[0][0][0] = s->last_mv[0][0][0];
                    s->mv[0][0][1] = s->last_mv[0][0][1];
                    s->mv[1][0][0] = s->last_mv[1][0][0];
                    s->mv[1][0][1] = s->last_mv[1][0][1];
                }
            }
        }
    }
eos: // end of slice
    if (get_bits_left(&s->gb) < 0) {
        av_log(s, AV_LOG_ERROR, "overread %d\n", -get_bits_left(&s->gb));
        return AVERROR_INVALIDDATA;
    }
    *buf += (get_bits_count(&s->gb) - 1) / 8;
    av_dlog(s, "y %d %d %d %d\n", s->resync_mb_x, s->resync_mb_y, s->mb_x, s->mb_y);
    return 0;
}

static int slice_decode_thread(AVCodecContext *c, void *arg)
{
    MpegEncContext *s   = *(void **) arg;
    const uint8_t *buf  = s->gb.buffer;
    int mb_y            = s->start_mb_y;
    const int field_pic = s->picture_structure != PICT_FRAME;

    s->er.error_count = (3 * (s->end_mb_y - s->start_mb_y) * s->mb_width) >> field_pic;

    for (;;) {
        uint32_t start_code;
        int ret;

        ret = mpeg_decode_slice(s, mb_y, &buf, s->gb.buffer_end - buf);
        emms_c();
        av_dlog(c, "ret:%d resync:%d/%d mb:%d/%d ts:%d/%d ec:%d\n",
                ret, s->resync_mb_x, s->resync_mb_y, s->mb_x, s->mb_y,
                s->start_mb_y, s->end_mb_y, s->er.error_count);
        if (ret < 0) {
            if (c->err_recognition & AV_EF_EXPLODE)
                return ret;
            if (s->resync_mb_x >= 0 && s->resync_mb_y >= 0)
                ff_er_add_slice(&s->er, s->resync_mb_x, s->resync_mb_y,
                                s->mb_x, s->mb_y,
                                ER_AC_ERROR | ER_DC_ERROR | ER_MV_ERROR);
        } else {
            ff_er_add_slice(&s->er, s->resync_mb_x, s->resync_mb_y,
                            s->mb_x - 1, s->mb_y,
                            ER_AC_END | ER_DC_END | ER_MV_END);
        }

        if (s->mb_y == s->end_mb_y)
            return 0;

        start_code = -1;
        buf        = avpriv_find_start_code(buf, s->gb.buffer_end, &start_code);
        mb_y       = start_code - SLICE_MIN_START_CODE;
        if (s->codec_id != AV_CODEC_ID_MPEG1VIDEO && s->mb_height > 2800/16)
            mb_y += (*buf&0xE0)<<2;
        mb_y <<= field_pic;
        if (s->picture_structure == PICT_BOTTOM_FIELD)
            mb_y++;
        if (mb_y < 0 || mb_y >= s->end_mb_y)
            return -1;
    }
}

/**
 * Handle slice ends.
 * @return 1 if it seems to be the last slice
 */
static int slice_end(AVCodecContext *avctx, AVFrame *pict)
{
    Mpeg1Context *s1  = avctx->priv_data;
    MpegEncContext *s = &s1->mpeg_enc_ctx;

    if (!s1->mpeg_enc_ctx_allocated || !s->current_picture_ptr)
        return 0;

    if (s->avctx->hwaccel) {
        if (s->avctx->hwaccel->end_frame(s->avctx) < 0)
            av_log(avctx, AV_LOG_ERROR,
                   "hardware accelerator failed to decode picture\n");
    }

    /* end of slice reached */
    if (/* s->mb_y << field_pic == s->mb_height && */ !s->first_field && !s1->first_slice) {
        /* end of image */

        ff_er_frame_end(&s->er);

        ff_MPV_frame_end(s);

        if (s->pict_type == AV_PICTURE_TYPE_B || s->low_delay) {
            int ret = av_frame_ref(pict, s->current_picture_ptr->f);
            if (ret < 0)
                return ret;
            ff_print_debug_info(s, s->current_picture_ptr, pict);
            ff_mpv_export_qp_table(s, pict, s->current_picture_ptr, FF_QSCALE_TYPE_MPEG2);
        } else {
            if (avctx->active_thread_type & FF_THREAD_FRAME)
                s->picture_number++;
            /* latency of 1 frame for I- and P-frames */
            /* XXX: use another variable than picture_number */
            if (s->last_picture_ptr != NULL) {
                int ret = av_frame_ref(pict, s->last_picture_ptr->f);
                if (ret < 0)
                    return ret;
                ff_print_debug_info(s, s->last_picture_ptr, pict);
                ff_mpv_export_qp_table(s, pict, s->last_picture_ptr, FF_QSCALE_TYPE_MPEG2);
            }
        }

        return 1;
    } else {
        return 0;
    }
}

static int mpeg1_decode_sequence(AVCodecContext *avctx,
                                 const uint8_t *buf, int buf_size)
{
    Mpeg1Context *s1  = avctx->priv_data;
    MpegEncContext *s = &s1->mpeg_enc_ctx;
    int width, height;
    int i, v, j;

    init_get_bits(&s->gb, buf, buf_size * 8);

    width  = get_bits(&s->gb, 12);
    height = get_bits(&s->gb, 12);
    if (width == 0 || height == 0) {
        av_log(avctx, AV_LOG_WARNING,
               "Invalid horizontal or vertical size value.\n");
        if (avctx->err_recognition & (AV_EF_BITSTREAM | AV_EF_COMPLIANT))
            return AVERROR_INVALIDDATA;
    }
    s->aspect_ratio_info = get_bits(&s->gb, 4);
    if (s->aspect_ratio_info == 0) {
        av_log(avctx, AV_LOG_ERROR, "aspect ratio has forbidden 0 value\n");
        if (avctx->err_recognition & (AV_EF_BITSTREAM | AV_EF_COMPLIANT))
            return -1;
    }
    s->frame_rate_index = get_bits(&s->gb, 4);
    if (s->frame_rate_index == 0 || s->frame_rate_index > 13)
        return -1;
    s->bit_rate = get_bits(&s->gb, 18) * 400;
    if (get_bits1(&s->gb) == 0) /* marker */
        return -1;
    s->width  = width;
    s->height = height;

    s->avctx->rc_buffer_size = get_bits(&s->gb, 10) * 1024 * 16;
    skip_bits(&s->gb, 1);

    /* get matrix */
    if (get_bits1(&s->gb)) {
        load_matrix(s, s->chroma_intra_matrix, s->intra_matrix, 1);
    } else {
        for (i = 0; i < 64; i++) {
            j = s->idsp.idct_permutation[i];
            v = ff_mpeg1_default_intra_matrix[i];
            s->intra_matrix[j]        = v;
            s->chroma_intra_matrix[j] = v;
        }
    }
    if (get_bits1(&s->gb)) {
        load_matrix(s, s->chroma_inter_matrix, s->inter_matrix, 0);
    } else {
        for (i = 0; i < 64; i++) {
            int j = s->idsp.idct_permutation[i];
            v = ff_mpeg1_default_non_intra_matrix[i];
            s->inter_matrix[j]        = v;
            s->chroma_inter_matrix[j] = v;
        }
    }

    if (show_bits(&s->gb, 23) != 0) {
        av_log(s->avctx, AV_LOG_ERROR, "sequence header damaged\n");
        return -1;
    }

    /* We set MPEG-2 parameters so that it emulates MPEG-1. */
    s->progressive_sequence = 1;
    s->progressive_frame    = 1;
    s->picture_structure    = PICT_FRAME;
    s->first_field          = 0;
    s->frame_pred_frame_dct = 1;
    s->chroma_format        = 1;
    s->codec_id             =
    s->avctx->codec_id      = AV_CODEC_ID_MPEG1VIDEO;
    s->out_format           = FMT_MPEG1;
    s->swap_uv              = 0; // AFAIK VCR2 does not have SEQ_HEADER
    if (s->flags & CODEC_FLAG_LOW_DELAY)
        s->low_delay = 1;

    if (s->avctx->debug & FF_DEBUG_PICT_INFO)
        av_log(s->avctx, AV_LOG_DEBUG, "vbv buffer: %d, bitrate:%d\n",
               s->avctx->rc_buffer_size, s->bit_rate);

    return 0;
}

static int vcr2_init_sequence(AVCodecContext *avctx)
{
    Mpeg1Context *s1  = avctx->priv_data;
    MpegEncContext *s = &s1->mpeg_enc_ctx;
    int i, v;

    /* start new MPEG-1 context decoding */
    s->out_format = FMT_MPEG1;
    if (s1->mpeg_enc_ctx_allocated) {
        ff_MPV_common_end(s);
        s1->mpeg_enc_ctx_allocated = 0;
    }
    s->width            = avctx->coded_width;
    s->height           = avctx->coded_height;
    avctx->has_b_frames = 0; // true?
    s->low_delay        = 1;

    avctx->pix_fmt = mpeg_get_pixelformat(avctx);
    setup_hwaccel_for_pixfmt(avctx);

    if (ff_MPV_common_init(s) < 0)
        return -1;
    s1->mpeg_enc_ctx_allocated = 1;

    for (i = 0; i < 64; i++) {
        int j = s->idsp.idct_permutation[i];
        v = ff_mpeg1_default_intra_matrix[i];
        s->intra_matrix[j]        = v;
        s->chroma_intra_matrix[j] = v;

        v = ff_mpeg1_default_non_intra_matrix[i];
        s->inter_matrix[j]        = v;
        s->chroma_inter_matrix[j] = v;
    }

    s->progressive_sequence  = 1;
    s->progressive_frame     = 1;
    s->picture_structure     = PICT_FRAME;
    s->first_field           = 0;
    s->frame_pred_frame_dct  = 1;
    s->chroma_format         = 1;
    if (s->codec_tag == AV_RL32("BW10")) {
        s->codec_id              = s->avctx->codec_id = AV_CODEC_ID_MPEG1VIDEO;
    } else {
        s->swap_uv = 1; // in case of xvmc we need to swap uv for each MB
        s->codec_id              = s->avctx->codec_id = AV_CODEC_ID_MPEG2VIDEO;
    }
    s1->save_width           = s->width;
    s1->save_height          = s->height;
    s1->save_progressive_seq = s->progressive_sequence;
    return 0;
}

static int mpeg_decode_a53_cc(AVCodecContext *avctx,
                              const uint8_t *p, int buf_size)
{
    Mpeg1Context *s1 = avctx->priv_data;

    if (buf_size >= 6 &&
        p[0] == 'G' && p[1] == 'A' && p[2] == '9' && p[3] == '4' &&
        p[4] == 3 && (p[5] & 0x40)) {
        /* extract A53 Part 4 CC data */
        int cc_count = p[5] & 0x1f;
        if (cc_count > 0 && buf_size >= 7 + cc_count * 3) {
            av_freep(&s1->a53_caption);
            s1->a53_caption_size = cc_count * 3;
            s1->a53_caption      = av_malloc(s1->a53_caption_size);
            if (s1->a53_caption)
                memcpy(s1->a53_caption, p + 7, s1->a53_caption_size);
        }
        return 1;
    } else if (buf_size >= 11 &&
               p[0] == 'C' && p[1] == 'C' && p[2] == 0x01 && p[3] == 0xf8) {
        /* extract DVD CC data */
        int cc_count = 0;
        int i;
        // There is a caption count field in the data, but it is often
        // incorect.  So count the number of captions present.
        for (i = 5; i + 6 <= buf_size && ((p[i] & 0xfe) == 0xfe); i += 6)
            cc_count++;
        // Transform the DVD format into A53 Part 4 format
        if (cc_count > 0) {
            av_freep(&s1->a53_caption);
            s1->a53_caption_size = cc_count * 6;
            s1->a53_caption      = av_malloc(s1->a53_caption_size);
            if (s1->a53_caption) {
                uint8_t field1 = !!(p[4] & 0x80);
                uint8_t *cap = s1->a53_caption;
                p += 5;
                for (i = 0; i < cc_count; i++) {
                    cap[0] = (p[0] == 0xff && field1) ? 0xfc : 0xfd;
                    cap[1] = p[1];
                    cap[2] = p[2];
                    cap[3] = (p[3] == 0xff && !field1) ? 0xfc : 0xfd;
                    cap[4] = p[4];
                    cap[5] = p[5];
                    cap += 6;
                    p += 6;
                }
            }
        }
        return 1;
    }
    return 0;
}

static void mpeg_decode_user_data(AVCodecContext *avctx,
                                  const uint8_t *p, int buf_size)
{
    Mpeg1Context *s = avctx->priv_data;
    const uint8_t *buf_end = p + buf_size;
<<<<<<< HEAD
    Mpeg1Context *s1   = avctx->priv_data;

    if (buf_size > 29){
        int i;
        for(i=0; i<20; i++)
            if (!memcmp(p+i, "\0TMPGEXS\0", 9)){
                s->tmpgexs= 1;
            }

/*        for(i=0; !(!p[i-2] && !p[i-1] && p[i]==1) && i<buf_size; i++){
            av_log(avctx, AV_LOG_ERROR, "%c", p[i]);
        }
            av_log(avctx, AV_LOG_ERROR, "\n");*/
    }
=======
    Mpeg1Context *s1 = avctx->priv_data;
>>>>>>> 1ef9e837

    /* we parse the DTG active format information */
    if (buf_end - p >= 5 &&
        p[0] == 'D' && p[1] == 'T' && p[2] == 'G' && p[3] == '1') {
        int flags = p[4];
        p += 5;
        if (flags & 0x80) {
            /* skip event id */
            p += 2;
        }
        if (flags & 0x40) {
            if (buf_end - p < 1)
                return;
#if FF_API_AFD
            avctx->dtg_active_format = p[0] & 0x0f;
<<<<<<< HEAD
#endif
            s1->has_afd = 1;
            s1->afd = p[0] & 0x0f;
=======
#endif /* FF_API_AFD */
            s1->has_afd = 1;
            s1->afd     = p[0] & 0x0f;
>>>>>>> 1ef9e837
        }
    } else if (buf_end - p >= 6 &&
               p[0] == 'J' && p[1] == 'P' && p[2] == '3' && p[3] == 'D' &&
               p[4] == 0x03) { // S3D_video_format_length
        // the 0x7F mask ignores the reserved_bit value
        const uint8_t S3D_video_format_type = p[5] & 0x7F;

        if (S3D_video_format_type == 0x03 ||
            S3D_video_format_type == 0x04 ||
            S3D_video_format_type == 0x08 ||
            S3D_video_format_type == 0x23) {

            s1->has_stereo3d = 1;

            switch (S3D_video_format_type) {
            case 0x03:
                s1->stereo3d.type = AV_STEREO3D_SIDEBYSIDE;
                break;
            case 0x04:
                s1->stereo3d.type = AV_STEREO3D_TOPBOTTOM;
                break;
            case 0x08:
                s1->stereo3d.type = AV_STEREO3D_2D;
                break;
            case 0x23:
                s1->stereo3d.type = AV_STEREO3D_SIDEBYSIDE_QUINCUNX;
                break;
            }
        }
    } else if (mpeg_decode_a53_cc(avctx, p, buf_size)) {
        return;
    }
}

static void mpeg_decode_gop(AVCodecContext *avctx,
                            const uint8_t *buf, int buf_size)
{
    Mpeg1Context *s1  = avctx->priv_data;
    MpegEncContext *s = &s1->mpeg_enc_ctx;
    int broken_link;
    int64_t tc;

    init_get_bits(&s->gb, buf, buf_size * 8);

    tc = avctx->timecode_frame_start = get_bits(&s->gb, 25);

    s->closed_gop = get_bits1(&s->gb);
    /* broken_link indicate that after editing the
     * reference frames of the first B-Frames after GOP I-Frame
     * are missing (open gop) */
    broken_link = get_bits1(&s->gb);

    if (s->avctx->debug & FF_DEBUG_PICT_INFO) {
        char tcbuf[AV_TIMECODE_STR_SIZE];
        av_timecode_make_mpeg_tc_string(tcbuf, tc);
        av_log(s->avctx, AV_LOG_DEBUG,
               "GOP (%s) closed_gop=%d broken_link=%d\n",
               tcbuf, s->closed_gop, broken_link);
    }
}

static int decode_chunks(AVCodecContext *avctx, AVFrame *picture,
                         int *got_output, const uint8_t *buf, int buf_size)
{
    Mpeg1Context *s = avctx->priv_data;
    MpegEncContext *s2 = &s->mpeg_enc_ctx;
    const uint8_t *buf_ptr = buf;
    const uint8_t *buf_end = buf + buf_size;
    int ret, input_size;
    int last_code = 0, skip_frame = 0;
    int picture_start_code_seen = 0;

    for (;;) {
        /* find next start code */
        uint32_t start_code = -1;
        buf_ptr = avpriv_find_start_code(buf_ptr, buf_end, &start_code);
        if (start_code > 0x1ff) {
            if (!skip_frame) {
                if (HAVE_THREADS &&
                    (avctx->active_thread_type & FF_THREAD_SLICE) &&
                    !avctx->hwaccel) {
                    int i;
                    av_assert0(avctx->thread_count > 1);

                    avctx->execute(avctx, slice_decode_thread,
                                   &s2->thread_context[0], NULL,
                                   s->slice_count, sizeof(void *));
                    for (i = 0; i < s->slice_count; i++)
                        s2->er.error_count += s2->thread_context[i]->er.error_count;
                }

                if ((CONFIG_MPEG_VDPAU_DECODER || CONFIG_MPEG1_VDPAU_DECODER)
                    && uses_vdpau(avctx))
                    ff_vdpau_mpeg_picture_complete(s2, buf, buf_size, s->slice_count);

                ret = slice_end(avctx, picture);
                if (ret < 0)
                    return ret;
                else if (ret) {
                    // FIXME: merge with the stuff in mpeg_decode_slice
                    if (s2->last_picture_ptr || s2->low_delay)
                        *got_output = 1;
                }
            }
            s2->pict_type = 0;

            if (avctx->err_recognition & AV_EF_EXPLODE && s2->er.error_count)
                return AVERROR_INVALIDDATA;

            return FFMAX(0, buf_ptr - buf - s2->parse_context.last_index);
        }

        input_size = buf_end - buf_ptr;

        if (avctx->debug & FF_DEBUG_STARTCODE)
            av_log(avctx, AV_LOG_DEBUG, "%3"PRIX32" at %"PTRDIFF_SPECIFIER" left %d\n",
                   start_code, buf_ptr - buf, input_size);

        /* prepare data for next start code */
        switch (start_code) {
        case SEQ_START_CODE:
            if (last_code == 0) {
                mpeg1_decode_sequence(avctx, buf_ptr, input_size);
                if (buf != avctx->extradata)
                    s->sync = 1;
            } else {
                av_log(avctx, AV_LOG_ERROR,
                       "ignoring SEQ_START_CODE after %X\n", last_code);
                if (avctx->err_recognition & AV_EF_EXPLODE)
                    return AVERROR_INVALIDDATA;
            }
            break;

        case PICTURE_START_CODE:
            if (picture_start_code_seen && s2->picture_structure == PICT_FRAME) {
               /* If it's a frame picture, there can't be more than one picture header.
                  Yet, it does happen and we need to handle it. */
               av_log(avctx, AV_LOG_WARNING, "ignoring extra picture following a frame-picture\n");
               break;
            }
            picture_start_code_seen = 1;

            if (s2->width <= 0 || s2->height <= 0) {
                av_log(avctx, AV_LOG_ERROR, "Invalid frame dimensions %dx%d.\n",
                       s2->width, s2->height);
                return AVERROR_INVALIDDATA;
            }

            if (s->tmpgexs){
                s2->intra_dc_precision= 3;
                s2->intra_matrix[0]= 1;
            }
            if (HAVE_THREADS && (avctx->active_thread_type & FF_THREAD_SLICE) &&
                !avctx->hwaccel && s->slice_count) {
                int i;

                avctx->execute(avctx, slice_decode_thread,
                               s2->thread_context, NULL,
                               s->slice_count, sizeof(void *));
                for (i = 0; i < s->slice_count; i++)
                    s2->er.error_count += s2->thread_context[i]->er.error_count;
                s->slice_count = 0;
            }
            if (last_code == 0 || last_code == SLICE_MIN_START_CODE) {
                ret = mpeg_decode_postinit(avctx);
                if (ret < 0) {
                    av_log(avctx, AV_LOG_ERROR,
                           "mpeg_decode_postinit() failure\n");
                    return ret;
                }

                /* We have a complete image: we try to decompress it. */
                if (mpeg1_decode_picture(avctx, buf_ptr, input_size) < 0)
                    s2->pict_type = 0;
                s->first_slice = 1;
                last_code      = PICTURE_START_CODE;
            } else {
                av_log(avctx, AV_LOG_ERROR,
                       "ignoring pic after %X\n", last_code);
                if (avctx->err_recognition & AV_EF_EXPLODE)
                    return AVERROR_INVALIDDATA;
            }
            break;
        case EXT_START_CODE:
            init_get_bits(&s2->gb, buf_ptr, input_size * 8);

            switch (get_bits(&s2->gb, 4)) {
            case 0x1:
                if (last_code == 0) {
                    mpeg_decode_sequence_extension(s);
                } else {
                    av_log(avctx, AV_LOG_ERROR,
                           "ignoring seq ext after %X\n", last_code);
                    if (avctx->err_recognition & AV_EF_EXPLODE)
                        return AVERROR_INVALIDDATA;
                }
                break;
            case 0x2:
                mpeg_decode_sequence_display_extension(s);
                break;
            case 0x3:
                mpeg_decode_quant_matrix_extension(s2);
                break;
            case 0x7:
                mpeg_decode_picture_display_extension(s);
                break;
            case 0x8:
                if (last_code == PICTURE_START_CODE) {
                    mpeg_decode_picture_coding_extension(s);
                } else {
                    av_log(avctx, AV_LOG_ERROR,
                           "ignoring pic cod ext after %X\n", last_code);
                    if (avctx->err_recognition & AV_EF_EXPLODE)
                        return AVERROR_INVALIDDATA;
                }
                break;
            }
            break;
        case USER_START_CODE:
            mpeg_decode_user_data(avctx, buf_ptr, input_size);
            break;
        case GOP_START_CODE:
            if (last_code == 0) {
                s2->first_field = 0;
                mpeg_decode_gop(avctx, buf_ptr, input_size);
                s->sync = 1;
            } else {
                av_log(avctx, AV_LOG_ERROR,
                       "ignoring GOP_START_CODE after %X\n", last_code);
                if (avctx->err_recognition & AV_EF_EXPLODE)
                    return AVERROR_INVALIDDATA;
            }
            break;
        default:
            if (start_code >= SLICE_MIN_START_CODE &&
                start_code <= SLICE_MAX_START_CODE && last_code == PICTURE_START_CODE) {
                if (s2->progressive_sequence && !s2->progressive_frame) {
                    s2->progressive_frame = 1;
                    av_log(s2->avctx, AV_LOG_ERROR,
                           "interlaced frame in progressive sequence, ignoring\n");
                }

                if (s2->picture_structure == 0 ||
                    (s2->progressive_frame && s2->picture_structure != PICT_FRAME)) {
                    av_log(s2->avctx, AV_LOG_ERROR,
                           "picture_structure %d invalid, ignoring\n",
                           s2->picture_structure);
                    s2->picture_structure = PICT_FRAME;
                }

                if (s2->progressive_sequence && !s2->frame_pred_frame_dct)
                    av_log(s2->avctx, AV_LOG_WARNING, "invalid frame_pred_frame_dct\n");

                if (s2->picture_structure == PICT_FRAME) {
                    s2->first_field = 0;
                    s2->v_edge_pos  = 16 * s2->mb_height;
                } else {
                    s2->first_field ^= 1;
                    s2->v_edge_pos   = 8 * s2->mb_height;
                    memset(s2->mbskip_table, 0, s2->mb_stride * s2->mb_height);
                }
            }
            if (start_code >= SLICE_MIN_START_CODE &&
                start_code <= SLICE_MAX_START_CODE && last_code != 0) {
                const int field_pic = s2->picture_structure != PICT_FRAME;
                int mb_y = start_code - SLICE_MIN_START_CODE;
                last_code = SLICE_MIN_START_CODE;
                if (s2->codec_id != AV_CODEC_ID_MPEG1VIDEO && s2->mb_height > 2800/16)
                    mb_y += (*buf_ptr&0xE0)<<2;

                mb_y <<= field_pic;
                if (s2->picture_structure == PICT_BOTTOM_FIELD)
                    mb_y++;

                if (buf_end - buf_ptr < 2) {
                    av_log(s2->avctx, AV_LOG_ERROR, "slice too small\n");
                    return AVERROR_INVALIDDATA;
                }

                if (mb_y >= s2->mb_height) {
                    av_log(s2->avctx, AV_LOG_ERROR,
                           "slice below image (%d >= %d)\n", mb_y, s2->mb_height);
                    return -1;
                }

                if (s2->last_picture_ptr == NULL) {
                    /* Skip B-frames if we do not have reference frames and
                     * GOP is not closed. */
                    if (s2->pict_type == AV_PICTURE_TYPE_B) {
                        if (!s2->closed_gop) {
                            skip_frame = 1;
                            break;
                        }
                    }
                }
                if (s2->pict_type == AV_PICTURE_TYPE_I || (s2->flags2 & CODEC_FLAG2_SHOW_ALL))
                    s->sync = 1;
                if (s2->next_picture_ptr == NULL) {
                    /* Skip P-frames if we do not have a reference frame or
                     * we have an invalid header. */
                    if (s2->pict_type == AV_PICTURE_TYPE_P && !s->sync) {
                        skip_frame = 1;
                        break;
                    }
                }
                if ((avctx->skip_frame >= AVDISCARD_NONREF &&
                     s2->pict_type == AV_PICTURE_TYPE_B) ||
                    (avctx->skip_frame >= AVDISCARD_NONKEY &&
                     s2->pict_type != AV_PICTURE_TYPE_I) ||
                    avctx->skip_frame >= AVDISCARD_ALL) {
                    skip_frame = 1;
                    break;
                }

                if (!s->mpeg_enc_ctx_allocated)
                    break;

                if (s2->codec_id == AV_CODEC_ID_MPEG2VIDEO) {
                    if (mb_y < avctx->skip_top ||
                        mb_y >= s2->mb_height - avctx->skip_bottom)
                        break;
                }

                if (!s2->pict_type) {
                    av_log(avctx, AV_LOG_ERROR, "Missing picture start code\n");
                    if (avctx->err_recognition & AV_EF_EXPLODE)
                        return AVERROR_INVALIDDATA;
                    break;
                }

                if (s->first_slice) {
                    skip_frame     = 0;
                    s->first_slice = 0;
                    if (mpeg_field_start(s2, buf, buf_size) < 0)
                        return -1;
                }
                if (!s2->current_picture_ptr) {
                    av_log(avctx, AV_LOG_ERROR,
                           "current_picture not initialized\n");
                    return AVERROR_INVALIDDATA;
                }

                if (uses_vdpau(avctx)) {
                    s->slice_count++;
                    break;
                }

                if (HAVE_THREADS &&
                    (avctx->active_thread_type & FF_THREAD_SLICE) &&
                    !avctx->hwaccel) {
                    int threshold = (s2->mb_height * s->slice_count +
                                     s2->slice_context_count / 2) /
                                    s2->slice_context_count;
                    av_assert0(avctx->thread_count > 1);
                    if (threshold <= mb_y) {
                        MpegEncContext *thread_context = s2->thread_context[s->slice_count];

                        thread_context->start_mb_y = mb_y;
                        thread_context->end_mb_y   = s2->mb_height;
                        if (s->slice_count) {
                            s2->thread_context[s->slice_count - 1]->end_mb_y = mb_y;
                            ret = ff_update_duplicate_context(thread_context, s2);
                            if (ret < 0)
                                return ret;
                        }
                        init_get_bits(&thread_context->gb, buf_ptr, input_size * 8);
                        s->slice_count++;
                    }
                    buf_ptr += 2; // FIXME add minimum number of bytes per slice
                } else {
                    ret = mpeg_decode_slice(s2, mb_y, &buf_ptr, input_size);
                    emms_c();

                    if (ret < 0) {
                        if (avctx->err_recognition & AV_EF_EXPLODE)
                            return ret;
                        if (s2->resync_mb_x >= 0 && s2->resync_mb_y >= 0)
                            ff_er_add_slice(&s2->er, s2->resync_mb_x,
                                            s2->resync_mb_y, s2->mb_x, s2->mb_y,
                                            ER_AC_ERROR | ER_DC_ERROR | ER_MV_ERROR);
                    } else {
                        ff_er_add_slice(&s2->er, s2->resync_mb_x,
                                        s2->resync_mb_y, s2->mb_x - 1, s2->mb_y,
                                        ER_AC_END | ER_DC_END | ER_MV_END);
                    }
                }
            }
            break;
        }
    }
}

static int mpeg_decode_frame(AVCodecContext *avctx, void *data,
                             int *got_output, AVPacket *avpkt)
{
    const uint8_t *buf = avpkt->data;
    int ret;
    int buf_size = avpkt->size;
    Mpeg1Context *s = avctx->priv_data;
    AVFrame *picture = data;
    MpegEncContext *s2 = &s->mpeg_enc_ctx;

    if (buf_size == 0 || (buf_size == 4 && AV_RB32(buf) == SEQ_END_CODE)) {
        /* special case for last picture */
        if (s2->low_delay == 0 && s2->next_picture_ptr) {
            int ret = av_frame_ref(picture, s2->next_picture_ptr->f);
            if (ret < 0)
                return ret;

            s2->next_picture_ptr = NULL;

            *got_output = 1;
        }
        return buf_size;
    }

    if (s2->flags & CODEC_FLAG_TRUNCATED) {
        int next = ff_mpeg1_find_frame_end(&s2->parse_context, buf,
                                           buf_size, NULL);

        if (ff_combine_frame(&s2->parse_context, next,
                             (const uint8_t **) &buf, &buf_size) < 0)
            return buf_size;
    }

    s2->codec_tag = avpriv_toupper4(avctx->codec_tag);
    if (s->mpeg_enc_ctx_allocated == 0 && (   s2->codec_tag == AV_RL32("VCR2")
                                           || s2->codec_tag == AV_RL32("BW10")
                                          ))
        vcr2_init_sequence(avctx);

    s->slice_count = 0;

    if (avctx->extradata && !s->extradata_decoded) {
        ret = decode_chunks(avctx, picture, got_output,
                            avctx->extradata, avctx->extradata_size);
        if (*got_output) {
            av_log(avctx, AV_LOG_ERROR, "picture in extradata\n");
            *got_output = 0;
        }
        s->extradata_decoded = 1;
        if (ret < 0 && (avctx->err_recognition & AV_EF_EXPLODE)) {
            s2->current_picture_ptr = NULL;
            return ret;
        }
    }

    ret = decode_chunks(avctx, picture, got_output, buf, buf_size);
    if (ret<0 || *got_output)
        s2->current_picture_ptr = NULL;

    return ret;
}

static void flush(AVCodecContext *avctx)
{
    Mpeg1Context *s = avctx->priv_data;

    s->sync       = 0;

    ff_mpeg_flush(avctx);
}

static av_cold int mpeg_decode_end(AVCodecContext *avctx)
{
    Mpeg1Context *s = avctx->priv_data;

    if (s->mpeg_enc_ctx_allocated)
        ff_MPV_common_end(&s->mpeg_enc_ctx);
    av_freep(&s->a53_caption);
    return 0;
}

static const AVProfile mpeg2_video_profiles[] = {
    { FF_PROFILE_MPEG2_422,          "4:2:2"              },
    { FF_PROFILE_MPEG2_HIGH,         "High"               },
    { FF_PROFILE_MPEG2_SS,           "Spatially Scalable" },
    { FF_PROFILE_MPEG2_SNR_SCALABLE, "SNR Scalable"       },
    { FF_PROFILE_MPEG2_MAIN,         "Main"               },
    { FF_PROFILE_MPEG2_SIMPLE,       "Simple"             },
    { FF_PROFILE_RESERVED,           "Reserved"           },
    { FF_PROFILE_RESERVED,           "Reserved"           },
    { FF_PROFILE_UNKNOWN                                  },
};

AVCodec ff_mpeg1video_decoder = {
    .name                  = "mpeg1video",
    .long_name             = NULL_IF_CONFIG_SMALL("MPEG-1 video"),
    .type                  = AVMEDIA_TYPE_VIDEO,
    .id                    = AV_CODEC_ID_MPEG1VIDEO,
    .priv_data_size        = sizeof(Mpeg1Context),
    .init                  = mpeg_decode_init,
    .close                 = mpeg_decode_end,
    .decode                = mpeg_decode_frame,
    .capabilities          = CODEC_CAP_DRAW_HORIZ_BAND | CODEC_CAP_DR1 |
                             CODEC_CAP_TRUNCATED | CODEC_CAP_DELAY |
                             CODEC_CAP_SLICE_THREADS,
    .flush                 = flush,
    .max_lowres            = 3,
    .update_thread_context = ONLY_IF_THREADS_ENABLED(mpeg_decode_update_thread_context)
};

AVCodec ff_mpeg2video_decoder = {
    .name           = "mpeg2video",
    .long_name      = NULL_IF_CONFIG_SMALL("MPEG-2 video"),
    .type           = AVMEDIA_TYPE_VIDEO,
    .id             = AV_CODEC_ID_MPEG2VIDEO,
    .priv_data_size = sizeof(Mpeg1Context),
    .init           = mpeg_decode_init,
    .close          = mpeg_decode_end,
    .decode         = mpeg_decode_frame,
    .capabilities   = CODEC_CAP_DRAW_HORIZ_BAND | CODEC_CAP_DR1 |
                      CODEC_CAP_TRUNCATED | CODEC_CAP_DELAY |
                      CODEC_CAP_SLICE_THREADS,
    .flush          = flush,
    .max_lowres     = 3,
    .profiles       = NULL_IF_CONFIG_SMALL(mpeg2_video_profiles),
};

//legacy decoder
AVCodec ff_mpegvideo_decoder = {
    .name           = "mpegvideo",
    .long_name      = NULL_IF_CONFIG_SMALL("MPEG-1 video"),
    .type           = AVMEDIA_TYPE_VIDEO,
    .id             = AV_CODEC_ID_MPEG2VIDEO,
    .priv_data_size = sizeof(Mpeg1Context),
    .init           = mpeg_decode_init,
    .close          = mpeg_decode_end,
    .decode         = mpeg_decode_frame,
    .capabilities   = CODEC_CAP_DRAW_HORIZ_BAND | CODEC_CAP_DR1 | CODEC_CAP_TRUNCATED | CODEC_CAP_DELAY | CODEC_CAP_SLICE_THREADS,
    .flush          = flush,
    .max_lowres     = 3,
};

#if FF_API_XVMC
#if CONFIG_MPEG_XVMC_DECODER
static av_cold int mpeg_mc_decode_init(AVCodecContext *avctx)
{
    if (avctx->active_thread_type & FF_THREAD_SLICE)
        return -1;
    if (!(avctx->slice_flags & SLICE_FLAG_CODED_ORDER))
        return -1;
    if (!(avctx->slice_flags & SLICE_FLAG_ALLOW_FIELD)) {
        av_dlog(avctx, "mpeg12.c: XvMC decoder will work better if SLICE_FLAG_ALLOW_FIELD is set\n");
    }
    mpeg_decode_init(avctx);

    avctx->pix_fmt           = AV_PIX_FMT_XVMC_MPEG2_IDCT;
    avctx->xvmc_acceleration = 2; // 2 - the blocks are packed!

    return 0;
}

AVCodec ff_mpeg_xvmc_decoder = {
    .name           = "mpegvideo_xvmc",
    .long_name      = NULL_IF_CONFIG_SMALL("MPEG-1/2 video XvMC (X-Video Motion Compensation)"),
    .type           = AVMEDIA_TYPE_VIDEO,
    .id             = AV_CODEC_ID_MPEG2VIDEO_XVMC,
    .priv_data_size = sizeof(Mpeg1Context),
    .init           = mpeg_mc_decode_init,
    .close          = mpeg_decode_end,
    .decode         = mpeg_decode_frame,
    .capabilities   = CODEC_CAP_DRAW_HORIZ_BAND | CODEC_CAP_DR1 |
                      CODEC_CAP_TRUNCATED | CODEC_CAP_HWACCEL | CODEC_CAP_DELAY,
    .flush          = flush,
};

#endif
#endif /* FF_API_XVMC */

#if CONFIG_MPEG_VDPAU_DECODER
AVCodec ff_mpeg_vdpau_decoder = {
    .name           = "mpegvideo_vdpau",
    .long_name      = NULL_IF_CONFIG_SMALL("MPEG-1/2 video (VDPAU acceleration)"),
    .type           = AVMEDIA_TYPE_VIDEO,
    .id             = AV_CODEC_ID_MPEG2VIDEO,
    .priv_data_size = sizeof(Mpeg1Context),
    .init           = mpeg_decode_init,
    .close          = mpeg_decode_end,
    .decode         = mpeg_decode_frame,
    .capabilities   = CODEC_CAP_DR1 | CODEC_CAP_TRUNCATED |
                      CODEC_CAP_HWACCEL_VDPAU | CODEC_CAP_DELAY,
    .flush          = flush,
};
#endif

#if CONFIG_MPEG1_VDPAU_DECODER
AVCodec ff_mpeg1_vdpau_decoder = {
    .name           = "mpeg1video_vdpau",
    .long_name      = NULL_IF_CONFIG_SMALL("MPEG-1 video (VDPAU acceleration)"),
    .type           = AVMEDIA_TYPE_VIDEO,
    .id             = AV_CODEC_ID_MPEG1VIDEO,
    .priv_data_size = sizeof(Mpeg1Context),
    .init           = mpeg_decode_init,
    .close          = mpeg_decode_end,
    .decode         = mpeg_decode_frame,
    .capabilities   = CODEC_CAP_DR1 | CODEC_CAP_TRUNCATED |
                      CODEC_CAP_HWACCEL_VDPAU | CODEC_CAP_DELAY,
    .flush          = flush,
};
#endif<|MERGE_RESOLUTION|>--- conflicted
+++ resolved
@@ -1663,15 +1663,6 @@
         }
 
         if (s1->has_afd) {
-<<<<<<< HEAD
-            AVFrameSideData *sd = av_frame_new_side_data(
-                s->current_picture_ptr->f, AV_FRAME_DATA_AFD,
-                1);
-            if (!sd)
-                return AVERROR(ENOMEM);
-
-            *sd->data = s1->afd;
-=======
             AVFrameSideData *sd =
                 av_frame_new_side_data(s->current_picture_ptr->f,
                                        AV_FRAME_DATA_AFD, 1);
@@ -1679,7 +1670,6 @@
                 return AVERROR(ENOMEM);
 
             *sd->data   = s1->afd;
->>>>>>> 1ef9e837
             s1->has_afd = 0;
         }
 
@@ -2288,8 +2278,7 @@
 {
     Mpeg1Context *s = avctx->priv_data;
     const uint8_t *buf_end = p + buf_size;
-<<<<<<< HEAD
-    Mpeg1Context *s1   = avctx->priv_data;
+    Mpeg1Context *s1 = avctx->priv_data;
 
     if (buf_size > 29){
         int i;
@@ -2303,9 +2292,6 @@
         }
             av_log(avctx, AV_LOG_ERROR, "\n");*/
     }
-=======
-    Mpeg1Context *s1 = avctx->priv_data;
->>>>>>> 1ef9e837
 
     /* we parse the DTG active format information */
     if (buf_end - p >= 5 &&
@@ -2321,15 +2307,9 @@
                 return;
 #if FF_API_AFD
             avctx->dtg_active_format = p[0] & 0x0f;
-<<<<<<< HEAD
-#endif
-            s1->has_afd = 1;
-            s1->afd = p[0] & 0x0f;
-=======
 #endif /* FF_API_AFD */
             s1->has_afd = 1;
             s1->afd     = p[0] & 0x0f;
->>>>>>> 1ef9e837
         }
     } else if (buf_end - p >= 6 &&
                p[0] == 'J' && p[1] == 'P' && p[2] == '3' && p[3] == 'D' &&
