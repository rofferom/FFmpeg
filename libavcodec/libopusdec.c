--- conflicted
+++ resolved
@@ -32,14 +32,10 @@
 
 struct libopus_context {
     OpusMSDecoder *dec;
-<<<<<<< HEAD
-    AVFrame frame;
     int pre_skip;
 #ifndef OPUS_SET_GAIN
     union { int i; double d; } gain;
 #endif
-=======
->>>>>>> 86bfcfcf
 };
 
 #define OPUS_HEAD_SIZE 19
@@ -157,30 +153,24 @@
         return ff_opus_error_to_averror(nb_samples);
     }
 
-<<<<<<< HEAD
 #ifndef OPUS_SET_GAIN
     {
         int i = avc->channels * nb_samples;
         if (avc->sample_fmt == AV_SAMPLE_FMT_FLT) {
-            float *pcm = (float *)opus->frame.data[0];
+            float *pcm = (float *)frame->data[0];
             for (; i > 0; i--, pcm++)
                 *pcm = av_clipf(*pcm * opus->gain.d, -1, 1);
         } else {
-            int16_t *pcm = (int16_t *)opus->frame.data[0];
+            int16_t *pcm = (int16_t *)frame->data[0];
             for (; i > 0; i--, pcm++)
                 *pcm = av_clip_int16(((int64_t)opus->gain.i * *pcm) >> 16);
         }
     }
 #endif
 
-    opus->frame.nb_samples = nb_samples;
-    *(AVFrame *)frame = opus->frame;
-    *got_frame_ptr = 1;
-=======
     frame->nb_samples = nb_samples;
     *got_frame_ptr    = 1;
 
->>>>>>> 86bfcfcf
     return pkt->size;
 }
 
