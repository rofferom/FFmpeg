/*
 * Copyright (c) 2011 Mans Rullgard <mans@mansr.com>
 *
 * This file is part of FFmpeg.
 *
 * FFmpeg is free software; you can redistribute it and/or
 * modify it under the terms of the GNU Lesser General Public
 * License as published by the Free Software Foundation; either
 * version 2.1 of the License, or (at your option) any later version.
 *
 * FFmpeg is distributed in the hope that it will be useful,
 * but WITHOUT ANY WARRANTY; without even the implied warranty of
 * MERCHANTABILITY or FITNESS FOR A PARTICULAR PURPOSE.  See the GNU
 * Lesser General Public License for more details.
 *
 * You should have received a copy of the GNU Lesser General Public
 * License along with FFmpeg; if not, write to the Free Software
 * Foundation, Inc., 51 Franklin Street, Fifth Floor, Boston, MA 02110-1301 USA
 */

#include "libavutil/arm/asm.S"

function ff_ac3_max_msb_abs_int16_neon, export=1
        vmov.i16        q0,  #0
        vmov.i16        q2,  #0
1:      vld1.16         {q1},     [r0,:128]!
        vabs.s16        q1,  q1
        vld1.16         {q3},     [r0,:128]!
        vabs.s16        q3,  q3
        vorr            q0,  q0,  q1
        vorr            q2,  q2,  q3
        subs            r1,  r1,  #16
        bgt             1b
        vorr            q0,  q0,  q2
        vorr            d0,  d0,  d1
        vpmax.u16       d0,  d0,  d0
        vpmax.u16       d0,  d0,  d0
        vmov.u16        r0,  d0[0]
        bx              lr
endfunc

function ff_ac3_exponent_min_neon, export=1
        cmp             r1,  #0
        it              eq
        bxeq            lr
        push            {lr}
        mov             r12, #256
1:
        vld1.8          {q0},     [r0,:128]
        mov             lr,  r1
        add             r3,  r0,  #256
2:      vld1.8          {q1},     [r3,:128], r12
        subs            lr,  lr,  #1
        vmin.u8         q0,  q0,  q1
        bgt             2b
        subs            r2,  r2,  #16
        vst1.8          {q0},     [r0,:128]!
        bgt             1b
        pop             {pc}
endfunc

function ff_ac3_lshift_int16_neon, export=1
        vdup.16         q0,  r2
1:      vld1.16         {q1},     [r0,:128]
        vshl.s16        q1,  q1,  q0
        vst1.16         {q1},     [r0,:128]!
        subs            r1,  r1,  #8
        bgt             1b
        bx              lr
endfunc

function ff_ac3_rshift_int32_neon, export=1
        rsb             r2,  r2,  #0
        vdup.32         q0,  r2
1:      vld1.32         {q1},     [r0,:128]
        vshl.s32        q1,  q1,  q0
        vst1.32         {q1},     [r0,:128]!
        subs            r1,  r1,  #4
        bgt             1b
        bx              lr
endfunc

function ff_float_to_fixed24_neon, export=1
1:      vld1.32         {q0-q1},  [r1,:128]!
        vcvt.s32.f32    q0,  q0,  #24
        vld1.32         {q2-q3},  [r1,:128]!
        vcvt.s32.f32    q1,  q1,  #24
        vcvt.s32.f32    q2,  q2,  #24
        vst1.32         {q0-q1},  [r0,:128]!
        vcvt.s32.f32    q3,  q3,  #24
        vst1.32         {q2-q3},  [r0,:128]!
        subs            r2,  r2,  #16
        bgt             1b
        bx              lr
endfunc

function ff_ac3_extract_exponents_neon, export=1
        vmov.i32        q15, #8
1:
        vld1.32         {q0},     [r1,:128]!
        vabs.s32        q1,  q0
        vclz.i32        q3,  q1
        vsub.i32        q3,  q3,  q15
        vmovn.i32       d6,  q3
        vmovn.i16       d6,  q3
        vst1.32         {d6[0]},  [r0,:32]!
        subs            r2,  r2,  #4
        bgt             1b
        bx              lr
endfunc

<<<<<<< HEAD
function ff_ac3_sum_square_butterfly_int32_neon, export=1
        vmov.i64        q0,  #0
        vmov.i64        q1,  #0
        vmov.i64        q2,  #0
        vmov.i64        q3,  #0
1:
        vld1.32         {d16},    [r1]!
        vld1.32         {d17},    [r2]!
        vadd.s32        d18, d16, d17
        vsub.s32        d19, d16, d17
        vmlal.s32       q0,  d16, d16
        vmlal.s32       q1,  d17, d17
        vmlal.s32       q2,  d18, d18
        vmlal.s32       q3,  d19, d19
        subs            r3,  r3,  #2
        bgt             1b
        vadd.s64        d0,  d0,  d1
        vadd.s64        d1,  d2,  d3
        vadd.s64        d2,  d4,  d5
        vadd.s64        d3,  d6,  d7
        vst1.64         {q0-q1},  [r0]
        bx              lr
endfunc

function ff_ac3_sum_square_butterfly_float_neon, export=1
        vmov.f32        q0,  #0.0
        vmov.f32        q1,  #0.0
1:
        vld1.32         {d16},    [r1]!
        vld1.32         {d17},    [r2]!
        vadd.f32        d18, d16, d17
        vsub.f32        d19, d16, d17
        vmla.f32        d0,  d16, d16
        vmla.f32        d1,  d17, d17
        vmla.f32        d2,  d18, d18
        vmla.f32        d3,  d19, d19
        subs            r3,  r3,  #2
        bgt             1b
        vpadd.f32       d0,  d0,  d1
        vpadd.f32       d1,  d2,  d3
        vst1.32         {q0},     [r0]
        bx              lr
=======
function ff_apply_window_int16_neon, export=1
        push            {r4,lr}
        add             r4,  r1,  r3,  lsl #1
        add             lr,  r0,  r3,  lsl #1
        sub             r4,  r4,  #16
        sub             lr,  lr,  #16
        mov             r12, #-16
1:
        vld1.16         {q0},     [r1,:128]!
        vld1.16         {q2},     [r2,:128]!
        vld1.16         {q1},     [r4,:128], r12
        vrev64.16       q3,  q2
        vqrdmulh.s16    q0,  q0,  q2
        vqrdmulh.s16    d2,  d2,  d7
        vqrdmulh.s16    d3,  d3,  d6
        vst1.16         {q0},     [r0,:128]!
        vst1.16         {q1},     [lr,:128], r12
        subs            r3,  r3,  #16
        bgt             1b

        pop             {r4,pc}
>>>>>>> 4958f35a
endfunc<|MERGE_RESOLUTION|>--- conflicted
+++ resolved
@@ -109,7 +109,29 @@
         bx              lr
 endfunc
 
-<<<<<<< HEAD
+function ff_apply_window_int16_neon, export=1
+        push            {r4,lr}
+        add             r4,  r1,  r3,  lsl #1
+        add             lr,  r0,  r3,  lsl #1
+        sub             r4,  r4,  #16
+        sub             lr,  lr,  #16
+        mov             r12, #-16
+1:
+        vld1.16         {q0},     [r1,:128]!
+        vld1.16         {q2},     [r2,:128]!
+        vld1.16         {q1},     [r4,:128], r12
+        vrev64.16       q3,  q2
+        vqrdmulh.s16    q0,  q0,  q2
+        vqrdmulh.s16    d2,  d2,  d7
+        vqrdmulh.s16    d3,  d3,  d6
+        vst1.16         {q0},     [r0,:128]!
+        vst1.16         {q1},     [lr,:128], r12
+        subs            r3,  r3,  #16
+        bgt             1b
+
+        pop             {r4,pc}
+endfunc
+
 function ff_ac3_sum_square_butterfly_int32_neon, export=1
         vmov.i64        q0,  #0
         vmov.i64        q1,  #0
@@ -152,27 +174,4 @@
         vpadd.f32       d1,  d2,  d3
         vst1.32         {q0},     [r0]
         bx              lr
-=======
-function ff_apply_window_int16_neon, export=1
-        push            {r4,lr}
-        add             r4,  r1,  r3,  lsl #1
-        add             lr,  r0,  r3,  lsl #1
-        sub             r4,  r4,  #16
-        sub             lr,  lr,  #16
-        mov             r12, #-16
-1:
-        vld1.16         {q0},     [r1,:128]!
-        vld1.16         {q2},     [r2,:128]!
-        vld1.16         {q1},     [r4,:128], r12
-        vrev64.16       q3,  q2
-        vqrdmulh.s16    q0,  q0,  q2
-        vqrdmulh.s16    d2,  d2,  d7
-        vqrdmulh.s16    d3,  d3,  d6
-        vst1.16         {q0},     [r0,:128]!
-        vst1.16         {q1},     [lr,:128], r12
-        subs            r3,  r3,  #16
-        bgt             1b
-
-        pop             {r4,pc}
->>>>>>> 4958f35a
 endfunc