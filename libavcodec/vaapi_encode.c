/*
 * This file is part of FFmpeg.
 *
 * FFmpeg is free software; you can redistribute it and/or
 * modify it under the terms of the GNU Lesser General Public
 * License as published by the Free Software Foundation; either
 * version 2.1 of the License, or (at your option) any later version.
 *
 * FFmpeg is distributed in the hope that it will be useful,
 * but WITHOUT ANY WARRANTY; without even the implied warranty of
 * MERCHANTABILITY or FITNESS FOR A PARTICULAR PURPOSE.  See the GNU
 * Lesser General Public License for more details.
 *
 * You should have received a copy of the GNU Lesser General Public
 * License along with FFmpeg; if not, write to the Free Software
 * Foundation, Inc., 51 Franklin Street, Fifth Floor, Boston, MA 02110-1301 USA
 */

#include <inttypes.h>
#include <string.h>

#include "libavutil/avassert.h"
#include "libavutil/common.h"
#include "libavutil/log.h"
#include "libavutil/pixdesc.h"

#include "vaapi_encode.h"
#include "avcodec.h"

static const char * const picture_type_name[] = { "IDR", "I", "P", "B" };

static int vaapi_encode_make_packed_header(AVCodecContext *avctx,
                                           VAAPIEncodePicture *pic,
                                           int type, char *data, size_t bit_len)
{
    VAAPIEncodeContext *ctx = avctx->priv_data;
    VAStatus vas;
    VABufferID param_buffer, data_buffer;
    VABufferID *tmp;
    VAEncPackedHeaderParameterBuffer params = {
        .type = type,
        .bit_length = bit_len,
        .has_emulation_bytes = 1,
    };

    tmp = av_realloc_array(pic->param_buffers, sizeof(*tmp), pic->nb_param_buffers + 2);
    if (!tmp)
        return AVERROR(ENOMEM);
    pic->param_buffers = tmp;

    vas = vaCreateBuffer(ctx->hwctx->display, ctx->va_context,
                         VAEncPackedHeaderParameterBufferType,
                         sizeof(params), 1, &params, &param_buffer);
    if (vas != VA_STATUS_SUCCESS) {
        av_log(avctx, AV_LOG_ERROR, "Failed to create parameter buffer "
               "for packed header (type %d): %d (%s).\n",
               type, vas, vaErrorStr(vas));
        return AVERROR(EIO);
    }
    pic->param_buffers[pic->nb_param_buffers++] = param_buffer;

    vas = vaCreateBuffer(ctx->hwctx->display, ctx->va_context,
                         VAEncPackedHeaderDataBufferType,
                         (bit_len + 7) / 8, 1, data, &data_buffer);
    if (vas != VA_STATUS_SUCCESS) {
        av_log(avctx, AV_LOG_ERROR, "Failed to create data buffer "
               "for packed header (type %d): %d (%s).\n",
               type, vas, vaErrorStr(vas));
        return AVERROR(EIO);
    }
    pic->param_buffers[pic->nb_param_buffers++] = data_buffer;

    av_log(avctx, AV_LOG_DEBUG, "Packed header buffer (%d) is %#x/%#x "
           "(%zu bits).\n", type, param_buffer, data_buffer, bit_len);
    return 0;
}

static int vaapi_encode_make_param_buffer(AVCodecContext *avctx,
                                          VAAPIEncodePicture *pic,
                                          int type, char *data, size_t len)
{
    VAAPIEncodeContext *ctx = avctx->priv_data;
    VAStatus vas;
    VABufferID *tmp;
    VABufferID buffer;

    tmp = av_realloc_array(pic->param_buffers, sizeof(*tmp), pic->nb_param_buffers + 1);
    if (!tmp)
        return AVERROR(ENOMEM);
    pic->param_buffers = tmp;

    vas = vaCreateBuffer(ctx->hwctx->display, ctx->va_context,
                         type, len, 1, data, &buffer);
    if (vas != VA_STATUS_SUCCESS) {
        av_log(avctx, AV_LOG_ERROR, "Failed to create parameter buffer "
               "(type %d): %d (%s).\n", type, vas, vaErrorStr(vas));
        return AVERROR(EIO);
    }
    pic->param_buffers[pic->nb_param_buffers++] = buffer;

    av_log(avctx, AV_LOG_DEBUG, "Param buffer (%d) is %#x.\n",
           type, buffer);
    return 0;
}

static int vaapi_encode_wait(AVCodecContext *avctx,
                             VAAPIEncodePicture *pic)
{
    VAAPIEncodeContext *ctx = avctx->priv_data;
    VAStatus vas;

    av_assert0(pic->encode_issued);

    if (pic->encode_complete) {
        // Already waited for this picture.
        return 0;
    }

    av_log(avctx, AV_LOG_DEBUG, "Sync to pic %"PRId64"/%"PRId64" "
           "(input surface %#x).\n", pic->display_order,
           pic->encode_order, pic->input_surface);

    vas = vaSyncSurface(ctx->hwctx->display, pic->input_surface);
    if (vas != VA_STATUS_SUCCESS) {
        av_log(avctx, AV_LOG_ERROR, "Failed to sync to picture completion: "
               "%d (%s).\n", vas, vaErrorStr(vas));
        return AVERROR(EIO);
    }

    // Input is definitely finished with now.
    av_frame_free(&pic->input_image);

    pic->encode_complete = 1;
    return 0;
}

static int vaapi_encode_issue(AVCodecContext *avctx,
                              VAAPIEncodePicture *pic)
{
    VAAPIEncodeContext *ctx = avctx->priv_data;
    VAAPIEncodeSlice *slice;
    VAStatus vas;
    int err, i;
    char data[MAX_PARAM_BUFFER_SIZE];
    size_t bit_len;

    av_log(avctx, AV_LOG_DEBUG, "Issuing encode for pic %"PRId64"/%"PRId64" "
           "as type %s.\n", pic->display_order, pic->encode_order,
           picture_type_name[pic->type]);
    if (pic->nb_refs == 0) {
        av_log(avctx, AV_LOG_DEBUG, "No reference pictures.\n");
    } else {
        av_log(avctx, AV_LOG_DEBUG, "Refers to:");
        for (i = 0; i < pic->nb_refs; i++) {
            av_log(avctx, AV_LOG_DEBUG, " %"PRId64"/%"PRId64,
                   pic->refs[i]->display_order, pic->refs[i]->encode_order);
        }
        av_log(avctx, AV_LOG_DEBUG, ".\n");
    }

    av_assert0(pic->input_available && !pic->encode_issued);
    for (i = 0; i < pic->nb_refs; i++) {
        av_assert0(pic->refs[i]);
        // If we are serialised then the references must have already
        // completed.  If not, they must have been issued but need not
        // have completed yet.
        if (ctx->issue_mode == ISSUE_MODE_SERIALISE_EVERYTHING)
            av_assert0(pic->refs[i]->encode_complete);
        else
            av_assert0(pic->refs[i]->encode_issued);
    }

    av_log(avctx, AV_LOG_DEBUG, "Input surface is %#x.\n", pic->input_surface);

    pic->recon_image = av_frame_alloc();
    if (!pic->recon_image) {
        err = AVERROR(ENOMEM);
        goto fail;
    }

    err = av_hwframe_get_buffer(ctx->recon_frames_ref, pic->recon_image, 0);
    if (err < 0) {
        err = AVERROR(ENOMEM);
        goto fail;
    }
    pic->recon_surface = (VASurfaceID)(uintptr_t)pic->recon_image->data[3];
    av_log(avctx, AV_LOG_DEBUG, "Recon surface is %#x.\n", pic->recon_surface);

    pic->output_buffer_ref = av_buffer_pool_get(ctx->output_buffer_pool);
    if (!pic->output_buffer_ref) {
        err = AVERROR(ENOMEM);
        goto fail;
    }
    pic->output_buffer = (VABufferID)(uintptr_t)pic->output_buffer_ref->data;
    av_log(avctx, AV_LOG_DEBUG, "Output buffer is %#x.\n",
           pic->output_buffer);

    if (ctx->codec->picture_params_size > 0) {
        pic->codec_picture_params = av_malloc(ctx->codec->picture_params_size);
        if (!pic->codec_picture_params)
            goto fail;
        memcpy(pic->codec_picture_params, ctx->codec_picture_params,
               ctx->codec->picture_params_size);
    } else {
        av_assert0(!ctx->codec_picture_params);
    }

    pic->nb_param_buffers = 0;

    if (pic->encode_order == 0) {
        // Global parameter buffers are set on the first picture only.

        for (i = 0; i < ctx->nb_global_params; i++) {
            err = vaapi_encode_make_param_buffer(avctx, pic,
                                                 VAEncMiscParameterBufferType,
                                                 (char*)ctx->global_params[i],
                                                 ctx->global_params_size[i]);
            if (err < 0)
                goto fail;
        }
    }

    if (pic->type == PICTURE_TYPE_IDR && ctx->codec->init_sequence_params) {
        err = vaapi_encode_make_param_buffer(avctx, pic,
                                             VAEncSequenceParameterBufferType,
                                             ctx->codec_sequence_params,
                                             ctx->codec->sequence_params_size);
        if (err < 0)
            goto fail;
    }

    if (ctx->codec->init_picture_params) {
        err = ctx->codec->init_picture_params(avctx, pic);
        if (err < 0) {
            av_log(avctx, AV_LOG_ERROR, "Failed to initialise picture "
                   "parameters: %d.\n", err);
            goto fail;
        }
        err = vaapi_encode_make_param_buffer(avctx, pic,
                                             VAEncPictureParameterBufferType,
                                             pic->codec_picture_params,
                                             ctx->codec->picture_params_size);
        if (err < 0)
            goto fail;
    }

    if (pic->type == PICTURE_TYPE_IDR) {
        if (ctx->va_packed_headers & VA_ENC_PACKED_HEADER_SEQUENCE &&
            ctx->codec->write_sequence_header) {
            bit_len = 8 * sizeof(data);
            err = ctx->codec->write_sequence_header(avctx, data, &bit_len);
            if (err < 0) {
                av_log(avctx, AV_LOG_ERROR, "Failed to write per-sequence "
                       "header: %d.\n", err);
                goto fail;
            }
            err = vaapi_encode_make_packed_header(avctx, pic,
                                                  ctx->codec->sequence_header_type,
                                                  data, bit_len);
            if (err < 0)
                goto fail;
        }
    }

    if (ctx->va_packed_headers & VA_ENC_PACKED_HEADER_PICTURE &&
        ctx->codec->write_picture_header) {
        bit_len = 8 * sizeof(data);
        err = ctx->codec->write_picture_header(avctx, pic, data, &bit_len);
        if (err < 0) {
            av_log(avctx, AV_LOG_ERROR, "Failed to write per-picture "
                   "header: %d.\n", err);
            goto fail;
        }
        err = vaapi_encode_make_packed_header(avctx, pic,
                                              ctx->codec->picture_header_type,
                                              data, bit_len);
        if (err < 0)
            goto fail;
    }

    if (ctx->codec->write_extra_buffer) {
        for (i = 0;; i++) {
            size_t len = sizeof(data);
            int type;
            err = ctx->codec->write_extra_buffer(avctx, pic, i, &type,
                                                 data, &len);
            if (err == AVERROR_EOF)
                break;
            if (err < 0) {
                av_log(avctx, AV_LOG_ERROR, "Failed to write extra "
                       "buffer %d: %d.\n", i, err);
                goto fail;
            }

            err = vaapi_encode_make_param_buffer(avctx, pic, type,
                                                 data, len);
            if (err < 0)
                goto fail;
        }
    }

    if (ctx->va_packed_headers & VA_ENC_PACKED_HEADER_MISC &&
        ctx->codec->write_extra_header) {
        for (i = 0;; i++) {
            int type;
            bit_len = 8 * sizeof(data);
            err = ctx->codec->write_extra_header(avctx, pic, i, &type,
                                                 data, &bit_len);
            if (err == AVERROR_EOF)
                break;
            if (err < 0) {
                av_log(avctx, AV_LOG_ERROR, "Failed to write extra "
                       "header %d: %d.\n", i, err);
                goto fail;
            }

            err = vaapi_encode_make_packed_header(avctx, pic, type,
                                                  data, bit_len);
            if (err < 0)
                goto fail;
        }
    }

<<<<<<< HEAD
    pic->slices = av_mallocz_array(pic->nb_slices, sizeof(*pic->slices));
    if (!pic->slices) {
        err = AVERROR(ENOMEM);
        goto fail;
=======
    if (pic->nb_slices > 0) {
        pic->slices = av_mallocz_array(pic->nb_slices, sizeof(*pic->slices));
        if (!pic->slices) {
            err = AVERROR(ENOMEM);
            goto fail;
        }
>>>>>>> c8e135ea
    }
    for (i = 0; i < pic->nb_slices; i++) {
        slice = &pic->slices[i];
        slice->index = i;

        if (ctx->codec->slice_params_size > 0) {
            slice->codec_slice_params = av_mallocz(ctx->codec->slice_params_size);
            if (!slice->codec_slice_params) {
                err = AVERROR(ENOMEM);
                goto fail;
            }
        }

        if (ctx->codec->init_slice_params) {
            err = ctx->codec->init_slice_params(avctx, pic, slice);
            if (err < 0) {
                av_log(avctx, AV_LOG_ERROR, "Failed to initialise slice "
                       "parameters: %d.\n", err);
                goto fail;
            }
        }

        if (ctx->va_packed_headers & VA_ENC_PACKED_HEADER_SLICE &&
            ctx->codec->write_slice_header) {
            bit_len = 8 * sizeof(data);
            err = ctx->codec->write_slice_header(avctx, pic, slice,
                                                 data, &bit_len);
            if (err < 0) {
                av_log(avctx, AV_LOG_ERROR, "Failed to write per-slice "
                       "header: %d.\n", err);
                goto fail;
            }
            err = vaapi_encode_make_packed_header(avctx, pic,
                                                  ctx->codec->slice_header_type,
                                                  data, bit_len);
            if (err < 0)
                goto fail;
        }

        if (ctx->codec->init_slice_params) {
            err = vaapi_encode_make_param_buffer(avctx, pic,
                                                 VAEncSliceParameterBufferType,
                                                 slice->codec_slice_params,
                                                 ctx->codec->slice_params_size);
            if (err < 0)
                goto fail;
        }
    }

    vas = vaBeginPicture(ctx->hwctx->display, ctx->va_context,
                         pic->input_surface);
    if (vas != VA_STATUS_SUCCESS) {
        av_log(avctx, AV_LOG_ERROR, "Failed to begin picture encode issue: "
               "%d (%s).\n", vas, vaErrorStr(vas));
        err = AVERROR(EIO);
        goto fail_with_picture;
    }

    vas = vaRenderPicture(ctx->hwctx->display, ctx->va_context,
                          pic->param_buffers, pic->nb_param_buffers);
    if (vas != VA_STATUS_SUCCESS) {
        av_log(avctx, AV_LOG_ERROR, "Failed to upload encode parameters: "
               "%d (%s).\n", vas, vaErrorStr(vas));
        err = AVERROR(EIO);
        goto fail_with_picture;
    }

    vas = vaEndPicture(ctx->hwctx->display, ctx->va_context);
    if (vas != VA_STATUS_SUCCESS) {
        av_log(avctx, AV_LOG_ERROR, "Failed to end picture encode issue: "
               "%d (%s).\n", vas, vaErrorStr(vas));
        err = AVERROR(EIO);
        // vaRenderPicture() has been called here, so we should not destroy
        // the parameter buffers unless separate destruction is required.
        if (CONFIG_VAAPI_1 || ctx->hwctx->driver_quirks &
            AV_VAAPI_DRIVER_QUIRK_RENDER_PARAM_BUFFERS)
            goto fail;
        else
            goto fail_at_end;
    }

    if (CONFIG_VAAPI_1 || ctx->hwctx->driver_quirks &
        AV_VAAPI_DRIVER_QUIRK_RENDER_PARAM_BUFFERS) {
        for (i = 0; i < pic->nb_param_buffers; i++) {
            vas = vaDestroyBuffer(ctx->hwctx->display,
                                  pic->param_buffers[i]);
            if (vas != VA_STATUS_SUCCESS) {
                av_log(avctx, AV_LOG_ERROR, "Failed to destroy "
                       "param buffer %#x: %d (%s).\n",
                       pic->param_buffers[i], vas, vaErrorStr(vas));
                // And ignore.
            }
        }
    }

    pic->encode_issued = 1;

    if (ctx->issue_mode == ISSUE_MODE_SERIALISE_EVERYTHING)
        return vaapi_encode_wait(avctx, pic);
    else
        return 0;

fail_with_picture:
    vaEndPicture(ctx->hwctx->display, ctx->va_context);
fail:
    for(i = 0; i < pic->nb_param_buffers; i++)
        vaDestroyBuffer(ctx->hwctx->display, pic->param_buffers[i]);
    for (i = 0; i < pic->nb_slices; i++) {
        if (pic->slices) {
            av_freep(&pic->slices[i].priv_data);
            av_freep(&pic->slices[i].codec_slice_params);
        }
    }
fail_at_end:
    av_freep(&pic->codec_picture_params);
    av_freep(&pic->param_buffers);
    av_freep(&pic->slices);
    av_frame_free(&pic->recon_image);
    av_buffer_unref(&pic->output_buffer_ref);
    pic->output_buffer = VA_INVALID_ID;
    return err;
}

static int vaapi_encode_output(AVCodecContext *avctx,
                               VAAPIEncodePicture *pic, AVPacket *pkt)
{
    VAAPIEncodeContext *ctx = avctx->priv_data;
    VACodedBufferSegment *buf_list, *buf;
    VAStatus vas;
    int err;

    err = vaapi_encode_wait(avctx, pic);
    if (err < 0)
        return err;

    buf_list = NULL;
    vas = vaMapBuffer(ctx->hwctx->display, pic->output_buffer,
                      (void**)&buf_list);
    if (vas != VA_STATUS_SUCCESS) {
        av_log(avctx, AV_LOG_ERROR, "Failed to map output buffers: "
               "%d (%s).\n", vas, vaErrorStr(vas));
        err = AVERROR(EIO);
        goto fail;
    }

    for (buf = buf_list; buf; buf = buf->next) {
        av_log(avctx, AV_LOG_DEBUG, "Output buffer: %u bytes "
               "(status %08x).\n", buf->size, buf->status);

        err = av_new_packet(pkt, buf->size);
        if (err < 0)
            goto fail_mapped;

        memcpy(pkt->data, buf->buf, buf->size);
    }

    if (pic->type == PICTURE_TYPE_IDR)
        pkt->flags |= AV_PKT_FLAG_KEY;

    pkt->pts = pic->pts;

    vas = vaUnmapBuffer(ctx->hwctx->display, pic->output_buffer);
    if (vas != VA_STATUS_SUCCESS) {
        av_log(avctx, AV_LOG_ERROR, "Failed to unmap output buffers: "
               "%d (%s).\n", vas, vaErrorStr(vas));
        err = AVERROR(EIO);
        goto fail;
    }

    av_buffer_unref(&pic->output_buffer_ref);
    pic->output_buffer = VA_INVALID_ID;

    av_log(avctx, AV_LOG_DEBUG, "Output read for pic %"PRId64"/%"PRId64".\n",
           pic->display_order, pic->encode_order);
    return 0;

fail_mapped:
    vaUnmapBuffer(ctx->hwctx->display, pic->output_buffer);
fail:
    av_buffer_unref(&pic->output_buffer_ref);
    pic->output_buffer = VA_INVALID_ID;
    return err;
}

static int vaapi_encode_discard(AVCodecContext *avctx,
                                VAAPIEncodePicture *pic)
{
    vaapi_encode_wait(avctx, pic);

    if (pic->output_buffer_ref) {
        av_log(avctx, AV_LOG_DEBUG, "Discard output for pic "
               "%"PRId64"/%"PRId64".\n",
               pic->display_order, pic->encode_order);

        av_buffer_unref(&pic->output_buffer_ref);
        pic->output_buffer = VA_INVALID_ID;
    }

    return 0;
}

static VAAPIEncodePicture *vaapi_encode_alloc(void)
{
    VAAPIEncodePicture *pic;

    pic = av_mallocz(sizeof(*pic));
    if (!pic)
        return NULL;

    pic->input_surface = VA_INVALID_ID;
    pic->recon_surface = VA_INVALID_ID;
    pic->output_buffer = VA_INVALID_ID;

    return pic;
}

static int vaapi_encode_free(AVCodecContext *avctx,
                             VAAPIEncodePicture *pic)
{
    int i;

    if (pic->encode_issued)
        vaapi_encode_discard(avctx, pic);

    for (i = 0; i < pic->nb_slices; i++) {
        if (pic->slices) {
            av_freep(&pic->slices[i].priv_data);
            av_freep(&pic->slices[i].codec_slice_params);
        }
    }
    av_freep(&pic->codec_picture_params);

    av_frame_free(&pic->input_image);
    av_frame_free(&pic->recon_image);

    av_freep(&pic->param_buffers);
    av_freep(&pic->slices);
    // Output buffer should already be destroyed.
    av_assert0(pic->output_buffer == VA_INVALID_ID);

    av_freep(&pic->priv_data);
    av_freep(&pic->codec_picture_params);

    av_free(pic);

    return 0;
}

static int vaapi_encode_step(AVCodecContext *avctx,
                             VAAPIEncodePicture *target)
{
    VAAPIEncodeContext *ctx = avctx->priv_data;
    VAAPIEncodePicture *pic;
    int i, err;

    if (ctx->issue_mode == ISSUE_MODE_SERIALISE_EVERYTHING ||
        ctx->issue_mode == ISSUE_MODE_MINIMISE_LATENCY) {
        // These two modes are equivalent, except that we wait for
        // immediate completion on each operation if serialised.

        if (!target) {
            // No target, nothing to do yet.
            return 0;
        }

        if (target->encode_complete) {
            // Already done.
            return 0;
        }

        pic = target;
        for (i = 0; i < pic->nb_refs; i++) {
            if (!pic->refs[i]->encode_complete) {
                err = vaapi_encode_step(avctx, pic->refs[i]);
                if (err < 0)
                    return err;
            }
        }

        err = vaapi_encode_issue(avctx, pic);
        if (err < 0)
            return err;

    } else if (ctx->issue_mode == ISSUE_MODE_MAXIMISE_THROUGHPUT) {
        int activity;

        // Run through the list of all available pictures repeatedly
        // and issue the first one found which has all dependencies
        // available (including previously-issued but not necessarily
        // completed pictures).
        do {
            activity = 0;
            for (pic = ctx->pic_start; pic; pic = pic->next) {
                if (!pic->input_available || pic->encode_issued)
                    continue;
                for (i = 0; i < pic->nb_refs; i++) {
                    if (!pic->refs[i]->encode_issued)
                        break;
                }
                if (i < pic->nb_refs)
                    continue;
                err = vaapi_encode_issue(avctx, pic);
                if (err < 0)
                    return err;
                activity = 1;
                // Start again from the beginning of the list,
                // because issuing this picture may have satisfied
                // forward dependencies of earlier ones.
                break;
            }
        } while(activity);

        // If we had a defined target for this step then it will
        // always have been issued by now.
        if (target) {
            av_assert0(target->encode_issued && "broken dependencies?");
        }

    } else {
        av_assert0(0);
    }

    return 0;
}

static int vaapi_encode_get_next(AVCodecContext *avctx,
                                 VAAPIEncodePicture **pic_out)
{
    VAAPIEncodeContext *ctx = avctx->priv_data;
    VAAPIEncodePicture *start, *end, *pic;
    int i;

    for (pic = ctx->pic_start; pic; pic = pic->next) {
        if (pic->next)
            av_assert0(pic->display_order + 1 == pic->next->display_order);
        if (pic->display_order == ctx->input_order) {
            *pic_out = pic;
            return 0;
        }
    }

    pic = vaapi_encode_alloc();
    if (!pic)
        return AVERROR(ENOMEM);

    if (ctx->input_order == 0 || ctx->force_idr ||
        ctx->gop_counter >= avctx->gop_size) {
        pic->type = PICTURE_TYPE_IDR;
        ctx->force_idr = 0;
        ctx->gop_counter = 1;
        ctx->p_counter = 0;
    } else if (ctx->p_counter >= ctx->p_per_i) {
        pic->type = PICTURE_TYPE_I;
        ++ctx->gop_counter;
        ctx->p_counter = 0;
    } else {
        pic->type = PICTURE_TYPE_P;
        pic->refs[0] = ctx->pic_end;
        pic->nb_refs = 1;
        ++ctx->gop_counter;
        ++ctx->p_counter;
    }
    start = end = pic;

    if (pic->type != PICTURE_TYPE_IDR) {
        // If that was not an IDR frame, add B-frames display-before and
        // encode-after it, but not exceeding the GOP size.

        for (i = 0; i < ctx->b_per_p &&
             ctx->gop_counter < avctx->gop_size; i++) {
            pic = vaapi_encode_alloc();
            if (!pic)
                goto fail;

            pic->type = PICTURE_TYPE_B;
            pic->refs[0] = ctx->pic_end;
            pic->refs[1] = end;
            pic->nb_refs = 2;

            pic->next = start;
            pic->display_order = ctx->input_order + ctx->b_per_p - i - 1;
            pic->encode_order  = pic->display_order + 1;
            start = pic;

            ++ctx->gop_counter;
        }
    }

    if (ctx->input_order == 0) {
        pic->display_order = 0;
        pic->encode_order  = 0;

        ctx->pic_start = ctx->pic_end = pic;

    } else {
        for (i = 0, pic = start; pic; i++, pic = pic->next) {
            pic->display_order = ctx->input_order + i;
            if (end->type == PICTURE_TYPE_IDR)
                pic->encode_order = ctx->input_order + i;
            else if (pic == end)
                pic->encode_order = ctx->input_order;
            else
                pic->encode_order = ctx->input_order + i + 1;
        }

        av_assert0(ctx->pic_end);
        ctx->pic_end->next = start;
        ctx->pic_end = end;
    }
    *pic_out = start;

    av_log(avctx, AV_LOG_DEBUG, "Pictures:");
    for (pic = ctx->pic_start; pic; pic = pic->next) {
        av_log(avctx, AV_LOG_DEBUG, " %s (%"PRId64"/%"PRId64")",
               picture_type_name[pic->type],
               pic->display_order, pic->encode_order);
    }
    av_log(avctx, AV_LOG_DEBUG, "\n");

    return 0;

fail:
    while (start) {
        pic = start->next;
        vaapi_encode_free(avctx, start);
        start = pic;
    }
    return AVERROR(ENOMEM);
}

static int vaapi_encode_truncate_gop(AVCodecContext *avctx)
{
    VAAPIEncodeContext *ctx = avctx->priv_data;
    VAAPIEncodePicture *pic, *last_pic, *next;

    // Find the last picture we actually have input for.
    for (pic = ctx->pic_start; pic; pic = pic->next) {
        if (!pic->input_available)
            break;
        last_pic = pic;
    }

    if (pic) {
        av_assert0(last_pic);

        if (last_pic->type == PICTURE_TYPE_B) {
            // Some fixing up is required.  Change the type of this
            // picture to P, then modify preceding B references which
            // point beyond it to point at it instead.

            last_pic->type = PICTURE_TYPE_P;
            last_pic->encode_order = last_pic->refs[1]->encode_order;

            for (pic = ctx->pic_start; pic != last_pic; pic = pic->next) {
                if (pic->type == PICTURE_TYPE_B &&
                    pic->refs[1] == last_pic->refs[1])
                    pic->refs[1] = last_pic;
            }

            last_pic->nb_refs = 1;
            last_pic->refs[1] = NULL;
        } else {
            // We can use the current structure (no references point
            // beyond the end), but there are unused pics to discard.
        }

        // Discard all following pics, they will never be used.
        for (pic = last_pic->next; pic; pic = next) {
            next = pic->next;
            vaapi_encode_free(avctx, pic);
        }

        last_pic->next = NULL;
        ctx->pic_end = last_pic;

    } else {
        // Input is available for all pictures, so we don't need to
        // mangle anything.
    }

    av_log(avctx, AV_LOG_DEBUG, "Pictures ending truncated GOP:");
    for (pic = ctx->pic_start; pic; pic = pic->next) {
        av_log(avctx, AV_LOG_DEBUG, " %s (%"PRId64"/%"PRId64")",
               picture_type_name[pic->type],
               pic->display_order, pic->encode_order);
    }
    av_log(avctx, AV_LOG_DEBUG, "\n");

    return 0;
}

static int vaapi_encode_clear_old(AVCodecContext *avctx)
{
    VAAPIEncodeContext *ctx = avctx->priv_data;
    VAAPIEncodePicture *pic, *old;
    int i;

    while (ctx->pic_start != ctx->pic_end) {
        old = ctx->pic_start;
        if (old->encode_order > ctx->output_order)
            break;

        for (pic = old->next; pic; pic = pic->next) {
            if (pic->encode_complete)
                continue;
            for (i = 0; i < pic->nb_refs; i++) {
                if (pic->refs[i] == old) {
                    // We still need this picture because it's referred to
                    // directly by a later one, so it and all following
                    // pictures have to stay.
                    return 0;
                }
            }
        }

        pic = ctx->pic_start;
        ctx->pic_start = pic->next;
        vaapi_encode_free(avctx, pic);
    }

    return 0;
}

int ff_vaapi_encode2(AVCodecContext *avctx, AVPacket *pkt,
                     const AVFrame *input_image, int *got_packet)
{
    VAAPIEncodeContext *ctx = avctx->priv_data;
    VAAPIEncodePicture *pic;
    int err;

    if (input_image) {
        av_log(avctx, AV_LOG_DEBUG, "Encode frame: %ux%u (%"PRId64").\n",
               input_image->width, input_image->height, input_image->pts);

        if (input_image->pict_type == AV_PICTURE_TYPE_I) {
            err = vaapi_encode_truncate_gop(avctx);
            if (err < 0)
                goto fail;
            ctx->force_idr = 1;
        }

        err = vaapi_encode_get_next(avctx, &pic);
        if (err) {
            av_log(avctx, AV_LOG_ERROR, "Input setup failed: %d.\n", err);
            return err;
        }

        pic->input_image = av_frame_alloc();
        if (!pic->input_image) {
            err = AVERROR(ENOMEM);
            goto fail;
        }
        err = av_frame_ref(pic->input_image, input_image);
        if (err < 0)
            goto fail;
        pic->input_surface = (VASurfaceID)(uintptr_t)input_image->data[3];
        pic->pts = input_image->pts;

        if (ctx->input_order == 0)
            ctx->first_pts = pic->pts;
        if (ctx->input_order == ctx->decode_delay)
            ctx->dts_pts_diff = pic->pts - ctx->first_pts;
        if (ctx->output_delay > 0)
            ctx->ts_ring[ctx->input_order % (3 * ctx->output_delay)] = pic->pts;

        pic->input_available = 1;

    } else {
        if (!ctx->end_of_stream) {
            err = vaapi_encode_truncate_gop(avctx);
            if (err < 0)
                goto fail;
            ctx->end_of_stream = 1;
        }
    }

    ++ctx->input_order;
    ++ctx->output_order;
    av_assert0(ctx->output_order + ctx->output_delay + 1 == ctx->input_order);

    for (pic = ctx->pic_start; pic; pic = pic->next)
        if (pic->encode_order == ctx->output_order)
            break;

    // pic can be null here if we don't have a specific target in this
    // iteration.  We might still issue encodes if things can be overlapped,
    // even though we don't intend to output anything.

    err = vaapi_encode_step(avctx, pic);
    if (err < 0) {
        av_log(avctx, AV_LOG_ERROR, "Encode failed: %d.\n", err);
        goto fail;
    }

    if (!pic) {
        *got_packet = 0;
    } else {
        err = vaapi_encode_output(avctx, pic, pkt);
        if (err < 0) {
            av_log(avctx, AV_LOG_ERROR, "Output failed: %d.\n", err);
            goto fail;
        }

        if (ctx->output_delay == 0) {
            pkt->dts = pkt->pts;
        } else if (ctx->output_order < ctx->decode_delay) {
            if (ctx->ts_ring[ctx->output_order] < INT64_MIN + ctx->dts_pts_diff)
                pkt->dts = INT64_MIN;
            else
                pkt->dts = ctx->ts_ring[ctx->output_order] - ctx->dts_pts_diff;
        } else {
            pkt->dts = ctx->ts_ring[(ctx->output_order - ctx->decode_delay) %
                                    (3 * ctx->output_delay)];
        }

        *got_packet = 1;
    }

    err = vaapi_encode_clear_old(avctx);
    if (err < 0) {
        av_log(avctx, AV_LOG_ERROR, "List clearing failed: %d.\n", err);
        goto fail;
    }

    return 0;

fail:
    // Unclear what to clean up on failure.  There are probably some things we
    // could do usefully clean up here, but for now just leave them for uninit()
    // to do instead.
    return err;
}

static av_cold int vaapi_encode_config_attributes(AVCodecContext *avctx)
{
    VAAPIEncodeContext *ctx = avctx->priv_data;
    VAStatus vas;
    int i, n, err;
    VAProfile    *profiles    = NULL;
    VAEntrypoint *entrypoints = NULL;
    VAConfigAttrib attr[] = {
        { VAConfigAttribRTFormat         },
        { VAConfigAttribRateControl      },
        { VAConfigAttribEncMaxRefFrames  },
        { VAConfigAttribEncPackedHeaders },
    };

    n = vaMaxNumProfiles(ctx->hwctx->display);
    profiles = av_malloc_array(n, sizeof(VAProfile));
    if (!profiles) {
        err = AVERROR(ENOMEM);
        goto fail;
    }
    vas = vaQueryConfigProfiles(ctx->hwctx->display, profiles, &n);
    if (vas != VA_STATUS_SUCCESS) {
        av_log(ctx, AV_LOG_ERROR, "Failed to query profiles: %d (%s).\n",
               vas, vaErrorStr(vas));
        err = AVERROR(ENOSYS);
        goto fail;
    }
    for (i = 0; i < n; i++) {
        if (profiles[i] == ctx->va_profile)
            break;
    }
    if (i >= n) {
        av_log(ctx, AV_LOG_ERROR, "Encoding profile not found (%d).\n",
               ctx->va_profile);
        err = AVERROR(ENOSYS);
        goto fail;
    }

    n = vaMaxNumEntrypoints(ctx->hwctx->display);
    entrypoints = av_malloc_array(n, sizeof(VAEntrypoint));
    if (!entrypoints) {
        err = AVERROR(ENOMEM);
        goto fail;
    }
    vas = vaQueryConfigEntrypoints(ctx->hwctx->display, ctx->va_profile,
                                   entrypoints, &n);
    if (vas != VA_STATUS_SUCCESS) {
        av_log(ctx, AV_LOG_ERROR, "Failed to query entrypoints for "
               "profile %u: %d (%s).\n", ctx->va_profile,
               vas, vaErrorStr(vas));
        err = AVERROR(ENOSYS);
        goto fail;
    }
    for (i = 0; i < n; i++) {
        if (entrypoints[i] == ctx->va_entrypoint)
            break;
    }
    if (i >= n) {
        av_log(ctx, AV_LOG_ERROR, "Encoding entrypoint not found "
               "(%d / %d).\n", ctx->va_profile, ctx->va_entrypoint);
        err = AVERROR(ENOSYS);
        goto fail;
    }

    vas = vaGetConfigAttributes(ctx->hwctx->display,
                                ctx->va_profile, ctx->va_entrypoint,
                                attr, FF_ARRAY_ELEMS(attr));
    if (vas != VA_STATUS_SUCCESS) {
        av_log(avctx, AV_LOG_ERROR, "Failed to fetch config "
               "attributes: %d (%s).\n", vas, vaErrorStr(vas));
        return AVERROR(EINVAL);
    }

    for (i = 0; i < FF_ARRAY_ELEMS(attr); i++) {
        if (attr[i].value == VA_ATTRIB_NOT_SUPPORTED) {
            // Unfortunately we have to treat this as "don't know" and hope
            // for the best, because the Intel MJPEG encoder returns this
            // for all the interesting attributes.
            av_log(avctx, AV_LOG_DEBUG, "Attribute (%d) is not supported.\n",
                   attr[i].type);
            continue;
        }
        switch (attr[i].type) {
        case VAConfigAttribRTFormat:
            if (!(ctx->va_rt_format & attr[i].value)) {
                av_log(avctx, AV_LOG_ERROR, "Surface RT format %#x "
                       "is not supported (mask %#x).\n",
                       ctx->va_rt_format, attr[i].value);
                err = AVERROR(EINVAL);
                goto fail;
            }
            ctx->config_attributes[ctx->nb_config_attributes++] =
                (VAConfigAttrib) {
                .type  = VAConfigAttribRTFormat,
                .value = ctx->va_rt_format,
            };
            break;
        case VAConfigAttribRateControl:
            // Hack for backward compatibility: CBR was the only
            // usable RC mode for a long time, so old drivers will
            // only have it.  Normal default options may now choose
            // VBR and then fail, however, so override it here with
            // CBR if that is the only supported mode.
            if (ctx->va_rc_mode == VA_RC_VBR &&
                !(attr[i].value & VA_RC_VBR) &&
                (attr[i].value & VA_RC_CBR)) {
                av_log(avctx, AV_LOG_WARNING, "VBR rate control is "
                       "not supported with this driver version; "
                       "using CBR instead.\n");
                ctx->va_rc_mode = VA_RC_CBR;
            }
            if (!(ctx->va_rc_mode & attr[i].value)) {
                av_log(avctx, AV_LOG_ERROR, "Rate control mode %#x "
                       "is not supported (mask: %#x).\n",
                       ctx->va_rc_mode, attr[i].value);
                err = AVERROR(EINVAL);
                goto fail;
            }
            ctx->config_attributes[ctx->nb_config_attributes++] =
                (VAConfigAttrib) {
                .type  = VAConfigAttribRateControl,
                .value = ctx->va_rc_mode,
            };
            break;
        case VAConfigAttribEncMaxRefFrames:
        {
            unsigned int ref_l0 = attr[i].value & 0xffff;
            unsigned int ref_l1 = (attr[i].value >> 16) & 0xffff;

            if (avctx->gop_size > 1 && ref_l0 < 1) {
                av_log(avctx, AV_LOG_ERROR, "P frames are not "
                       "supported (%#x).\n", attr[i].value);
                err = AVERROR(EINVAL);
                goto fail;
            }
            if (avctx->max_b_frames > 0 && ref_l1 < 1) {
                av_log(avctx, AV_LOG_ERROR, "B frames are not "
                       "supported (%#x).\n", attr[i].value);
                err = AVERROR(EINVAL);
                goto fail;
            }
        }
        break;
        case VAConfigAttribEncPackedHeaders:
            if (ctx->va_packed_headers & ~attr[i].value) {
                // This isn't fatal, but packed headers are always
                // preferable because they are under our control.
                // When absent, the driver is generating them and some
                // features may not work (e.g. VUI or SEI in H.264).
                av_log(avctx, AV_LOG_WARNING, "Warning: some packed "
                       "headers are not supported (want %#x, got %#x).\n",
                       ctx->va_packed_headers, attr[i].value);
                ctx->va_packed_headers &= attr[i].value;
            }
            ctx->config_attributes[ctx->nb_config_attributes++] =
                (VAConfigAttrib) {
                .type  = VAConfigAttribEncPackedHeaders,
                .value = ctx->va_packed_headers,
            };
            break;
        default:
            av_assert0(0 && "Unexpected config attribute.");
        }
    }

    err = 0;
fail:
    av_freep(&profiles);
    av_freep(&entrypoints);
    return err;
}

static av_cold int vaapi_encode_init_rate_control(AVCodecContext *avctx)
{
    VAAPIEncodeContext *ctx = avctx->priv_data;
    int rc_bits_per_second;
    int rc_target_percentage;
    int rc_window_size;
    int hrd_buffer_size;
    int hrd_initial_buffer_fullness;
    int fr_num, fr_den;

    if (avctx->bit_rate > INT32_MAX) {
        av_log(avctx, AV_LOG_ERROR, "Target bitrate of 2^31 bps or "
               "higher is not supported.\n");
        return AVERROR(EINVAL);
    }

    if (avctx->rc_buffer_size)
        hrd_buffer_size = avctx->rc_buffer_size;
    else
        hrd_buffer_size = avctx->bit_rate;
    if (avctx->rc_initial_buffer_occupancy)
        hrd_initial_buffer_fullness = avctx->rc_initial_buffer_occupancy;
    else
        hrd_initial_buffer_fullness = hrd_buffer_size * 3 / 4;

    if (ctx->va_rc_mode == VA_RC_CBR) {
        rc_bits_per_second   = avctx->bit_rate;
        rc_target_percentage = 100;
        rc_window_size       = 1000;
    } else {
        if (avctx->rc_max_rate < avctx->bit_rate) {
            // Max rate is unset or invalid, just use the normal bitrate.
            rc_bits_per_second   = avctx->bit_rate;
            rc_target_percentage = 100;
        } else {
            rc_bits_per_second   = avctx->rc_max_rate;
            rc_target_percentage = (avctx->bit_rate * 100) / rc_bits_per_second;
        }
        rc_window_size = (hrd_buffer_size * 1000) / avctx->bit_rate;
    }

    ctx->rc_params.misc.type = VAEncMiscParameterTypeRateControl;
    ctx->rc_params.rc = (VAEncMiscParameterRateControl) {
        .bits_per_second   = rc_bits_per_second,
        .target_percentage = rc_target_percentage,
        .window_size       = rc_window_size,
        .initial_qp        = 0,
        .min_qp            = (avctx->qmin > 0 ? avctx->qmin : 0),
        .basic_unit_size   = 0,
    };
    ctx->global_params[ctx->nb_global_params] =
        &ctx->rc_params.misc;
    ctx->global_params_size[ctx->nb_global_params++] =
        sizeof(ctx->rc_params);

    ctx->hrd_params.misc.type = VAEncMiscParameterTypeHRD;
    ctx->hrd_params.hrd = (VAEncMiscParameterHRD) {
        .initial_buffer_fullness = hrd_initial_buffer_fullness,
        .buffer_size             = hrd_buffer_size,
    };
    ctx->global_params[ctx->nb_global_params] =
        &ctx->hrd_params.misc;
    ctx->global_params_size[ctx->nb_global_params++] =
        sizeof(ctx->hrd_params);

    if (avctx->framerate.num > 0 && avctx->framerate.den > 0)
        av_reduce(&fr_num, &fr_den,
                  avctx->framerate.num, avctx->framerate.den, 65535);
    else
        av_reduce(&fr_num, &fr_den,
                  avctx->time_base.den, avctx->time_base.num, 65535);

    ctx->fr_params.misc.type = VAEncMiscParameterTypeFrameRate;
    ctx->fr_params.fr.framerate = (unsigned int)fr_den << 16 | fr_num;

#if VA_CHECK_VERSION(0, 40, 0)
    ctx->global_params[ctx->nb_global_params] =
        &ctx->fr_params.misc;
    ctx->global_params_size[ctx->nb_global_params++] =
        sizeof(ctx->fr_params);
#endif

    return 0;
}

static void vaapi_encode_free_output_buffer(void *opaque,
                                            uint8_t *data)
{
    AVCodecContext   *avctx = opaque;
    VAAPIEncodeContext *ctx = avctx->priv_data;
    VABufferID buffer_id;

    buffer_id = (VABufferID)(uintptr_t)data;

    vaDestroyBuffer(ctx->hwctx->display, buffer_id);

    av_log(avctx, AV_LOG_DEBUG, "Freed output buffer %#x\n", buffer_id);
}

static AVBufferRef *vaapi_encode_alloc_output_buffer(void *opaque,
                                                     int size)
{
    AVCodecContext   *avctx = opaque;
    VAAPIEncodeContext *ctx = avctx->priv_data;
    VABufferID buffer_id;
    VAStatus vas;
    AVBufferRef *ref;

    // The output buffer size is fixed, so it needs to be large enough
    // to hold the largest possible compressed frame.  We assume here
    // that the uncompressed frame plus some header data is an upper
    // bound on that.
    vas = vaCreateBuffer(ctx->hwctx->display, ctx->va_context,
                         VAEncCodedBufferType,
                         3 * ctx->surface_width * ctx->surface_height +
                         (1 << 16), 1, 0, &buffer_id);
    if (vas != VA_STATUS_SUCCESS) {
        av_log(avctx, AV_LOG_ERROR, "Failed to create bitstream "
               "output buffer: %d (%s).\n", vas, vaErrorStr(vas));
        return NULL;
    }

    av_log(avctx, AV_LOG_DEBUG, "Allocated output buffer %#x\n", buffer_id);

    ref = av_buffer_create((uint8_t*)(uintptr_t)buffer_id,
                           sizeof(buffer_id),
                           &vaapi_encode_free_output_buffer,
                           avctx, AV_BUFFER_FLAG_READONLY);
    if (!ref) {
        vaDestroyBuffer(ctx->hwctx->display, buffer_id);
        return NULL;
    }

    return ref;
}

static av_cold int vaapi_encode_create_recon_frames(AVCodecContext *avctx)
{
    VAAPIEncodeContext *ctx = avctx->priv_data;
    AVVAAPIHWConfig *hwconfig = NULL;
    AVHWFramesConstraints *constraints = NULL;
    enum AVPixelFormat recon_format;
    int err, i;

    hwconfig = av_hwdevice_hwconfig_alloc(ctx->device_ref);
    if (!hwconfig) {
        err = AVERROR(ENOMEM);
        goto fail;
    }
    hwconfig->config_id = ctx->va_config;

    constraints = av_hwdevice_get_hwframe_constraints(ctx->device_ref,
                                                      hwconfig);
    if (!constraints) {
        err = AVERROR(ENOMEM);
        goto fail;
    }

    // Probably we can use the input surface format as the surface format
    // of the reconstructed frames.  If not, we just pick the first (only?)
    // format in the valid list and hope that it all works.
    recon_format = AV_PIX_FMT_NONE;
    if (constraints->valid_sw_formats) {
        for (i = 0; constraints->valid_sw_formats[i] != AV_PIX_FMT_NONE; i++) {
            if (ctx->input_frames->sw_format ==
                constraints->valid_sw_formats[i]) {
                recon_format = ctx->input_frames->sw_format;
                break;
            }
        }
        if (recon_format == AV_PIX_FMT_NONE) {
            // No match.  Just use the first in the supported list and
            // hope for the best.
            recon_format = constraints->valid_sw_formats[0];
        }
    } else {
        // No idea what to use; copy input format.
        recon_format = ctx->input_frames->sw_format;
    }
    av_log(avctx, AV_LOG_DEBUG, "Using %s as format of "
           "reconstructed frames.\n", av_get_pix_fmt_name(recon_format));

    if (ctx->surface_width  < constraints->min_width  ||
        ctx->surface_height < constraints->min_height ||
        ctx->surface_width  > constraints->max_width ||
        ctx->surface_height > constraints->max_height) {
        av_log(avctx, AV_LOG_ERROR, "Hardware does not support encoding at "
               "size %dx%d (constraints: width %d-%d height %d-%d).\n",
               ctx->surface_width, ctx->surface_height,
               constraints->min_width,  constraints->max_width,
               constraints->min_height, constraints->max_height);
        err = AVERROR(EINVAL);
        goto fail;
    }

    av_freep(&hwconfig);
    av_hwframe_constraints_free(&constraints);

    ctx->recon_frames_ref = av_hwframe_ctx_alloc(ctx->device_ref);
    if (!ctx->recon_frames_ref) {
        err = AVERROR(ENOMEM);
        goto fail;
    }
    ctx->recon_frames = (AVHWFramesContext*)ctx->recon_frames_ref->data;

    ctx->recon_frames->format    = AV_PIX_FMT_VAAPI;
    ctx->recon_frames->sw_format = recon_format;
    ctx->recon_frames->width     = ctx->surface_width;
    ctx->recon_frames->height    = ctx->surface_height;
    // At most three IDR/I/P frames and two runs of B frames can be in
    // flight at any one time.
    ctx->recon_frames->initial_pool_size = 3 + 2 * avctx->max_b_frames;

    err = av_hwframe_ctx_init(ctx->recon_frames_ref);
    if (err < 0) {
        av_log(avctx, AV_LOG_ERROR, "Failed to initialise reconstructed "
               "frame context: %d.\n", err);
        goto fail;
    }

    err = 0;
  fail:
    av_freep(&hwconfig);
    av_hwframe_constraints_free(&constraints);
    return err;
}

av_cold int ff_vaapi_encode_init(AVCodecContext *avctx)
{
    VAAPIEncodeContext *ctx = avctx->priv_data;
    AVVAAPIFramesContext *recon_hwctx = NULL;
    VAStatus vas;
    int err;

    if (!avctx->hw_frames_ctx) {
        av_log(avctx, AV_LOG_ERROR, "A hardware frames reference is "
               "required to associate the encoding device.\n");
        return AVERROR(EINVAL);
    }

    ctx->codec_options = ctx->codec_options_data;

    ctx->va_config  = VA_INVALID_ID;
    ctx->va_context = VA_INVALID_ID;

    ctx->priv_data = av_mallocz(ctx->codec->priv_data_size);
    if (!ctx->priv_data) {
        err = AVERROR(ENOMEM);
        goto fail;
    }

    ctx->input_frames_ref = av_buffer_ref(avctx->hw_frames_ctx);
    if (!ctx->input_frames_ref) {
        err = AVERROR(ENOMEM);
        goto fail;
    }
    ctx->input_frames = (AVHWFramesContext*)ctx->input_frames_ref->data;

    ctx->device_ref = av_buffer_ref(ctx->input_frames->device_ref);
    if (!ctx->device_ref) {
        err = AVERROR(ENOMEM);
        goto fail;
    }
    ctx->device = (AVHWDeviceContext*)ctx->device_ref->data;
    ctx->hwctx = ctx->device->hwctx;

    err = vaapi_encode_config_attributes(avctx);
    if (err < 0)
        goto fail;

    vas = vaCreateConfig(ctx->hwctx->display,
                         ctx->va_profile, ctx->va_entrypoint,
                         ctx->config_attributes, ctx->nb_config_attributes,
                         &ctx->va_config);
    if (vas != VA_STATUS_SUCCESS) {
        av_log(avctx, AV_LOG_ERROR, "Failed to create encode pipeline "
               "configuration: %d (%s).\n", vas, vaErrorStr(vas));
        err = AVERROR(EIO);
        goto fail;
    }

    err = vaapi_encode_create_recon_frames(avctx);
    if (err < 0)
        goto fail;

    recon_hwctx = ctx->recon_frames->hwctx;
    vas = vaCreateContext(ctx->hwctx->display, ctx->va_config,
                          ctx->surface_width, ctx->surface_height,
                          VA_PROGRESSIVE,
                          recon_hwctx->surface_ids,
                          recon_hwctx->nb_surfaces,
                          &ctx->va_context);
    if (vas != VA_STATUS_SUCCESS) {
        av_log(avctx, AV_LOG_ERROR, "Failed to create encode pipeline "
               "context: %d (%s).\n", vas, vaErrorStr(vas));
        err = AVERROR(EIO);
        goto fail;
    }

    ctx->output_buffer_pool =
        av_buffer_pool_init2(sizeof(VABufferID), avctx,
                             &vaapi_encode_alloc_output_buffer, NULL);
    if (!ctx->output_buffer_pool) {
        err = AVERROR(ENOMEM);
        goto fail;
    }

    if (ctx->va_rc_mode & ~VA_RC_CQP) {
        err = vaapi_encode_init_rate_control(avctx);
        if (err < 0)
            goto fail;
    }

    if (ctx->codec->configure) {
        err = ctx->codec->configure(avctx);
        if (err < 0)
            goto fail;
    }

    if (avctx->compression_level >= 0) {
#if VA_CHECK_VERSION(0, 36, 0)
        VAConfigAttrib attr = { VAConfigAttribEncQualityRange };

        vas = vaGetConfigAttributes(ctx->hwctx->display,
                                    ctx->va_profile,
                                    ctx->va_entrypoint,
                                    &attr, 1);
        if (vas != VA_STATUS_SUCCESS) {
            av_log(avctx, AV_LOG_WARNING, "Failed to query quality "
                   "attribute: will use default compression level.\n");
        } else {
            if (avctx->compression_level > attr.value) {
                av_log(avctx, AV_LOG_WARNING, "Invalid compression "
                       "level: valid range is 0-%d, using %d.\n",
                       attr.value, attr.value);
                avctx->compression_level = attr.value;
            }

            ctx->quality_params.misc.type =
                VAEncMiscParameterTypeQualityLevel;
            ctx->quality_params.quality.quality_level =
                avctx->compression_level;

            ctx->global_params[ctx->nb_global_params] =
                &ctx->quality_params.misc;
            ctx->global_params_size[ctx->nb_global_params++] =
                sizeof(ctx->quality_params);
        }
#else
        av_log(avctx, AV_LOG_WARNING, "The encode compression level "
               "option is not supported with this VAAPI version.\n");
#endif
    }

    ctx->input_order  = 0;
    ctx->output_delay = avctx->max_b_frames;
    ctx->decode_delay = 1;
    ctx->output_order = - ctx->output_delay - 1;

    // Currently we never generate I frames, only IDR.
    ctx->p_per_i = INT_MAX;
    ctx->b_per_p = avctx->max_b_frames;

    if (ctx->codec->sequence_params_size > 0) {
        ctx->codec_sequence_params =
            av_mallocz(ctx->codec->sequence_params_size);
        if (!ctx->codec_sequence_params) {
            err = AVERROR(ENOMEM);
            goto fail;
        }
    }
    if (ctx->codec->picture_params_size > 0) {
        ctx->codec_picture_params =
            av_mallocz(ctx->codec->picture_params_size);
        if (!ctx->codec_picture_params) {
            err = AVERROR(ENOMEM);
            goto fail;
        }
    }

    if (ctx->codec->init_sequence_params) {
        err = ctx->codec->init_sequence_params(avctx);
        if (err < 0) {
            av_log(avctx, AV_LOG_ERROR, "Codec sequence initialisation "
                   "failed: %d.\n", err);
            goto fail;
        }
    }

    // This should be configurable somehow.  (Needs testing on a machine
    // where it actually overlaps properly, though.)
    ctx->issue_mode = ISSUE_MODE_MAXIMISE_THROUGHPUT;

    if (ctx->va_packed_headers & VA_ENC_PACKED_HEADER_SEQUENCE &&
        ctx->codec->write_sequence_header) {
        char data[MAX_PARAM_BUFFER_SIZE];
        size_t bit_len = 8 * sizeof(data);

        err = ctx->codec->write_sequence_header(avctx, data, &bit_len);
        if (err < 0) {
            av_log(avctx, AV_LOG_ERROR, "Failed to write sequence header "
                   "for extradata: %d.\n", err);
            goto fail;
        } else {
            avctx->extradata_size = (bit_len + 7) / 8;
            avctx->extradata = av_mallocz(avctx->extradata_size +
                                          AV_INPUT_BUFFER_PADDING_SIZE);
            if (!avctx->extradata) {
                err = AVERROR(ENOMEM);
                goto fail;
            }
            memcpy(avctx->extradata, data, avctx->extradata_size);
        }
    }

    return 0;

fail:
    ff_vaapi_encode_close(avctx);
    return err;
}

av_cold int ff_vaapi_encode_close(AVCodecContext *avctx)
{
    VAAPIEncodeContext *ctx = avctx->priv_data;
    VAAPIEncodePicture *pic, *next;

    for (pic = ctx->pic_start; pic; pic = next) {
        next = pic->next;
        vaapi_encode_free(avctx, pic);
    }

    if (ctx->va_context != VA_INVALID_ID) {
        vaDestroyContext(ctx->hwctx->display, ctx->va_context);
        ctx->va_context = VA_INVALID_ID;
    }

    if (ctx->va_config != VA_INVALID_ID) {
        vaDestroyConfig(ctx->hwctx->display, ctx->va_config);
        ctx->va_config = VA_INVALID_ID;
    }

    av_buffer_pool_uninit(&ctx->output_buffer_pool);

    av_freep(&ctx->codec_sequence_params);
    av_freep(&ctx->codec_picture_params);

    av_buffer_unref(&ctx->recon_frames_ref);
    av_buffer_unref(&ctx->input_frames_ref);
    av_buffer_unref(&ctx->device_ref);

    av_freep(&ctx->priv_data);

    return 0;
}<|MERGE_RESOLUTION|>--- conflicted
+++ resolved
@@ -321,19 +321,12 @@
         }
     }
 
-<<<<<<< HEAD
-    pic->slices = av_mallocz_array(pic->nb_slices, sizeof(*pic->slices));
-    if (!pic->slices) {
-        err = AVERROR(ENOMEM);
-        goto fail;
-=======
     if (pic->nb_slices > 0) {
         pic->slices = av_mallocz_array(pic->nb_slices, sizeof(*pic->slices));
         if (!pic->slices) {
             err = AVERROR(ENOMEM);
             goto fail;
         }
->>>>>>> c8e135ea
     }
     for (i = 0; i < pic->nb_slices; i++) {
         slice = &pic->slices[i];
