/*
 * H.26L/H.264/AVC/JVT/14496-10/... decoder
 * Copyright (c) 2003 Michael Niedermayer <michaelni@gmx.at>
 *
 * This file is part of FFmpeg.
 *
 * FFmpeg is free software; you can redistribute it and/or
 * modify it under the terms of the GNU Lesser General Public
 * License as published by the Free Software Foundation; either
 * version 2.1 of the License, or (at your option) any later version.
 *
 * FFmpeg is distributed in the hope that it will be useful,
 * but WITHOUT ANY WARRANTY; without even the implied warranty of
 * MERCHANTABILITY or FITNESS FOR A PARTICULAR PURPOSE.  See the GNU
 * Lesser General Public License for more details.
 *
 * You should have received a copy of the GNU Lesser General Public
 * License along with FFmpeg; if not, write to the Free Software
 * Foundation, Inc., 51 Franklin Street, Fifth Floor, Boston, MA 02110-1301 USA
 */

/**
 * @file
 * H.264 / AVC / MPEG4 part10 codec.
 * @author Michael Niedermayer <michaelni@gmx.at>
 */

#define UNCHECKED_BITSTREAM_READER 1

#include "libavutil/imgutils.h"
#include "libavutil/opt.h"
#include "internal.h"
#include "cabac.h"
#include "cabac_functions.h"
#include "dsputil.h"
#include "error_resilience.h"
#include "avcodec.h"
#include "mpegvideo.h"
#include "h264.h"
#include "h264data.h"
#include "h264chroma.h"
#include "h264_mvpred.h"
#include "golomb.h"
#include "mathops.h"
#include "rectangle.h"
#include "svq3.h"
#include "thread.h"
#include "vdpau_internal.h"
#include "libavutil/avassert.h"

// #undef NDEBUG
#include <assert.h>

const uint16_t ff_h264_mb_sizes[4] = { 256, 384, 512, 768 };

static const uint8_t rem6[QP_MAX_NUM + 1] = {
    0, 1, 2, 3, 4, 5, 0, 1, 2, 3, 4, 5, 0, 1, 2, 3, 4, 5, 0, 1, 2,
    3, 4, 5, 0, 1, 2, 3, 4, 5, 0, 1, 2, 3, 4, 5, 0, 1, 2, 3, 4, 5,
    0, 1, 2, 3, 4, 5, 0, 1, 2, 3, 4, 5, 0, 1, 2, 3, 4, 5, 0, 1, 2,
    3, 4, 5, 0, 1, 2, 3, 4, 5, 0, 1, 2, 3, 4, 5, 0, 1, 2, 3, 4, 5,
    0, 1, 2, 3,
};

static const uint8_t div6[QP_MAX_NUM + 1] = {
    0, 0, 0, 0, 0, 0, 1, 1, 1, 1, 1, 1, 2, 2, 2, 2, 2, 2, 3,  3,  3,
    3, 3, 3, 4, 4, 4, 4, 4, 4, 5, 5, 5, 5, 5, 5, 6, 6, 6, 6,  6,  6,
    7, 7, 7, 7, 7, 7, 8, 8, 8, 8, 8, 8, 9, 9, 9, 9, 9, 9, 10, 10, 10,
   10,10,10,11,11,11,11,11,11,12,12,12,12,12,12,13,13,13, 13, 13, 13,
   14,14,14,14,
};

static const enum AVPixelFormat h264_hwaccel_pixfmt_list_420[] = {
#if CONFIG_H264_DXVA2_HWACCEL
    AV_PIX_FMT_DXVA2_VLD,
#endif
#if CONFIG_H264_VAAPI_HWACCEL
    AV_PIX_FMT_VAAPI_VLD,
#endif
#if CONFIG_H264_VDA_HWACCEL
    AV_PIX_FMT_VDA_VLD,
#endif
#if CONFIG_H264_VDPAU_HWACCEL
    AV_PIX_FMT_VDPAU,
#endif
    AV_PIX_FMT_YUV420P,
    AV_PIX_FMT_NONE
};

static const enum AVPixelFormat h264_hwaccel_pixfmt_list_jpeg_420[] = {
#if CONFIG_H264_DXVA2_HWACCEL
    AV_PIX_FMT_DXVA2_VLD,
#endif
#if CONFIG_H264_VAAPI_HWACCEL
    AV_PIX_FMT_VAAPI_VLD,
#endif
#if CONFIG_H264_VDA_HWACCEL
    AV_PIX_FMT_VDA_VLD,
#endif
#if CONFIG_H264_VDPAU_HWACCEL
    AV_PIX_FMT_VDPAU,
#endif
    AV_PIX_FMT_YUVJ420P,
    AV_PIX_FMT_NONE
};

int avpriv_h264_has_num_reorder_frames(AVCodecContext *avctx)
{
    H264Context *h = avctx->priv_data;
    return h ? h->sps.num_reorder_frames : 0;
}

static void h264_er_decode_mb(void *opaque, int ref, int mv_dir, int mv_type,
                              int (*mv)[2][4][2],
                              int mb_x, int mb_y, int mb_intra, int mb_skipped)
{
    H264Context    *h = opaque;

    h->mb_x  = mb_x;
    h->mb_y  = mb_y;
    h->mb_xy = mb_x + mb_y * h->mb_stride;
    memset(h->non_zero_count_cache, 0, sizeof(h->non_zero_count_cache));
    av_assert1(ref >= 0);
    /* FIXME: It is possible albeit uncommon that slice references
     * differ between slices. We take the easy approach and ignore
     * it for now. If this turns out to have any relevance in
     * practice then correct remapping should be added. */
    if (ref >= h->ref_count[0])
        ref = 0;
    if (!h->ref_list[0][ref].f.data[0]) {
        av_log(h->avctx, AV_LOG_DEBUG, "Reference not available for error concealing\n");
        ref = 0;
    }
    if ((h->ref_list[0][ref].reference&3) != 3) {
        av_log(h->avctx, AV_LOG_DEBUG, "Reference invalid\n");
        return;
    }
    fill_rectangle(&h->cur_pic.ref_index[0][4 * h->mb_xy],
                   2, 2, 2, ref, 1);
    fill_rectangle(&h->ref_cache[0][scan8[0]], 4, 4, 8, ref, 1);
    fill_rectangle(h->mv_cache[0][scan8[0]], 4, 4, 8,
                   pack16to32((*mv)[0][0][0], (*mv)[0][0][1]), 4);
    h->mb_mbaff =
    h->mb_field_decoding_flag = 0;
    ff_h264_hl_decode_mb(h);
}

void ff_h264_draw_horiz_band(H264Context *h, int y, int height)
{
    AVCodecContext *avctx = h->avctx;
    Picture *cur  = &h->cur_pic;
    Picture *last = h->ref_list[0][0].f.data[0] ? &h->ref_list[0][0] : NULL;
    const AVPixFmtDescriptor *desc = av_pix_fmt_desc_get(avctx->pix_fmt);
    int vshift = desc->log2_chroma_h;
    const int field_pic = h->picture_structure != PICT_FRAME;
    if (field_pic) {
        height <<= 1;
        y <<= 1;
    }

    height = FFMIN(height, avctx->height - y);

    if (field_pic && h->first_field && !(avctx->slice_flags & SLICE_FLAG_ALLOW_FIELD))
        return;

    if (avctx->draw_horiz_band) {
        AVFrame *src;
        int offset[AV_NUM_DATA_POINTERS];
        int i;

        if (cur->f.pict_type == AV_PICTURE_TYPE_B || h->low_delay ||
           (avctx->slice_flags & SLICE_FLAG_CODED_ORDER))
            src = &cur->f;
        else if (last)
            src = &last->f;
        else
            return;

        offset[0] = y * src->linesize[0];
        offset[1] =
        offset[2] = (y >> vshift) * src->linesize[1];
        for (i = 3; i < AV_NUM_DATA_POINTERS; i++)
            offset[i] = 0;

        emms_c();

        avctx->draw_horiz_band(avctx, src, offset,
                               y, h->picture_structure, height);
    }
}

static void unref_picture(H264Context *h, Picture *pic)
{
    int off = offsetof(Picture, tf) + sizeof(pic->tf);
    int i;

    if (!pic->f.data[0])
        return;

    ff_thread_release_buffer(h->avctx, &pic->tf);
    av_buffer_unref(&pic->hwaccel_priv_buf);

    av_buffer_unref(&pic->qscale_table_buf);
    av_buffer_unref(&pic->mb_type_buf);
    for (i = 0; i < 2; i++) {
        av_buffer_unref(&pic->motion_val_buf[i]);
        av_buffer_unref(&pic->ref_index_buf[i]);
    }

    memset((uint8_t*)pic + off, 0, sizeof(*pic) - off);
}

static void release_unused_pictures(H264Context *h, int remove_current)
{
    int i;

    /* release non reference frames */
    for (i = 0; i < MAX_PICTURE_COUNT; i++) {
        if (h->DPB[i].f.data[0] && !h->DPB[i].reference &&
            (remove_current || &h->DPB[i] != h->cur_pic_ptr)) {
            unref_picture(h, &h->DPB[i]);
        }
    }
}

static int ref_picture(H264Context *h, Picture *dst, Picture *src)
{
    int ret, i;

    av_assert0(!dst->f.buf[0]);
    av_assert0(src->f.buf[0]);

    src->tf.f = &src->f;
    dst->tf.f = &dst->f;
    ret = ff_thread_ref_frame(&dst->tf, &src->tf);
    if (ret < 0)
        goto fail;


    dst->qscale_table_buf = av_buffer_ref(src->qscale_table_buf);
    dst->mb_type_buf      = av_buffer_ref(src->mb_type_buf);
    if (!dst->qscale_table_buf || !dst->mb_type_buf)
        goto fail;
    dst->qscale_table = src->qscale_table;
    dst->mb_type      = src->mb_type;

    for (i = 0; i < 2; i ++) {
        dst->motion_val_buf[i] = av_buffer_ref(src->motion_val_buf[i]);
        dst->ref_index_buf[i]  = av_buffer_ref(src->ref_index_buf[i]);
        if (!dst->motion_val_buf[i] || !dst->ref_index_buf[i])
            goto fail;
        dst->motion_val[i] = src->motion_val[i];
        dst->ref_index[i]  = src->ref_index[i];
    }

    if (src->hwaccel_picture_private) {
        dst->hwaccel_priv_buf = av_buffer_ref(src->hwaccel_priv_buf);
        if (!dst->hwaccel_priv_buf)
            goto fail;
        dst->hwaccel_picture_private = dst->hwaccel_priv_buf->data;
    }

    for (i = 0; i < 2; i++)
        dst->field_poc[i] = src->field_poc[i];

    memcpy(dst->ref_poc,   src->ref_poc,   sizeof(src->ref_poc));
    memcpy(dst->ref_count, src->ref_count, sizeof(src->ref_count));

    dst->poc                     = src->poc;
    dst->frame_num               = src->frame_num;
    dst->mmco_reset              = src->mmco_reset;
    dst->pic_id                  = src->pic_id;
    dst->long_ref                = src->long_ref;
    dst->mbaff                   = src->mbaff;
    dst->field_picture           = src->field_picture;
    dst->needs_realloc           = src->needs_realloc;
    dst->reference               = src->reference;
    dst->sync                    = src->sync;

    return 0;
fail:
    unref_picture(h, dst);
    return ret;
}


static int alloc_scratch_buffers(H264Context *h, int linesize)
{
    int alloc_size = FFALIGN(FFABS(linesize) + 32, 32);

    if (h->bipred_scratchpad)
        return 0;

    h->bipred_scratchpad = av_malloc(16 * 6 * alloc_size);
    // edge emu needs blocksize + filter length - 1
    // (= 21x21 for  h264)
    h->edge_emu_buffer = av_mallocz(alloc_size * 2 * 21);
    h->me.scratchpad   = av_mallocz(alloc_size * 2 * 16 * 2);

    if (!h->bipred_scratchpad || !h->edge_emu_buffer || !h->me.scratchpad) {
        av_freep(&h->bipred_scratchpad);
        av_freep(&h->edge_emu_buffer);
        av_freep(&h->me.scratchpad);
        return AVERROR(ENOMEM);
    }

    h->me.temp = h->me.scratchpad;

    return 0;
}

static int init_table_pools(H264Context *h)
{
    const int big_mb_num    = h->mb_stride * (h->mb_height + 1) + 1;
    const int mb_array_size = h->mb_stride * h->mb_height;
    const int b4_stride     = h->mb_width * 4 + 1;
    const int b4_array_size = b4_stride * h->mb_height * 4;

    h->qscale_table_pool = av_buffer_pool_init(big_mb_num + h->mb_stride,
                                               av_buffer_allocz);
    h->mb_type_pool      = av_buffer_pool_init((big_mb_num + h->mb_stride) *
                                               sizeof(uint32_t), av_buffer_allocz);
    h->motion_val_pool = av_buffer_pool_init(2 * (b4_array_size + 4) *
                                             sizeof(int16_t), av_buffer_allocz);
    h->ref_index_pool  = av_buffer_pool_init(4 * mb_array_size, av_buffer_allocz);

    if (!h->qscale_table_pool || !h->mb_type_pool || !h->motion_val_pool ||
        !h->ref_index_pool) {
        av_buffer_pool_uninit(&h->qscale_table_pool);
        av_buffer_pool_uninit(&h->mb_type_pool);
        av_buffer_pool_uninit(&h->motion_val_pool);
        av_buffer_pool_uninit(&h->ref_index_pool);
        return AVERROR(ENOMEM);
    }

    return 0;
}

static int alloc_picture(H264Context *h, Picture *pic)
{
    int i, ret = 0;

    av_assert0(!pic->f.data[0]);

    pic->tf.f = &pic->f;
    ret = ff_thread_get_buffer(h->avctx, &pic->tf, pic->reference ?
                                                   AV_GET_BUFFER_FLAG_REF : 0);
    if (ret < 0)
        goto fail;

    h->linesize   = pic->f.linesize[0];
    h->uvlinesize = pic->f.linesize[1];

    if (h->avctx->hwaccel) {
        const AVHWAccel *hwaccel = h->avctx->hwaccel;
        av_assert0(!pic->hwaccel_picture_private);
        if (hwaccel->priv_data_size) {
            pic->hwaccel_priv_buf = av_buffer_allocz(hwaccel->priv_data_size);
            if (!pic->hwaccel_priv_buf)
                return AVERROR(ENOMEM);
            pic->hwaccel_picture_private = pic->hwaccel_priv_buf->data;
        }
    }

    if (!h->qscale_table_pool) {
        ret = init_table_pools(h);
        if (ret < 0)
            goto fail;
    }

    pic->qscale_table_buf = av_buffer_pool_get(h->qscale_table_pool);
    pic->mb_type_buf      = av_buffer_pool_get(h->mb_type_pool);
    if (!pic->qscale_table_buf || !pic->mb_type_buf)
        goto fail;

    pic->mb_type      = (uint32_t*)pic->mb_type_buf->data + 2 * h->mb_stride + 1;
    pic->qscale_table = pic->qscale_table_buf->data + 2 * h->mb_stride + 1;

    for (i = 0; i < 2; i++) {
        pic->motion_val_buf[i] = av_buffer_pool_get(h->motion_val_pool);
        pic->ref_index_buf[i]  = av_buffer_pool_get(h->ref_index_pool);
        if (!pic->motion_val_buf[i] || !pic->ref_index_buf[i])
            goto fail;

        pic->motion_val[i] = (int16_t (*)[2])pic->motion_val_buf[i]->data + 4;
        pic->ref_index[i]  = pic->ref_index_buf[i]->data;
    }

    return 0;
fail:
    unref_picture(h, pic);
    return (ret < 0) ? ret : AVERROR(ENOMEM);
}

static inline int pic_is_unused(H264Context *h, Picture *pic)
{
    if (pic->f.data[0] == NULL)
        return 1;
    if (pic->needs_realloc && !(pic->reference & DELAYED_PIC_REF))
        return 1;
    return 0;
}

static int find_unused_picture(H264Context *h)
{
    int i;

    for (i = 0; i < MAX_PICTURE_COUNT; i++) {
        if (pic_is_unused(h, &h->DPB[i]))
            break;
    }
    if (i == MAX_PICTURE_COUNT)
        return AVERROR_INVALIDDATA;

    if (h->DPB[i].needs_realloc) {
        h->DPB[i].needs_realloc = 0;
        unref_picture(h, &h->DPB[i]);
    }

    return i;
}

/**
 * Check if the top & left blocks are available if needed and
 * change the dc mode so it only uses the available blocks.
 */
int ff_h264_check_intra4x4_pred_mode(H264Context *h)
{
    static const int8_t top[12] = {
        -1, 0, LEFT_DC_PRED, -1, -1, -1, -1, -1, 0
    };
    static const int8_t left[12] = {
        0, -1, TOP_DC_PRED, 0, -1, -1, -1, 0, -1, DC_128_PRED
    };
    int i;

    if (!(h->top_samples_available & 0x8000)) {
        for (i = 0; i < 4; i++) {
            int status = top[h->intra4x4_pred_mode_cache[scan8[0] + i]];
            if (status < 0) {
                av_log(h->avctx, AV_LOG_ERROR,
                       "top block unavailable for requested intra4x4 mode %d at %d %d\n",
                       status, h->mb_x, h->mb_y);
                return -1;
            } else if (status) {
                h->intra4x4_pred_mode_cache[scan8[0] + i] = status;
            }
        }
    }

    if ((h->left_samples_available & 0x8888) != 0x8888) {
        static const int mask[4] = { 0x8000, 0x2000, 0x80, 0x20 };
        for (i = 0; i < 4; i++)
            if (!(h->left_samples_available & mask[i])) {
                int status = left[h->intra4x4_pred_mode_cache[scan8[0] + 8 * i]];
                if (status < 0) {
                    av_log(h->avctx, AV_LOG_ERROR,
                           "left block unavailable for requested intra4x4 mode %d at %d %d\n",
                           status, h->mb_x, h->mb_y);
                    return -1;
                } else if (status) {
                    h->intra4x4_pred_mode_cache[scan8[0] + 8 * i] = status;
                }
            }
    }

    return 0;
} // FIXME cleanup like ff_h264_check_intra_pred_mode

/**
 * Check if the top & left blocks are available if needed and
 * change the dc mode so it only uses the available blocks.
 */
int ff_h264_check_intra_pred_mode(H264Context *h, int mode, int is_chroma)
{
    static const int8_t top[7]  = { LEFT_DC_PRED8x8, 1, -1, -1 };
    static const int8_t left[7] = { TOP_DC_PRED8x8, -1, 2, -1, DC_128_PRED8x8 };

    if (mode > 6U) {
        av_log(h->avctx, AV_LOG_ERROR,
               "out of range intra chroma pred mode at %d %d\n",
               h->mb_x, h->mb_y);
        return -1;
    }

    if (!(h->top_samples_available & 0x8000)) {
        mode = top[mode];
        if (mode < 0) {
            av_log(h->avctx, AV_LOG_ERROR,
                   "top block unavailable for requested intra mode at %d %d\n",
                   h->mb_x, h->mb_y);
            return -1;
        }
    }

    if ((h->left_samples_available & 0x8080) != 0x8080) {
        mode = left[mode];
        if (is_chroma && (h->left_samples_available & 0x8080)) {
            // mad cow disease mode, aka MBAFF + constrained_intra_pred
            mode = ALZHEIMER_DC_L0T_PRED8x8 +
                   (!(h->left_samples_available & 0x8000)) +
                   2 * (mode == DC_128_PRED8x8);
        }
        if (mode < 0) {
            av_log(h->avctx, AV_LOG_ERROR,
                   "left block unavailable for requested intra mode at %d %d\n",
                   h->mb_x, h->mb_y);
            return -1;
        }
    }

    return mode;
}

const uint8_t *ff_h264_decode_nal(H264Context *h, const uint8_t *src,
                                  int *dst_length, int *consumed, int length)
{
    int i, si, di;
    uint8_t *dst;
    int bufidx;

    // src[0]&0x80; // forbidden bit
    h->nal_ref_idc   = src[0] >> 5;
    h->nal_unit_type = src[0] & 0x1F;

    src++;
    length--;

#define STARTCODE_TEST                                                  \
        if (i + 2 < length && src[i + 1] == 0 && src[i + 2] <= 3) {     \
            if (src[i + 2] != 3) {                                      \
                /* startcode, so we must be past the end */             \
                length = i;                                             \
            }                                                           \
            break;                                                      \
        }
#if HAVE_FAST_UNALIGNED
#define FIND_FIRST_ZERO                                                 \
        if (i > 0 && !src[i])                                           \
            i--;                                                        \
        while (src[i])                                                  \
            i++
#if HAVE_FAST_64BIT
    for (i = 0; i + 1 < length; i += 9) {
        if (!((~AV_RN64A(src + i) &
               (AV_RN64A(src + i) - 0x0100010001000101ULL)) &
              0x8000800080008080ULL))
            continue;
        FIND_FIRST_ZERO;
        STARTCODE_TEST;
        i -= 7;
    }
#else
    for (i = 0; i + 1 < length; i += 5) {
        if (!((~AV_RN32A(src + i) &
               (AV_RN32A(src + i) - 0x01000101U)) &
              0x80008080U))
            continue;
        FIND_FIRST_ZERO;
        STARTCODE_TEST;
        i -= 3;
    }
#endif
#else
    for (i = 0; i + 1 < length; i += 2) {
        if (src[i])
            continue;
        if (i > 0 && src[i - 1] == 0)
            i--;
        STARTCODE_TEST;
    }
#endif

    // use second escape buffer for inter data
    bufidx = h->nal_unit_type == NAL_DPC ? 1 : 0;

    si = h->rbsp_buffer_size[bufidx];
    av_fast_padded_malloc(&h->rbsp_buffer[bufidx], &h->rbsp_buffer_size[bufidx], length+MAX_MBPAIR_SIZE);
    dst = h->rbsp_buffer[bufidx];

    if (dst == NULL)
        return NULL;

    if(i>=length-1){ //no escaped 0
        *dst_length= length;
        *consumed= length+1; //+1 for the header
        if(h->avctx->flags2 & CODEC_FLAG2_FAST){
            return src;
        }else{
            memcpy(dst, src, length);
            return dst;
        }
    }

    memcpy(dst, src, i);
    si = di = i;
    while (si + 2 < length) {
        // remove escapes (very rare 1:2^22)
        if (src[si + 2] > 3) {
            dst[di++] = src[si++];
            dst[di++] = src[si++];
        } else if (src[si] == 0 && src[si + 1] == 0) {
            if (src[si + 2] == 3) { // escape
                dst[di++]  = 0;
                dst[di++]  = 0;
                si        += 3;
                continue;
            } else // next start code
                goto nsc;
        }

        dst[di++] = src[si++];
    }
    while (si < length)
        dst[di++] = src[si++];
nsc:

    memset(dst + di, 0, FF_INPUT_BUFFER_PADDING_SIZE);

    *dst_length = di;
    *consumed   = si + 1; // +1 for the header
    /* FIXME store exact number of bits in the getbitcontext
     * (it is needed for decoding) */
    return dst;
}

/**
 * Identify the exact end of the bitstream
 * @return the length of the trailing, or 0 if damaged
 */
static int decode_rbsp_trailing(H264Context *h, const uint8_t *src)
{
    int v = *src;
    int r;

    tprintf(h->avctx, "rbsp trailing %X\n", v);

    for (r = 1; r < 9; r++) {
        if (v & 1)
            return r;
        v >>= 1;
    }
    return 0;
}

static inline int get_lowest_part_list_y(H264Context *h, Picture *pic, int n,
                                         int height, int y_offset, int list)
{
    int raw_my        = h->mv_cache[list][scan8[n]][1];
    int filter_height_down = (raw_my & 3) ? 3 : 0;
    int full_my       = (raw_my >> 2) + y_offset;
    int bottom        = full_my + filter_height_down + height;

    av_assert2(height >= 0);

    return FFMAX(0, bottom);
}

static inline void get_lowest_part_y(H264Context *h, int refs[2][48], int n,
                                     int height, int y_offset, int list0,
                                     int list1, int *nrefs)
{
    int my;

    y_offset += 16 * (h->mb_y >> MB_FIELD(h));

    if (list0) {
        int ref_n    = h->ref_cache[0][scan8[n]];
        Picture *ref = &h->ref_list[0][ref_n];

        // Error resilience puts the current picture in the ref list.
        // Don't try to wait on these as it will cause a deadlock.
        // Fields can wait on each other, though.
        if (ref->tf.progress->data   != h->cur_pic.tf.progress->data ||
            (ref->reference & 3) != h->picture_structure) {
            my = get_lowest_part_list_y(h, ref, n, height, y_offset, 0);
            if (refs[0][ref_n] < 0)
                nrefs[0] += 1;
            refs[0][ref_n] = FFMAX(refs[0][ref_n], my);
        }
    }

    if (list1) {
        int ref_n    = h->ref_cache[1][scan8[n]];
        Picture *ref = &h->ref_list[1][ref_n];

        if (ref->tf.progress->data != h->cur_pic.tf.progress->data ||
            (ref->reference & 3) != h->picture_structure) {
            my = get_lowest_part_list_y(h, ref, n, height, y_offset, 1);
            if (refs[1][ref_n] < 0)
                nrefs[1] += 1;
            refs[1][ref_n] = FFMAX(refs[1][ref_n], my);
        }
    }
}

/**
 * Wait until all reference frames are available for MC operations.
 *
 * @param h the H264 context
 */
static void await_references(H264Context *h)
{
    const int mb_xy   = h->mb_xy;
    const int mb_type = h->cur_pic.mb_type[mb_xy];
    int refs[2][48];
    int nrefs[2] = { 0 };
    int ref, list;

    memset(refs, -1, sizeof(refs));

    if (IS_16X16(mb_type)) {
        get_lowest_part_y(h, refs, 0, 16, 0,
                          IS_DIR(mb_type, 0, 0), IS_DIR(mb_type, 0, 1), nrefs);
    } else if (IS_16X8(mb_type)) {
        get_lowest_part_y(h, refs, 0, 8, 0,
                          IS_DIR(mb_type, 0, 0), IS_DIR(mb_type, 0, 1), nrefs);
        get_lowest_part_y(h, refs, 8, 8, 8,
                          IS_DIR(mb_type, 1, 0), IS_DIR(mb_type, 1, 1), nrefs);
    } else if (IS_8X16(mb_type)) {
        get_lowest_part_y(h, refs, 0, 16, 0,
                          IS_DIR(mb_type, 0, 0), IS_DIR(mb_type, 0, 1), nrefs);
        get_lowest_part_y(h, refs, 4, 16, 0,
                          IS_DIR(mb_type, 1, 0), IS_DIR(mb_type, 1, 1), nrefs);
    } else {
        int i;

        av_assert2(IS_8X8(mb_type));

        for (i = 0; i < 4; i++) {
            const int sub_mb_type = h->sub_mb_type[i];
            const int n           = 4 * i;
            int y_offset          = (i & 2) << 2;

            if (IS_SUB_8X8(sub_mb_type)) {
                get_lowest_part_y(h, refs, n, 8, y_offset,
                                  IS_DIR(sub_mb_type, 0, 0),
                                  IS_DIR(sub_mb_type, 0, 1),
                                  nrefs);
            } else if (IS_SUB_8X4(sub_mb_type)) {
                get_lowest_part_y(h, refs, n, 4, y_offset,
                                  IS_DIR(sub_mb_type, 0, 0),
                                  IS_DIR(sub_mb_type, 0, 1),
                                  nrefs);
                get_lowest_part_y(h, refs, n + 2, 4, y_offset + 4,
                                  IS_DIR(sub_mb_type, 0, 0),
                                  IS_DIR(sub_mb_type, 0, 1),
                                  nrefs);
            } else if (IS_SUB_4X8(sub_mb_type)) {
                get_lowest_part_y(h, refs, n, 8, y_offset,
                                  IS_DIR(sub_mb_type, 0, 0),
                                  IS_DIR(sub_mb_type, 0, 1),
                                  nrefs);
                get_lowest_part_y(h, refs, n + 1, 8, y_offset,
                                  IS_DIR(sub_mb_type, 0, 0),
                                  IS_DIR(sub_mb_type, 0, 1),
                                  nrefs);
            } else {
                int j;
                av_assert2(IS_SUB_4X4(sub_mb_type));
                for (j = 0; j < 4; j++) {
                    int sub_y_offset = y_offset + 2 * (j & 2);
                    get_lowest_part_y(h, refs, n + j, 4, sub_y_offset,
                                      IS_DIR(sub_mb_type, 0, 0),
                                      IS_DIR(sub_mb_type, 0, 1),
                                      nrefs);
                }
            }
        }
    }

    for (list = h->list_count - 1; list >= 0; list--)
        for (ref = 0; ref < 48 && nrefs[list]; ref++) {
            int row = refs[list][ref];
            if (row >= 0) {
                Picture *ref_pic      = &h->ref_list[list][ref];
                int ref_field         = ref_pic->reference - 1;
                int ref_field_picture = ref_pic->field_picture;
                int pic_height        = 16 * h->mb_height >> ref_field_picture;

                row <<= MB_MBAFF(h);
                nrefs[list]--;

                if (!FIELD_PICTURE(h) && ref_field_picture) { // frame referencing two fields
                    ff_thread_await_progress(&ref_pic->tf,
                                             FFMIN((row >> 1) - !(row & 1),
                                                   pic_height - 1),
                                             1);
                    ff_thread_await_progress(&ref_pic->tf,
                                             FFMIN((row >> 1), pic_height - 1),
                                             0);
                } else if (FIELD_PICTURE(h) && !ref_field_picture) { // field referencing one field of a frame
                    ff_thread_await_progress(&ref_pic->tf,
                                             FFMIN(row * 2 + ref_field,
                                                   pic_height - 1),
                                             0);
                } else if (FIELD_PICTURE(h)) {
                    ff_thread_await_progress(&ref_pic->tf,
                                             FFMIN(row, pic_height - 1),
                                             ref_field);
                } else {
                    ff_thread_await_progress(&ref_pic->tf,
                                             FFMIN(row, pic_height - 1),
                                             0);
                }
            }
        }
}

static av_always_inline void mc_dir_part(H264Context *h, Picture *pic,
                                         int n, int square, int height,
                                         int delta, int list,
                                         uint8_t *dest_y, uint8_t *dest_cb,
                                         uint8_t *dest_cr,
                                         int src_x_offset, int src_y_offset,
                                         qpel_mc_func *qpix_op,
                                         h264_chroma_mc_func chroma_op,
                                         int pixel_shift, int chroma_idc)
{
    const int mx      = h->mv_cache[list][scan8[n]][0] + src_x_offset * 8;
    int my            = h->mv_cache[list][scan8[n]][1] + src_y_offset * 8;
    const int luma_xy = (mx & 3) + ((my & 3) << 2);
    int offset        = ((mx >> 2) << pixel_shift) + (my >> 2) * h->mb_linesize;
    uint8_t *src_y    = pic->f.data[0] + offset;
    uint8_t *src_cb, *src_cr;
    int extra_width  = 0;
    int extra_height = 0;
    int emu = 0;
    const int full_mx    = mx >> 2;
    const int full_my    = my >> 2;
    const int pic_width  = 16 * h->mb_width;
    const int pic_height = 16 * h->mb_height >> MB_FIELD(h);
    int ysh;

    if (mx & 7)
        extra_width -= 3;
    if (my & 7)
        extra_height -= 3;

    if (full_mx                <          0 - extra_width  ||
        full_my                <          0 - extra_height ||
        full_mx + 16 /*FIXME*/ > pic_width  + extra_width  ||
        full_my + 16 /*FIXME*/ > pic_height + extra_height) {
        h->vdsp.emulated_edge_mc(h->edge_emu_buffer,
                                 src_y - (2 << pixel_shift) - 2 * h->mb_linesize,
                                 h->mb_linesize,
                                 16 + 5, 16 + 5 /*FIXME*/, full_mx - 2,
                                 full_my - 2, pic_width, pic_height);
        src_y = h->edge_emu_buffer + (2 << pixel_shift) + 2 * h->mb_linesize;
        emu   = 1;
    }

    qpix_op[luma_xy](dest_y, src_y, h->mb_linesize); // FIXME try variable height perhaps?
    if (!square)
        qpix_op[luma_xy](dest_y + delta, src_y + delta, h->mb_linesize);

    if (CONFIG_GRAY && h->flags & CODEC_FLAG_GRAY)
        return;

    if (chroma_idc == 3 /* yuv444 */) {
        src_cb = pic->f.data[1] + offset;
        if (emu) {
            h->vdsp.emulated_edge_mc(h->edge_emu_buffer,
                                     src_cb - (2 << pixel_shift) - 2 * h->mb_linesize,
                                     h->mb_linesize,
                                     16 + 5, 16 + 5 /*FIXME*/,
                                     full_mx - 2, full_my - 2,
                                     pic_width, pic_height);
            src_cb = h->edge_emu_buffer + (2 << pixel_shift) + 2 * h->mb_linesize;
        }
        qpix_op[luma_xy](dest_cb, src_cb, h->mb_linesize); // FIXME try variable height perhaps?
        if (!square)
            qpix_op[luma_xy](dest_cb + delta, src_cb + delta, h->mb_linesize);

        src_cr = pic->f.data[2] + offset;
        if (emu) {
            h->vdsp.emulated_edge_mc(h->edge_emu_buffer,
                                     src_cr - (2 << pixel_shift) - 2 * h->mb_linesize,
                                     h->mb_linesize,
                                     16 + 5, 16 + 5 /*FIXME*/,
                                     full_mx - 2, full_my - 2,
                                     pic_width, pic_height);
            src_cr = h->edge_emu_buffer + (2 << pixel_shift) + 2 * h->mb_linesize;
        }
        qpix_op[luma_xy](dest_cr, src_cr, h->mb_linesize); // FIXME try variable height perhaps?
        if (!square)
            qpix_op[luma_xy](dest_cr + delta, src_cr + delta, h->mb_linesize);
        return;
    }

    ysh = 3 - (chroma_idc == 2 /* yuv422 */);
    if (chroma_idc == 1 /* yuv420 */ && MB_FIELD(h)) {
        // chroma offset when predicting from a field of opposite parity
        my  += 2 * ((h->mb_y & 1) - (pic->reference - 1));
        emu |= (my >> 3) < 0 || (my >> 3) + 8 >= (pic_height >> 1);
    }

    src_cb = pic->f.data[1] + ((mx >> 3) << pixel_shift) +
             (my >> ysh) * h->mb_uvlinesize;
    src_cr = pic->f.data[2] + ((mx >> 3) << pixel_shift) +
             (my >> ysh) * h->mb_uvlinesize;

    if (emu) {
        h->vdsp.emulated_edge_mc(h->edge_emu_buffer, src_cb, h->mb_uvlinesize,
                                 9, 8 * chroma_idc + 1, (mx >> 3), (my >> ysh),
                                 pic_width >> 1, pic_height >> (chroma_idc == 1 /* yuv420 */));
        src_cb = h->edge_emu_buffer;
    }
    chroma_op(dest_cb, src_cb, h->mb_uvlinesize,
              height >> (chroma_idc == 1 /* yuv420 */),
              mx & 7, (my << (chroma_idc == 2 /* yuv422 */)) & 7);

    if (emu) {
        h->vdsp.emulated_edge_mc(h->edge_emu_buffer, src_cr, h->mb_uvlinesize,
                                 9, 8 * chroma_idc + 1, (mx >> 3), (my >> ysh),
                                 pic_width >> 1, pic_height >> (chroma_idc == 1 /* yuv420 */));
        src_cr = h->edge_emu_buffer;
    }
    chroma_op(dest_cr, src_cr, h->mb_uvlinesize, height >> (chroma_idc == 1 /* yuv420 */),
              mx & 7, (my << (chroma_idc == 2 /* yuv422 */)) & 7);
}

static av_always_inline void mc_part_std(H264Context *h, int n, int square,
                                         int height, int delta,
                                         uint8_t *dest_y, uint8_t *dest_cb,
                                         uint8_t *dest_cr,
                                         int x_offset, int y_offset,
                                         qpel_mc_func *qpix_put,
                                         h264_chroma_mc_func chroma_put,
                                         qpel_mc_func *qpix_avg,
                                         h264_chroma_mc_func chroma_avg,
                                         int list0, int list1,
                                         int pixel_shift, int chroma_idc)
{
    qpel_mc_func *qpix_op         = qpix_put;
    h264_chroma_mc_func chroma_op = chroma_put;

    dest_y += (2 * x_offset << pixel_shift) + 2 * y_offset * h->mb_linesize;
    if (chroma_idc == 3 /* yuv444 */) {
        dest_cb += (2 * x_offset << pixel_shift) + 2 * y_offset * h->mb_linesize;
        dest_cr += (2 * x_offset << pixel_shift) + 2 * y_offset * h->mb_linesize;
    } else if (chroma_idc == 2 /* yuv422 */) {
        dest_cb += (x_offset << pixel_shift) + 2 * y_offset * h->mb_uvlinesize;
        dest_cr += (x_offset << pixel_shift) + 2 * y_offset * h->mb_uvlinesize;
    } else { /* yuv420 */
        dest_cb += (x_offset << pixel_shift) + y_offset * h->mb_uvlinesize;
        dest_cr += (x_offset << pixel_shift) + y_offset * h->mb_uvlinesize;
    }
    x_offset += 8 * h->mb_x;
    y_offset += 8 * (h->mb_y >> MB_FIELD(h));

    if (list0) {
        Picture *ref = &h->ref_list[0][h->ref_cache[0][scan8[n]]];
        mc_dir_part(h, ref, n, square, height, delta, 0,
                    dest_y, dest_cb, dest_cr, x_offset, y_offset,
                    qpix_op, chroma_op, pixel_shift, chroma_idc);

        qpix_op   = qpix_avg;
        chroma_op = chroma_avg;
    }

    if (list1) {
        Picture *ref = &h->ref_list[1][h->ref_cache[1][scan8[n]]];
        mc_dir_part(h, ref, n, square, height, delta, 1,
                    dest_y, dest_cb, dest_cr, x_offset, y_offset,
                    qpix_op, chroma_op, pixel_shift, chroma_idc);
    }
}

static av_always_inline void mc_part_weighted(H264Context *h, int n, int square,
                                              int height, int delta,
                                              uint8_t *dest_y, uint8_t *dest_cb,
                                              uint8_t *dest_cr,
                                              int x_offset, int y_offset,
                                              qpel_mc_func *qpix_put,
                                              h264_chroma_mc_func chroma_put,
                                              h264_weight_func luma_weight_op,
                                              h264_weight_func chroma_weight_op,
                                              h264_biweight_func luma_weight_avg,
                                              h264_biweight_func chroma_weight_avg,
                                              int list0, int list1,
                                              int pixel_shift, int chroma_idc)
{
    int chroma_height;

    dest_y += (2 * x_offset << pixel_shift) + 2 * y_offset * h->mb_linesize;
    if (chroma_idc == 3 /* yuv444 */) {
        chroma_height     = height;
        chroma_weight_avg = luma_weight_avg;
        chroma_weight_op  = luma_weight_op;
        dest_cb += (2 * x_offset << pixel_shift) + 2 * y_offset * h->mb_linesize;
        dest_cr += (2 * x_offset << pixel_shift) + 2 * y_offset * h->mb_linesize;
    } else if (chroma_idc == 2 /* yuv422 */) {
        chroma_height = height;
        dest_cb      += (x_offset << pixel_shift) + 2 * y_offset * h->mb_uvlinesize;
        dest_cr      += (x_offset << pixel_shift) + 2 * y_offset * h->mb_uvlinesize;
    } else { /* yuv420 */
        chroma_height = height >> 1;
        dest_cb      += (x_offset << pixel_shift) + y_offset * h->mb_uvlinesize;
        dest_cr      += (x_offset << pixel_shift) + y_offset * h->mb_uvlinesize;
    }
    x_offset += 8 * h->mb_x;
    y_offset += 8 * (h->mb_y >> MB_FIELD(h));

    if (list0 && list1) {
        /* don't optimize for luma-only case, since B-frames usually
         * use implicit weights => chroma too. */
        uint8_t *tmp_cb = h->bipred_scratchpad;
        uint8_t *tmp_cr = h->bipred_scratchpad + (16 << pixel_shift);
        uint8_t *tmp_y  = h->bipred_scratchpad + 16 * h->mb_uvlinesize;
        int refn0       = h->ref_cache[0][scan8[n]];
        int refn1       = h->ref_cache[1][scan8[n]];

        mc_dir_part(h, &h->ref_list[0][refn0], n, square, height, delta, 0,
                    dest_y, dest_cb, dest_cr,
                    x_offset, y_offset, qpix_put, chroma_put,
                    pixel_shift, chroma_idc);
        mc_dir_part(h, &h->ref_list[1][refn1], n, square, height, delta, 1,
                    tmp_y, tmp_cb, tmp_cr,
                    x_offset, y_offset, qpix_put, chroma_put,
                    pixel_shift, chroma_idc);

        if (h->use_weight == 2) {
            int weight0 = h->implicit_weight[refn0][refn1][h->mb_y & 1];
            int weight1 = 64 - weight0;
            luma_weight_avg(dest_y, tmp_y, h->mb_linesize,
                            height, 5, weight0, weight1, 0);
            chroma_weight_avg(dest_cb, tmp_cb, h->mb_uvlinesize,
                              chroma_height, 5, weight0, weight1, 0);
            chroma_weight_avg(dest_cr, tmp_cr, h->mb_uvlinesize,
                              chroma_height, 5, weight0, weight1, 0);
        } else {
            luma_weight_avg(dest_y, tmp_y, h->mb_linesize, height,
                            h->luma_log2_weight_denom,
                            h->luma_weight[refn0][0][0],
                            h->luma_weight[refn1][1][0],
                            h->luma_weight[refn0][0][1] +
                            h->luma_weight[refn1][1][1]);
            chroma_weight_avg(dest_cb, tmp_cb, h->mb_uvlinesize, chroma_height,
                              h->chroma_log2_weight_denom,
                              h->chroma_weight[refn0][0][0][0],
                              h->chroma_weight[refn1][1][0][0],
                              h->chroma_weight[refn0][0][0][1] +
                              h->chroma_weight[refn1][1][0][1]);
            chroma_weight_avg(dest_cr, tmp_cr, h->mb_uvlinesize, chroma_height,
                              h->chroma_log2_weight_denom,
                              h->chroma_weight[refn0][0][1][0],
                              h->chroma_weight[refn1][1][1][0],
                              h->chroma_weight[refn0][0][1][1] +
                              h->chroma_weight[refn1][1][1][1]);
        }
    } else {
        int list     = list1 ? 1 : 0;
        int refn     = h->ref_cache[list][scan8[n]];
        Picture *ref = &h->ref_list[list][refn];
        mc_dir_part(h, ref, n, square, height, delta, list,
                    dest_y, dest_cb, dest_cr, x_offset, y_offset,
                    qpix_put, chroma_put, pixel_shift, chroma_idc);

        luma_weight_op(dest_y, h->mb_linesize, height,
                       h->luma_log2_weight_denom,
                       h->luma_weight[refn][list][0],
                       h->luma_weight[refn][list][1]);
        if (h->use_weight_chroma) {
            chroma_weight_op(dest_cb, h->mb_uvlinesize, chroma_height,
                             h->chroma_log2_weight_denom,
                             h->chroma_weight[refn][list][0][0],
                             h->chroma_weight[refn][list][0][1]);
            chroma_weight_op(dest_cr, h->mb_uvlinesize, chroma_height,
                             h->chroma_log2_weight_denom,
                             h->chroma_weight[refn][list][1][0],
                             h->chroma_weight[refn][list][1][1]);
        }
    }
}

static av_always_inline void prefetch_motion(H264Context *h, int list,
                                             int pixel_shift, int chroma_idc)
{
    /* fetch pixels for estimated mv 4 macroblocks ahead
     * optimized for 64byte cache lines */
    const int refn = h->ref_cache[list][scan8[0]];
    if (refn >= 0) {
        const int mx  = (h->mv_cache[list][scan8[0]][0] >> 2) + 16 * h->mb_x + 8;
        const int my  = (h->mv_cache[list][scan8[0]][1] >> 2) + 16 * h->mb_y;
        uint8_t **src = h->ref_list[list][refn].f.data;
        int off       = (mx << pixel_shift) +
                        (my + (h->mb_x & 3) * 4) * h->mb_linesize +
                        (64 << pixel_shift);
        h->vdsp.prefetch(src[0] + off, h->linesize, 4);
        if (chroma_idc == 3 /* yuv444 */) {
            h->vdsp.prefetch(src[1] + off, h->linesize, 4);
            h->vdsp.prefetch(src[2] + off, h->linesize, 4);
        } else {
            off= (((mx>>1)+64)<<pixel_shift) + ((my>>1) + (h->mb_x&7))*h->uvlinesize;
            h->vdsp.prefetch(src[1] + off, src[2] - src[1], 2);
        }
    }
}

static void free_tables(H264Context *h, int free_rbsp)
{
    int i;
    H264Context *hx;

    av_freep(&h->intra4x4_pred_mode);
    av_freep(&h->chroma_pred_mode_table);
    av_freep(&h->cbp_table);
    av_freep(&h->mvd_table[0]);
    av_freep(&h->mvd_table[1]);
    av_freep(&h->direct_table);
    av_freep(&h->non_zero_count);
    av_freep(&h->slice_table_base);
    h->slice_table = NULL;
    av_freep(&h->list_counts);

    av_freep(&h->mb2b_xy);
    av_freep(&h->mb2br_xy);

    for (i = 0; i < 3; i++)
        av_freep(&h->visualization_buffer[i]);

    av_buffer_pool_uninit(&h->qscale_table_pool);
    av_buffer_pool_uninit(&h->mb_type_pool);
    av_buffer_pool_uninit(&h->motion_val_pool);
    av_buffer_pool_uninit(&h->ref_index_pool);

    if (free_rbsp && h->DPB) {
        for (i = 0; i < MAX_PICTURE_COUNT; i++)
            unref_picture(h, &h->DPB[i]);
        av_freep(&h->DPB);
    } else if (h->DPB) {
        for (i = 0; i < MAX_PICTURE_COUNT; i++)
            h->DPB[i].needs_realloc = 1;
    }

    h->cur_pic_ptr = NULL;

    for (i = 0; i < MAX_THREADS; i++) {
        hx = h->thread_context[i];
        if (!hx)
            continue;
        av_freep(&hx->top_borders[1]);
        av_freep(&hx->top_borders[0]);
        av_freep(&hx->bipred_scratchpad);
        av_freep(&hx->edge_emu_buffer);
        av_freep(&hx->dc_val_base);
        av_freep(&hx->me.scratchpad);
        av_freep(&hx->er.mb_index2xy);
        av_freep(&hx->er.error_status_table);
        av_freep(&hx->er.er_temp_buffer);
        av_freep(&hx->er.mbintra_table);
        av_freep(&hx->er.mbskip_table);

        if (free_rbsp) {
            av_freep(&hx->rbsp_buffer[1]);
            av_freep(&hx->rbsp_buffer[0]);
            hx->rbsp_buffer_size[0] = 0;
            hx->rbsp_buffer_size[1] = 0;
        }
        if (i)
            av_freep(&h->thread_context[i]);
    }
}

static void init_dequant8_coeff_table(H264Context *h)
{
    int i, j, q, x;
    const int max_qp = 51 + 6 * (h->sps.bit_depth_luma - 8);

    for (i = 0; i < 6; i++) {
        h->dequant8_coeff[i] = h->dequant8_buffer[i];
        for (j = 0; j < i; j++)
            if (!memcmp(h->pps.scaling_matrix8[j], h->pps.scaling_matrix8[i],
                        64 * sizeof(uint8_t))) {
                h->dequant8_coeff[i] = h->dequant8_buffer[j];
                break;
            }
        if (j < i)
            continue;

        for (q = 0; q < max_qp + 1; q++) {
            int shift = div6[q];
            int idx   = rem6[q];
            for (x = 0; x < 64; x++)
                h->dequant8_coeff[i][q][(x >> 3) | ((x & 7) << 3)] =
                    ((uint32_t)dequant8_coeff_init[idx][dequant8_coeff_init_scan[((x >> 1) & 12) | (x & 3)]] *
                     h->pps.scaling_matrix8[i][x]) << shift;
        }
    }
}

static void init_dequant4_coeff_table(H264Context *h)
{
    int i, j, q, x;
    const int max_qp = 51 + 6 * (h->sps.bit_depth_luma - 8);
    for (i = 0; i < 6; i++) {
        h->dequant4_coeff[i] = h->dequant4_buffer[i];
        for (j = 0; j < i; j++)
            if (!memcmp(h->pps.scaling_matrix4[j], h->pps.scaling_matrix4[i],
                        16 * sizeof(uint8_t))) {
                h->dequant4_coeff[i] = h->dequant4_buffer[j];
                break;
            }
        if (j < i)
            continue;

        for (q = 0; q < max_qp + 1; q++) {
            int shift = div6[q] + 2;
            int idx   = rem6[q];
            for (x = 0; x < 16; x++)
                h->dequant4_coeff[i][q][(x >> 2) | ((x << 2) & 0xF)] =
                    ((uint32_t)dequant4_coeff_init[idx][(x & 1) + ((x >> 2) & 1)] *
                     h->pps.scaling_matrix4[i][x]) << shift;
        }
    }
}

static void init_dequant_tables(H264Context *h)
{
    int i, x;
    init_dequant4_coeff_table(h);
    if (h->pps.transform_8x8_mode)
        init_dequant8_coeff_table(h);
    if (h->sps.transform_bypass) {
        for (i = 0; i < 6; i++)
            for (x = 0; x < 16; x++)
                h->dequant4_coeff[i][0][x] = 1 << 6;
        if (h->pps.transform_8x8_mode)
            for (i = 0; i < 6; i++)
                for (x = 0; x < 64; x++)
                    h->dequant8_coeff[i][0][x] = 1 << 6;
    }
}

int ff_h264_alloc_tables(H264Context *h)
{
    const int big_mb_num    = h->mb_stride * (h->mb_height + 1);
    const int row_mb_num    = 2*h->mb_stride*FFMAX(h->avctx->thread_count, 1);
    int x, y, i;

    FF_ALLOCZ_OR_GOTO(h->avctx, h->intra4x4_pred_mode,
                      row_mb_num * 8 * sizeof(uint8_t), fail)
    FF_ALLOCZ_OR_GOTO(h->avctx, h->non_zero_count,
                      big_mb_num * 48 * sizeof(uint8_t), fail)
    FF_ALLOCZ_OR_GOTO(h->avctx, h->slice_table_base,
                      (big_mb_num + h->mb_stride) * sizeof(*h->slice_table_base), fail)
    FF_ALLOCZ_OR_GOTO(h->avctx, h->cbp_table,
                      big_mb_num * sizeof(uint16_t), fail)
    FF_ALLOCZ_OR_GOTO(h->avctx, h->chroma_pred_mode_table,
                      big_mb_num * sizeof(uint8_t), fail)
    FF_ALLOCZ_OR_GOTO(h->avctx, h->mvd_table[0],
                      16 * row_mb_num * sizeof(uint8_t), fail);
    FF_ALLOCZ_OR_GOTO(h->avctx, h->mvd_table[1],
                      16 * row_mb_num * sizeof(uint8_t), fail);
    FF_ALLOCZ_OR_GOTO(h->avctx, h->direct_table,
                      4 * big_mb_num * sizeof(uint8_t), fail);
    FF_ALLOCZ_OR_GOTO(h->avctx, h->list_counts,
                      big_mb_num * sizeof(uint8_t), fail)

    memset(h->slice_table_base, -1,
           (big_mb_num + h->mb_stride) * sizeof(*h->slice_table_base));
    h->slice_table = h->slice_table_base + h->mb_stride * 2 + 1;

    FF_ALLOCZ_OR_GOTO(h->avctx, h->mb2b_xy,
                      big_mb_num * sizeof(uint32_t), fail);
    FF_ALLOCZ_OR_GOTO(h->avctx, h->mb2br_xy,
                      big_mb_num * sizeof(uint32_t), fail);
    for (y = 0; y < h->mb_height; y++)
        for (x = 0; x < h->mb_width; x++) {
            const int mb_xy = x + y * h->mb_stride;
            const int b_xy  = 4 * x + 4 * y * h->b_stride;

            h->mb2b_xy[mb_xy]  = b_xy;
            h->mb2br_xy[mb_xy] = 8 * (FMO ? mb_xy : (mb_xy % (2 * h->mb_stride)));
        }

    if (!h->dequant4_coeff[0])
        init_dequant_tables(h);

    if (!h->DPB) {
        h->DPB = av_mallocz_array(MAX_PICTURE_COUNT, sizeof(*h->DPB));
        if (!h->DPB)
            return AVERROR(ENOMEM);
        for (i = 0; i < MAX_PICTURE_COUNT; i++)
            avcodec_get_frame_defaults(&h->DPB[i].f);
        avcodec_get_frame_defaults(&h->cur_pic.f);
    }

    return 0;

fail:
    free_tables(h, 1);
    return -1;
}

/**
 * Mimic alloc_tables(), but for every context thread.
 */
static void clone_tables(H264Context *dst, H264Context *src, int i)
{
    dst->intra4x4_pred_mode     = src->intra4x4_pred_mode + i * 8 * 2 * src->mb_stride;
    dst->non_zero_count         = src->non_zero_count;
    dst->slice_table            = src->slice_table;
    dst->cbp_table              = src->cbp_table;
    dst->mb2b_xy                = src->mb2b_xy;
    dst->mb2br_xy               = src->mb2br_xy;
    dst->chroma_pred_mode_table = src->chroma_pred_mode_table;
    dst->mvd_table[0]           = src->mvd_table[0] + i * 8 * 2 * src->mb_stride;
    dst->mvd_table[1]           = src->mvd_table[1] + i * 8 * 2 * src->mb_stride;
    dst->direct_table           = src->direct_table;
    dst->list_counts            = src->list_counts;
    dst->DPB                    = src->DPB;
    dst->cur_pic_ptr            = src->cur_pic_ptr;
    dst->cur_pic                = src->cur_pic;
    dst->bipred_scratchpad      = NULL;
    dst->edge_emu_buffer        = NULL;
    dst->me.scratchpad          = NULL;
    ff_h264_pred_init(&dst->hpc, src->avctx->codec_id, src->sps.bit_depth_luma,
                      src->sps.chroma_format_idc);
}

/**
 * Init context
 * Allocate buffers which are not shared amongst multiple threads.
 */
static int context_init(H264Context *h)
{
    ERContext *er = &h->er;
    int mb_array_size = h->mb_height * h->mb_stride;
    int y_size  = (2 * h->mb_width + 1) * (2 * h->mb_height + 1);
    int c_size  = h->mb_stride * (h->mb_height + 1);
    int yc_size = y_size + 2   * c_size;
    int x, y, i;

    FF_ALLOCZ_OR_GOTO(h->avctx, h->top_borders[0],
                      h->mb_width * 16 * 3 * sizeof(uint8_t) * 2, fail)
    FF_ALLOCZ_OR_GOTO(h->avctx, h->top_borders[1],
                      h->mb_width * 16 * 3 * sizeof(uint8_t) * 2, fail)

    h->ref_cache[0][scan8[5]  + 1] =
    h->ref_cache[0][scan8[7]  + 1] =
    h->ref_cache[0][scan8[13] + 1] =
    h->ref_cache[1][scan8[5]  + 1] =
    h->ref_cache[1][scan8[7]  + 1] =
    h->ref_cache[1][scan8[13] + 1] = PART_NOT_AVAILABLE;

    if (CONFIG_ERROR_RESILIENCE) {
        /* init ER */
        er->avctx          = h->avctx;
        er->dsp            = &h->dsp;
        er->decode_mb      = h264_er_decode_mb;
        er->opaque         = h;
        er->quarter_sample = 1;

        er->mb_num      = h->mb_num;
        er->mb_width    = h->mb_width;
        er->mb_height   = h->mb_height;
        er->mb_stride   = h->mb_stride;
        er->b8_stride   = h->mb_width * 2 + 1;

        FF_ALLOCZ_OR_GOTO(h->avctx, er->mb_index2xy, (h->mb_num + 1) * sizeof(int),
                          fail); // error ressilience code looks cleaner with this
        for (y = 0; y < h->mb_height; y++)
            for (x = 0; x < h->mb_width; x++)
                er->mb_index2xy[x + y * h->mb_width] = x + y * h->mb_stride;

        er->mb_index2xy[h->mb_height * h->mb_width] = (h->mb_height - 1) *
                                                       h->mb_stride + h->mb_width;

        FF_ALLOCZ_OR_GOTO(h->avctx, er->error_status_table,
                          mb_array_size * sizeof(uint8_t), fail);

        FF_ALLOC_OR_GOTO(h->avctx, er->mbintra_table, mb_array_size, fail);
        memset(er->mbintra_table, 1, mb_array_size);

        FF_ALLOCZ_OR_GOTO(h->avctx, er->mbskip_table, mb_array_size + 2, fail);

        FF_ALLOC_OR_GOTO(h->avctx, er->er_temp_buffer, h->mb_height * h->mb_stride,
                         fail);

        FF_ALLOCZ_OR_GOTO(h->avctx, h->dc_val_base, yc_size * sizeof(int16_t), fail);
        er->dc_val[0] = h->dc_val_base + h->mb_width * 2 + 2;
        er->dc_val[1] = h->dc_val_base + y_size + h->mb_stride + 1;
        er->dc_val[2] = er->dc_val[1] + c_size;
        for (i = 0; i < yc_size; i++)
            h->dc_val_base[i] = 1024;
    }

    return 0;

fail:
    return -1; // free_tables will clean up for us
}

static int decode_nal_units(H264Context *h, const uint8_t *buf, int buf_size,
                            int parse_extradata);

int ff_h264_decode_extradata(H264Context *h, const uint8_t *buf, int size)
{
    AVCodecContext *avctx = h->avctx;

    if (!buf || size <= 0)
        return -1;

    if (buf[0] == 1) {
        int i, cnt, nalsize;
        const unsigned char *p = buf;

        h->is_avc = 1;

        if (size < 7) {
            av_log(avctx, AV_LOG_ERROR, "avcC too short\n");
            return -1;
        }
        /* sps and pps in the avcC always have length coded with 2 bytes,
         * so put a fake nal_length_size = 2 while parsing them */
        h->nal_length_size = 2;
        // Decode sps from avcC
        cnt = *(p + 5) & 0x1f; // Number of sps
        p  += 6;
        for (i = 0; i < cnt; i++) {
            nalsize = AV_RB16(p) + 2;
            if(nalsize > size - (p-buf))
                return -1;
            if (decode_nal_units(h, p, nalsize, 1) < 0) {
                av_log(avctx, AV_LOG_ERROR,
                       "Decoding sps %d from avcC failed\n", i);
                return -1;
            }
            p += nalsize;
        }
        // Decode pps from avcC
        cnt = *(p++); // Number of pps
        for (i = 0; i < cnt; i++) {
            nalsize = AV_RB16(p) + 2;
            if(nalsize > size - (p-buf))
                return -1;
            if (decode_nal_units(h, p, nalsize, 1) < 0) {
                av_log(avctx, AV_LOG_ERROR,
                       "Decoding pps %d from avcC failed\n", i);
                return -1;
            }
            p += nalsize;
        }
        // Now store right nal length size, that will be used to parse all other nals
        h->nal_length_size = (buf[4] & 0x03) + 1;
    } else {
        h->is_avc = 0;
        if (decode_nal_units(h, buf, size, 1) < 0)
            return -1;
    }
    return size;
}

av_cold int ff_h264_decode_init(AVCodecContext *avctx)
{
    H264Context *h = avctx->priv_data;
    int i;

    h->avctx = avctx;

    h->width    = h->avctx->width;
    h->height   = h->avctx->height;

    h->bit_depth_luma    = 8;
    h->chroma_format_idc = 1;

    h->avctx->bits_per_raw_sample = 8;
    h->cur_chroma_format_idc = 1;

    ff_h264dsp_init(&h->h264dsp, 8, 1);
    av_assert0(h->sps.bit_depth_chroma == 0);
    ff_h264chroma_init(&h->h264chroma, h->sps.bit_depth_chroma);
    ff_h264qpel_init(&h->h264qpel, 8);
    ff_h264_pred_init(&h->hpc, h->avctx->codec_id, 8, 1);

    h->dequant_coeff_pps = -1;

<<<<<<< HEAD
    if (CONFIG_ERROR_RESILIENCE) {
        /* needed so that IDCT permutation is known early */
        ff_dsputil_init(&h->dsp, h->avctx);
    }
=======
    /* needed so that IDCT permutation is known early */
    if (CONFIG_ERROR_RESILIENCE)
        ff_dsputil_init(&h->dsp, h->avctx);
>>>>>>> 85deb51a
    ff_videodsp_init(&h->vdsp, 8);

    memset(h->pps.scaling_matrix4, 16, 6 * 16 * sizeof(uint8_t));
    memset(h->pps.scaling_matrix8, 16, 2 * 64 * sizeof(uint8_t));

    h->picture_structure   = PICT_FRAME;
    h->slice_context_count = 1;
    h->workaround_bugs     = avctx->workaround_bugs;
    h->flags               = avctx->flags;

    /* set defaults */
    // s->decode_mb = ff_h263_decode_mb;
    if (!avctx->has_b_frames)
        h->low_delay = 1;

    avctx->chroma_sample_location = AVCHROMA_LOC_LEFT;

    ff_h264_decode_init_vlc();

    h->pixel_shift = 0;
    h->sps.bit_depth_luma = avctx->bits_per_raw_sample = 8;

    h->thread_context[0] = h;
    h->outputed_poc      = h->next_outputed_poc = INT_MIN;
    for (i = 0; i < MAX_DELAYED_PIC_COUNT; i++)
        h->last_pocs[i] = INT_MIN;
    h->prev_poc_msb = 1 << 16;
    h->prev_frame_num = -1;
    h->x264_build   = -1;
    ff_h264_reset_sei(h);
    if (avctx->codec_id == AV_CODEC_ID_H264) {
        if (avctx->ticks_per_frame == 1) {
            if(h->avctx->time_base.den < INT_MAX/2) {
                h->avctx->time_base.den *= 2;
            } else
                h->avctx->time_base.num /= 2;
        }
        avctx->ticks_per_frame = 2;
    }

    if (avctx->extradata_size > 0 && avctx->extradata &&
        ff_h264_decode_extradata(h, avctx->extradata, avctx->extradata_size) < 0) {
        ff_h264_free_context(h);
        return -1;
    }

    if (h->sps.bitstream_restriction_flag &&
        h->avctx->has_b_frames < h->sps.num_reorder_frames) {
        h->avctx->has_b_frames = h->sps.num_reorder_frames;
        h->low_delay           = 0;
    }

    ff_init_cabac_states();
    avctx->internal->allocate_progress = 1;

    return 0;
}

#define IN_RANGE(a, b, size) (((a) >= (b)) && ((a) < ((b) + (size))))
#undef REBASE_PICTURE
#define REBASE_PICTURE(pic, new_ctx, old_ctx)             \
    ((pic && pic >= old_ctx->DPB &&                       \
      pic < old_ctx->DPB + MAX_PICTURE_COUNT) ?      \
        &new_ctx->DPB[pic - old_ctx->DPB] : NULL)

static void copy_picture_range(Picture **to, Picture **from, int count,
                               H264Context *new_base,
                               H264Context *old_base)
{
    int i;

    for (i = 0; i < count; i++) {
        assert((IN_RANGE(from[i], old_base, sizeof(*old_base)) ||
                IN_RANGE(from[i], old_base->DPB,
                         sizeof(Picture) * MAX_PICTURE_COUNT) ||
                !from[i]));
        to[i] = REBASE_PICTURE(from[i], new_base, old_base);
    }
}

static void copy_parameter_set(void **to, void **from, int count, int size)
{
    int i;

    for (i = 0; i < count; i++) {
        if (to[i] && !from[i])
            av_freep(&to[i]);
        else if (from[i] && !to[i])
            to[i] = av_malloc(size);

        if (from[i])
            memcpy(to[i], from[i], size);
    }
}

static int decode_init_thread_copy(AVCodecContext *avctx)
{
    H264Context *h = avctx->priv_data;

    if (!avctx->internal->is_copy)
        return 0;
    memset(h->sps_buffers, 0, sizeof(h->sps_buffers));
    memset(h->pps_buffers, 0, sizeof(h->pps_buffers));

    h->context_initialized = 0;

    return 0;
}

#define copy_fields(to, from, start_field, end_field)                   \
    memcpy(&to->start_field, &from->start_field,                        \
           (char *)&to->end_field - (char *)&to->start_field)

static int h264_slice_header_init(H264Context *, int);

static int h264_set_parameter_from_sps(H264Context *h);

static int decode_update_thread_context(AVCodecContext *dst,
                                        const AVCodecContext *src)
{
    H264Context *h = dst->priv_data, *h1 = src->priv_data;
    int inited = h->context_initialized, err = 0;
    int context_reinitialized = 0;
    int i, ret;

    if (dst == src)
        return 0;

    if (inited &&
        (h->width      != h1->width      ||
         h->height     != h1->height     ||
         h->mb_width   != h1->mb_width   ||
         h->mb_height  != h1->mb_height  ||
         h->sps.bit_depth_luma    != h1->sps.bit_depth_luma    ||
         h->sps.chroma_format_idc != h1->sps.chroma_format_idc ||
         h->sps.colorspace        != h1->sps.colorspace)) {

        /* set bits_per_raw_sample to the previous value. the check for changed
         * bit depth in h264_set_parameter_from_sps() uses it and sets it to
         * the current value */
        h->avctx->bits_per_raw_sample = h->sps.bit_depth_luma;

        av_freep(&h->bipred_scratchpad);

        h->width     = h1->width;
        h->height    = h1->height;
        h->mb_height = h1->mb_height;
        h->mb_width  = h1->mb_width;
        h->mb_num    = h1->mb_num;
        h->mb_stride = h1->mb_stride;
        h->b_stride  = h1->b_stride;
        // SPS/PPS
        copy_parameter_set((void **)h->sps_buffers, (void **)h1->sps_buffers,
                        MAX_SPS_COUNT, sizeof(SPS));
        h->sps = h1->sps;
        copy_parameter_set((void **)h->pps_buffers, (void **)h1->pps_buffers,
                        MAX_PPS_COUNT, sizeof(PPS));
        h->pps = h1->pps;

        if ((err = h264_slice_header_init(h, 1)) < 0) {
            av_log(h->avctx, AV_LOG_ERROR, "h264_slice_header_init() failed");
            return err;
        }
        context_reinitialized = 1;

#if 0
        h264_set_parameter_from_sps(h);
        //Note we set context_reinitialized which will cause h264_set_parameter_from_sps to be reexecuted
        h->cur_chroma_format_idc = h1->cur_chroma_format_idc;
#endif
    }
    /* update linesize on resize for h264. The h264 decoder doesn't
     * necessarily call ff_MPV_frame_start in the new thread */
    h->linesize   = h1->linesize;
    h->uvlinesize = h1->uvlinesize;

    /* copy block_offset since frame_start may not be called */
    memcpy(h->block_offset, h1->block_offset, sizeof(h->block_offset));

    if (!inited) {
        for (i = 0; i < MAX_SPS_COUNT; i++)
            av_freep(h->sps_buffers + i);

        for (i = 0; i < MAX_PPS_COUNT; i++)
            av_freep(h->pps_buffers + i);

        memcpy(h, h1, offsetof(H264Context, intra_pcm_ptr));
        memcpy(&h->cabac, &h1->cabac,
               sizeof(H264Context) - offsetof(H264Context, cabac));
        av_assert0((void*)&h->cabac == &h->mb_padding + 1);

        memset(h->sps_buffers, 0, sizeof(h->sps_buffers));
        memset(h->pps_buffers, 0, sizeof(h->pps_buffers));

        memset(&h->er, 0, sizeof(h->er));
        memset(&h->me, 0, sizeof(h->me));
        memset(&h->mb, 0, sizeof(h->mb));
        memset(&h->mb_luma_dc, 0, sizeof(h->mb_luma_dc));
        memset(&h->mb_padding, 0, sizeof(h->mb_padding));

        h->avctx = dst;
        h->DPB   = NULL;
        h->qscale_table_pool = NULL;
        h->mb_type_pool = NULL;
        h->ref_index_pool = NULL;
        h->motion_val_pool = NULL;

        if (h1->context_initialized) {
        h->context_initialized = 0;

        memset(&h->cur_pic, 0, sizeof(h->cur_pic));
        avcodec_get_frame_defaults(&h->cur_pic.f);
        h->cur_pic.tf.f = &h->cur_pic.f;

        if (ff_h264_alloc_tables(h) < 0) {
            av_log(dst, AV_LOG_ERROR, "Could not allocate memory for h264\n");
            return AVERROR(ENOMEM);
        }
        context_init(h);
        }

        for (i = 0; i < 2; i++) {
            h->rbsp_buffer[i]      = NULL;
            h->rbsp_buffer_size[i] = 0;
        }
        h->bipred_scratchpad = NULL;
        h->edge_emu_buffer   = NULL;

        h->thread_context[0] = h;
        h->context_initialized = h1->context_initialized;
    }

    h->avctx->coded_height  = h1->avctx->coded_height;
    h->avctx->coded_width   = h1->avctx->coded_width;
    h->avctx->width         = h1->avctx->width;
    h->avctx->height        = h1->avctx->height;
    h->coded_picture_number = h1->coded_picture_number;
    h->first_field          = h1->first_field;
    h->picture_structure    = h1->picture_structure;
    h->qscale               = h1->qscale;
    h->droppable            = h1->droppable;
    h->data_partitioning    = h1->data_partitioning;
    h->low_delay            = h1->low_delay;

    for (i = 0; h->DPB && i < MAX_PICTURE_COUNT; i++) {
        unref_picture(h, &h->DPB[i]);
        if (h1->DPB[i].f.data[0] &&
            (ret = ref_picture(h, &h->DPB[i], &h1->DPB[i])) < 0)
            return ret;
    }

    h->cur_pic_ptr     = REBASE_PICTURE(h1->cur_pic_ptr, h, h1);
    unref_picture(h, &h->cur_pic);
    if (h1->cur_pic.f.buf[0] && (ret = ref_picture(h, &h->cur_pic, &h1->cur_pic)) < 0)
        return ret;

    h->workaround_bugs = h1->workaround_bugs;
    h->low_delay       = h1->low_delay;
    h->droppable       = h1->droppable;

    // extradata/NAL handling
    h->is_avc = h1->is_avc;

    // SPS/PPS
    copy_parameter_set((void **)h->sps_buffers, (void **)h1->sps_buffers,
                       MAX_SPS_COUNT, sizeof(SPS));
    h->sps = h1->sps;
    copy_parameter_set((void **)h->pps_buffers, (void **)h1->pps_buffers,
                       MAX_PPS_COUNT, sizeof(PPS));
    h->pps = h1->pps;

    // Dequantization matrices
    // FIXME these are big - can they be only copied when PPS changes?
    copy_fields(h, h1, dequant4_buffer, dequant4_coeff);

    for (i = 0; i < 6; i++)
        h->dequant4_coeff[i] = h->dequant4_buffer[0] +
                               (h1->dequant4_coeff[i] - h1->dequant4_buffer[0]);

    for (i = 0; i < 6; i++)
        h->dequant8_coeff[i] = h->dequant8_buffer[0] +
                               (h1->dequant8_coeff[i] - h1->dequant8_buffer[0]);

    h->dequant_coeff_pps = h1->dequant_coeff_pps;

    // POC timing
    copy_fields(h, h1, poc_lsb, redundant_pic_count);

    // reference lists
    copy_fields(h, h1, short_ref, cabac_init_idc);

    copy_picture_range(h->short_ref, h1->short_ref, 32, h, h1);
    copy_picture_range(h->long_ref, h1->long_ref, 32, h, h1);
    copy_picture_range(h->delayed_pic, h1->delayed_pic,
                       MAX_DELAYED_PIC_COUNT + 2, h, h1);

    h->sync            = h1->sync;

    if (context_reinitialized)
        h264_set_parameter_from_sps(h);

    if (!h->cur_pic_ptr)
        return 0;

    if (!h->droppable) {
        err = ff_h264_execute_ref_pic_marking(h, h->mmco, h->mmco_index);
        h->prev_poc_msb = h->poc_msb;
        h->prev_poc_lsb = h->poc_lsb;
    }
    h->prev_frame_num_offset = h->frame_num_offset;
    h->prev_frame_num        = h->frame_num;
    h->outputed_poc          = h->next_outputed_poc;

    return err;
}

static int h264_frame_start(H264Context *h)
{
    Picture *pic;
    int i, ret;
    const int pixel_shift = h->pixel_shift;
    int c[4] = {
        1<<(h->sps.bit_depth_luma-1),
        1<<(h->sps.bit_depth_chroma-1),
        1<<(h->sps.bit_depth_chroma-1),
        -1
    };

    if (!ff_thread_can_start_frame(h->avctx)) {
        av_log(h->avctx, AV_LOG_ERROR, "Attempt to start a frame outside SETUP state\n");
        return -1;
    }

    release_unused_pictures(h, 1);
    h->cur_pic_ptr = NULL;

    i = find_unused_picture(h);
    if (i < 0) {
        av_log(h->avctx, AV_LOG_ERROR, "no frame buffer available\n");
        return i;
    }
    pic = &h->DPB[i];

    pic->reference            = h->droppable ? 0 : h->picture_structure;
    pic->f.coded_picture_number = h->coded_picture_number++;
    pic->field_picture          = h->picture_structure != PICT_FRAME;

    /*
     * Zero key_frame here; IDR markings per slice in frame or fields are ORed
     * in later.
     * See decode_nal_units().
     */
    pic->f.key_frame = 0;
    pic->sync        = 0;
    pic->mmco_reset  = 0;

    if ((ret = alloc_picture(h, pic)) < 0)
        return ret;
    if(!h->sync && !h->avctx->hwaccel &&
       !(h->avctx->codec->capabilities & CODEC_CAP_HWACCEL_VDPAU))
        avpriv_color_frame(&pic->f, c);

    h->cur_pic_ptr = pic;
    unref_picture(h, &h->cur_pic);
    if ((ret = ref_picture(h, &h->cur_pic, h->cur_pic_ptr)) < 0)
        return ret;

    if (CONFIG_ERROR_RESILIENCE) {
        ff_er_frame_start(&h->er);
        h->er.last_pic =
        h->er.next_pic = NULL;
    }

    assert(h->linesize && h->uvlinesize);

    for (i = 0; i < 16; i++) {
        h->block_offset[i]           = (4 * ((scan8[i] - scan8[0]) & 7) << pixel_shift) + 4 * h->linesize * ((scan8[i] - scan8[0]) >> 3);
        h->block_offset[48 + i]      = (4 * ((scan8[i] - scan8[0]) & 7) << pixel_shift) + 8 * h->linesize * ((scan8[i] - scan8[0]) >> 3);
    }
    for (i = 0; i < 16; i++) {
        h->block_offset[16 + i]      =
        h->block_offset[32 + i]      = (4 * ((scan8[i] - scan8[0]) & 7) << pixel_shift) + 4 * h->uvlinesize * ((scan8[i] - scan8[0]) >> 3);
        h->block_offset[48 + 16 + i] =
        h->block_offset[48 + 32 + i] = (4 * ((scan8[i] - scan8[0]) & 7) << pixel_shift) + 8 * h->uvlinesize * ((scan8[i] - scan8[0]) >> 3);
    }

    // s->decode = (h->flags & CODEC_FLAG_PSNR) || !s->encoding ||
    //             h->cur_pic.reference /* || h->contains_intra */ || 1;

    /* We mark the current picture as non-reference after allocating it, so
     * that if we break out due to an error it can be released automatically
     * in the next ff_MPV_frame_start().
     */
    h->cur_pic_ptr->reference = 0;

    h->cur_pic_ptr->field_poc[0] = h->cur_pic_ptr->field_poc[1] = INT_MAX;

    h->next_output_pic = NULL;

    assert(h->cur_pic_ptr->long_ref == 0);

    return 0;
}

/**
 * Run setup operations that must be run after slice header decoding.
 * This includes finding the next displayed frame.
 *
 * @param h h264 master context
 * @param setup_finished enough NALs have been read that we can call
 * ff_thread_finish_setup()
 */
static void decode_postinit(H264Context *h, int setup_finished)
{
    Picture *out = h->cur_pic_ptr;
    Picture *cur = h->cur_pic_ptr;
    int i, pics, out_of_order, out_idx;

    h->cur_pic_ptr->f.pict_type   = h->pict_type;

    if (h->next_output_pic)
        return;

    if (cur->field_poc[0] == INT_MAX || cur->field_poc[1] == INT_MAX) {
        /* FIXME: if we have two PAFF fields in one packet, we can't start
         * the next thread here. If we have one field per packet, we can.
         * The check in decode_nal_units() is not good enough to find this
         * yet, so we assume the worst for now. */
        // if (setup_finished)
        //    ff_thread_finish_setup(h->avctx);
        return;
    }

    cur->f.interlaced_frame = 0;
    cur->f.repeat_pict      = 0;

    /* Signal interlacing information externally. */
    /* Prioritize picture timing SEI information over used
     * decoding process if it exists. */

    if (h->sps.pic_struct_present_flag) {
        switch (h->sei_pic_struct) {
        case SEI_PIC_STRUCT_FRAME:
            break;
        case SEI_PIC_STRUCT_TOP_FIELD:
        case SEI_PIC_STRUCT_BOTTOM_FIELD:
            cur->f.interlaced_frame = 1;
            break;
        case SEI_PIC_STRUCT_TOP_BOTTOM:
        case SEI_PIC_STRUCT_BOTTOM_TOP:
            if (FIELD_OR_MBAFF_PICTURE(h))
                cur->f.interlaced_frame = 1;
            else
                // try to flag soft telecine progressive
                cur->f.interlaced_frame = h->prev_interlaced_frame;
            break;
        case SEI_PIC_STRUCT_TOP_BOTTOM_TOP:
        case SEI_PIC_STRUCT_BOTTOM_TOP_BOTTOM:
            /* Signal the possibility of telecined film externally
             * (pic_struct 5,6). From these hints, let the applications
             * decide if they apply deinterlacing. */
            cur->f.repeat_pict = 1;
            break;
        case SEI_PIC_STRUCT_FRAME_DOUBLING:
            cur->f.repeat_pict = 2;
            break;
        case SEI_PIC_STRUCT_FRAME_TRIPLING:
            cur->f.repeat_pict = 4;
            break;
        }

        if ((h->sei_ct_type & 3) &&
            h->sei_pic_struct <= SEI_PIC_STRUCT_BOTTOM_TOP)
            cur->f.interlaced_frame = (h->sei_ct_type & (1 << 1)) != 0;
    } else {
        /* Derive interlacing flag from used decoding process. */
        cur->f.interlaced_frame = FIELD_OR_MBAFF_PICTURE(h);
    }
    h->prev_interlaced_frame = cur->f.interlaced_frame;

    if (cur->field_poc[0] != cur->field_poc[1]) {
        /* Derive top_field_first from field pocs. */
        cur->f.top_field_first = cur->field_poc[0] < cur->field_poc[1];
    } else {
        if (cur->f.interlaced_frame || h->sps.pic_struct_present_flag) {
            /* Use picture timing SEI information. Even if it is a
             * information of a past frame, better than nothing. */
            if (h->sei_pic_struct == SEI_PIC_STRUCT_TOP_BOTTOM ||
                h->sei_pic_struct == SEI_PIC_STRUCT_TOP_BOTTOM_TOP)
                cur->f.top_field_first = 1;
            else
                cur->f.top_field_first = 0;
        } else {
            /* Most likely progressive */
            cur->f.top_field_first = 0;
        }
    }

    cur->mmco_reset = h->mmco_reset;
    h->mmco_reset = 0;
    // FIXME do something with unavailable reference frames

    /* Sort B-frames into display order */

    if (h->sps.bitstream_restriction_flag &&
        h->avctx->has_b_frames < h->sps.num_reorder_frames) {
        h->avctx->has_b_frames = h->sps.num_reorder_frames;
        h->low_delay           = 0;
    }

    if (h->avctx->strict_std_compliance >= FF_COMPLIANCE_STRICT &&
        !h->sps.bitstream_restriction_flag) {
        h->avctx->has_b_frames = MAX_DELAYED_PIC_COUNT - 1;
        h->low_delay           = 0;
    }

    for (i = 0; 1; i++) {
        if(i == MAX_DELAYED_PIC_COUNT || cur->poc < h->last_pocs[i]){
            if(i)
                h->last_pocs[i-1] = cur->poc;
            break;
        } else if(i) {
            h->last_pocs[i-1]= h->last_pocs[i];
        }
    }
    out_of_order = MAX_DELAYED_PIC_COUNT - i;
    if(   cur->f.pict_type == AV_PICTURE_TYPE_B
       || (h->last_pocs[MAX_DELAYED_PIC_COUNT-2] > INT_MIN && h->last_pocs[MAX_DELAYED_PIC_COUNT-1] - h->last_pocs[MAX_DELAYED_PIC_COUNT-2] > 2))
        out_of_order = FFMAX(out_of_order, 1);
    if (out_of_order == MAX_DELAYED_PIC_COUNT) {
        av_log(h->avctx, AV_LOG_VERBOSE, "Invalid POC %d<%d\n", cur->poc, h->last_pocs[0]);
        for (i = 1; i < MAX_DELAYED_PIC_COUNT; i++)
            h->last_pocs[i] = INT_MIN;
        h->last_pocs[0] = cur->poc;
        cur->mmco_reset = 1;
    } else if(h->avctx->has_b_frames < out_of_order && !h->sps.bitstream_restriction_flag){
        av_log(h->avctx, AV_LOG_VERBOSE, "Increasing reorder buffer to %d\n", out_of_order);
        h->avctx->has_b_frames = out_of_order;
        h->low_delay = 0;
    }

    pics = 0;
    while (h->delayed_pic[pics])
        pics++;

    av_assert0(pics <= MAX_DELAYED_PIC_COUNT);

    h->delayed_pic[pics++] = cur;
    if (cur->reference == 0)
        cur->reference = DELAYED_PIC_REF;

    out = h->delayed_pic[0];
    out_idx = 0;
    for (i = 1; h->delayed_pic[i] &&
                !h->delayed_pic[i]->f.key_frame &&
                !h->delayed_pic[i]->mmco_reset;
         i++)
        if (h->delayed_pic[i]->poc < out->poc) {
            out     = h->delayed_pic[i];
            out_idx = i;
        }
    if (h->avctx->has_b_frames == 0 &&
        (h->delayed_pic[0]->f.key_frame || h->delayed_pic[0]->mmco_reset))
        h->next_outputed_poc = INT_MIN;
    out_of_order = out->poc < h->next_outputed_poc;

    if (out_of_order || pics > h->avctx->has_b_frames) {
        out->reference &= ~DELAYED_PIC_REF;
        // for frame threading, the owner must be the second field's thread or
        // else the first thread can release the picture and reuse it unsafely
        for (i = out_idx; h->delayed_pic[i]; i++)
            h->delayed_pic[i] = h->delayed_pic[i + 1];
    }
    if (!out_of_order && pics > h->avctx->has_b_frames) {
        h->next_output_pic = out;
        if (out_idx == 0 && h->delayed_pic[0] && (h->delayed_pic[0]->f.key_frame || h->delayed_pic[0]->mmco_reset)) {
            h->next_outputed_poc = INT_MIN;
        } else
            h->next_outputed_poc = out->poc;
    } else {
        av_log(h->avctx, AV_LOG_DEBUG, "no picture %s\n", out_of_order ? "ooo" : "");
    }

    if (h->next_output_pic && h->next_output_pic->sync) {
        h->sync |= 2;
    }

    if (setup_finished && !h->avctx->hwaccel)
        ff_thread_finish_setup(h->avctx);
}

static av_always_inline void backup_mb_border(H264Context *h, uint8_t *src_y,
                                              uint8_t *src_cb, uint8_t *src_cr,
                                              int linesize, int uvlinesize,
                                              int simple)
{
    uint8_t *top_border;
    int top_idx = 1;
    const int pixel_shift = h->pixel_shift;
    int chroma444 = CHROMA444(h);
    int chroma422 = CHROMA422(h);

    src_y  -= linesize;
    src_cb -= uvlinesize;
    src_cr -= uvlinesize;

    if (!simple && FRAME_MBAFF(h)) {
        if (h->mb_y & 1) {
            if (!MB_MBAFF(h)) {
                top_border = h->top_borders[0][h->mb_x];
                AV_COPY128(top_border, src_y + 15 * linesize);
                if (pixel_shift)
                    AV_COPY128(top_border + 16, src_y + 15 * linesize + 16);
                if (simple || !CONFIG_GRAY || !(h->flags & CODEC_FLAG_GRAY)) {
                    if (chroma444) {
                        if (pixel_shift) {
                            AV_COPY128(top_border + 32, src_cb + 15 * uvlinesize);
                            AV_COPY128(top_border + 48, src_cb + 15 * uvlinesize + 16);
                            AV_COPY128(top_border + 64, src_cr + 15 * uvlinesize);
                            AV_COPY128(top_border + 80, src_cr + 15 * uvlinesize + 16);
                        } else {
                            AV_COPY128(top_border + 16, src_cb + 15 * uvlinesize);
                            AV_COPY128(top_border + 32, src_cr + 15 * uvlinesize);
                        }
                    } else if (chroma422) {
                        if (pixel_shift) {
                            AV_COPY128(top_border + 32, src_cb + 15 * uvlinesize);
                            AV_COPY128(top_border + 48, src_cr + 15 * uvlinesize);
                        } else {
                            AV_COPY64(top_border + 16, src_cb + 15 * uvlinesize);
                            AV_COPY64(top_border + 24, src_cr + 15 * uvlinesize);
                        }
                    } else {
                        if (pixel_shift) {
                            AV_COPY128(top_border + 32, src_cb + 7 * uvlinesize);
                            AV_COPY128(top_border + 48, src_cr + 7 * uvlinesize);
                        } else {
                            AV_COPY64(top_border + 16, src_cb + 7 * uvlinesize);
                            AV_COPY64(top_border + 24, src_cr + 7 * uvlinesize);
                        }
                    }
                }
            }
        } else if (MB_MBAFF(h)) {
            top_idx = 0;
        } else
            return;
    }

    top_border = h->top_borders[top_idx][h->mb_x];
    /* There are two lines saved, the line above the top macroblock
     * of a pair, and the line above the bottom macroblock. */
    AV_COPY128(top_border, src_y + 16 * linesize);
    if (pixel_shift)
        AV_COPY128(top_border + 16, src_y + 16 * linesize + 16);

    if (simple || !CONFIG_GRAY || !(h->flags & CODEC_FLAG_GRAY)) {
        if (chroma444) {
            if (pixel_shift) {
                AV_COPY128(top_border + 32, src_cb + 16 * linesize);
                AV_COPY128(top_border + 48, src_cb + 16 * linesize + 16);
                AV_COPY128(top_border + 64, src_cr + 16 * linesize);
                AV_COPY128(top_border + 80, src_cr + 16 * linesize + 16);
            } else {
                AV_COPY128(top_border + 16, src_cb + 16 * linesize);
                AV_COPY128(top_border + 32, src_cr + 16 * linesize);
            }
        } else if (chroma422) {
            if (pixel_shift) {
                AV_COPY128(top_border + 32, src_cb + 16 * uvlinesize);
                AV_COPY128(top_border + 48, src_cr + 16 * uvlinesize);
            } else {
                AV_COPY64(top_border + 16, src_cb + 16 * uvlinesize);
                AV_COPY64(top_border + 24, src_cr + 16 * uvlinesize);
            }
        } else {
            if (pixel_shift) {
                AV_COPY128(top_border + 32, src_cb + 8 * uvlinesize);
                AV_COPY128(top_border + 48, src_cr + 8 * uvlinesize);
            } else {
                AV_COPY64(top_border + 16, src_cb + 8 * uvlinesize);
                AV_COPY64(top_border + 24, src_cr + 8 * uvlinesize);
            }
        }
    }
}

static av_always_inline void xchg_mb_border(H264Context *h, uint8_t *src_y,
                                            uint8_t *src_cb, uint8_t *src_cr,
                                            int linesize, int uvlinesize,
                                            int xchg, int chroma444,
                                            int simple, int pixel_shift)
{
    int deblock_topleft;
    int deblock_top;
    int top_idx = 1;
    uint8_t *top_border_m1;
    uint8_t *top_border;

    if (!simple && FRAME_MBAFF(h)) {
        if (h->mb_y & 1) {
            if (!MB_MBAFF(h))
                return;
        } else {
            top_idx = MB_MBAFF(h) ? 0 : 1;
        }
    }

    if (h->deblocking_filter == 2) {
        deblock_topleft = h->slice_table[h->mb_xy - 1 - h->mb_stride] == h->slice_num;
        deblock_top     = h->top_type;
    } else {
        deblock_topleft = (h->mb_x > 0);
        deblock_top     = (h->mb_y > !!MB_FIELD(h));
    }

    src_y  -= linesize   + 1 + pixel_shift;
    src_cb -= uvlinesize + 1 + pixel_shift;
    src_cr -= uvlinesize + 1 + pixel_shift;

    top_border_m1 = h->top_borders[top_idx][h->mb_x - 1];
    top_border    = h->top_borders[top_idx][h->mb_x];

#define XCHG(a, b, xchg)                        \
    if (pixel_shift) {                          \
        if (xchg) {                             \
            AV_SWAP64(b + 0, a + 0);            \
            AV_SWAP64(b + 8, a + 8);            \
        } else {                                \
            AV_COPY128(b, a);                   \
        }                                       \
    } else if (xchg)                            \
        AV_SWAP64(b, a);                        \
    else                                        \
        AV_COPY64(b, a);

    if (deblock_top) {
        if (deblock_topleft) {
            XCHG(top_border_m1 + (8 << pixel_shift),
                 src_y - (7 << pixel_shift), 1);
        }
        XCHG(top_border + (0 << pixel_shift), src_y + (1 << pixel_shift), xchg);
        XCHG(top_border + (8 << pixel_shift), src_y + (9 << pixel_shift), 1);
        if (h->mb_x + 1 < h->mb_width) {
            XCHG(h->top_borders[top_idx][h->mb_x + 1],
                 src_y + (17 << pixel_shift), 1);
        }
    }
    if (simple || !CONFIG_GRAY || !(h->flags & CODEC_FLAG_GRAY)) {
        if (chroma444) {
            if (deblock_topleft) {
                XCHG(top_border_m1 + (24 << pixel_shift), src_cb - (7 << pixel_shift), 1);
                XCHG(top_border_m1 + (40 << pixel_shift), src_cr - (7 << pixel_shift), 1);
            }
            XCHG(top_border + (16 << pixel_shift), src_cb + (1 << pixel_shift), xchg);
            XCHG(top_border + (24 << pixel_shift), src_cb + (9 << pixel_shift), 1);
            XCHG(top_border + (32 << pixel_shift), src_cr + (1 << pixel_shift), xchg);
            XCHG(top_border + (40 << pixel_shift), src_cr + (9 << pixel_shift), 1);
            if (h->mb_x + 1 < h->mb_width) {
                XCHG(h->top_borders[top_idx][h->mb_x + 1] + (16 << pixel_shift), src_cb + (17 << pixel_shift), 1);
                XCHG(h->top_borders[top_idx][h->mb_x + 1] + (32 << pixel_shift), src_cr + (17 << pixel_shift), 1);
            }
        } else {
            if (deblock_top) {
                if (deblock_topleft) {
                    XCHG(top_border_m1 + (16 << pixel_shift), src_cb - (7 << pixel_shift), 1);
                    XCHG(top_border_m1 + (24 << pixel_shift), src_cr - (7 << pixel_shift), 1);
                }
                XCHG(top_border + (16 << pixel_shift), src_cb + 1 + pixel_shift, 1);
                XCHG(top_border + (24 << pixel_shift), src_cr + 1 + pixel_shift, 1);
            }
        }
    }
}

static av_always_inline int dctcoef_get(int16_t *mb, int high_bit_depth,
                                        int index)
{
    if (high_bit_depth) {
        return AV_RN32A(((int32_t *)mb) + index);
    } else
        return AV_RN16A(mb + index);
}

static av_always_inline void dctcoef_set(int16_t *mb, int high_bit_depth,
                                         int index, int value)
{
    if (high_bit_depth) {
        AV_WN32A(((int32_t *)mb) + index, value);
    } else
        AV_WN16A(mb + index, value);
}

static av_always_inline void hl_decode_mb_predict_luma(H264Context *h,
                                                       int mb_type, int is_h264,
                                                       int simple,
                                                       int transform_bypass,
                                                       int pixel_shift,
                                                       int *block_offset,
                                                       int linesize,
                                                       uint8_t *dest_y, int p)
{
    void (*idct_add)(uint8_t *dst, int16_t *block, int stride);
    void (*idct_dc_add)(uint8_t *dst, int16_t *block, int stride);
    int i;
    int qscale = p == 0 ? h->qscale : h->chroma_qp[p - 1];
    block_offset += 16 * p;
    if (IS_INTRA4x4(mb_type)) {
        if (IS_8x8DCT(mb_type)) {
            if (transform_bypass) {
                idct_dc_add  =
                idct_add     = h->h264dsp.h264_add_pixels8_clear;
            } else {
                idct_dc_add = h->h264dsp.h264_idct8_dc_add;
                idct_add    = h->h264dsp.h264_idct8_add;
            }
            for (i = 0; i < 16; i += 4) {
                uint8_t *const ptr = dest_y + block_offset[i];
                const int dir      = h->intra4x4_pred_mode_cache[scan8[i]];
                if (transform_bypass && h->sps.profile_idc == 244 && dir <= 1) {
                    h->hpc.pred8x8l_add[dir](ptr, h->mb + (i * 16 + p * 256 << pixel_shift), linesize);
                } else {
                    const int nnz = h->non_zero_count_cache[scan8[i + p * 16]];
                    h->hpc.pred8x8l[dir](ptr, (h->topleft_samples_available << i) & 0x8000,
                                         (h->topright_samples_available << i) & 0x4000, linesize);
                    if (nnz) {
                        if (nnz == 1 && dctcoef_get(h->mb, pixel_shift, i * 16 + p * 256))
                            idct_dc_add(ptr, h->mb + (i * 16 + p * 256 << pixel_shift), linesize);
                        else
                            idct_add(ptr, h->mb + (i * 16 + p * 256 << pixel_shift), linesize);
                    }
                }
            }
        } else {
            if (transform_bypass) {
                idct_dc_add  =
                idct_add     = h->h264dsp.h264_add_pixels4_clear;
            } else {
                idct_dc_add = h->h264dsp.h264_idct_dc_add;
                idct_add    = h->h264dsp.h264_idct_add;
            }
            for (i = 0; i < 16; i++) {
                uint8_t *const ptr = dest_y + block_offset[i];
                const int dir      = h->intra4x4_pred_mode_cache[scan8[i]];

                if (transform_bypass && h->sps.profile_idc == 244 && dir <= 1) {
                    h->hpc.pred4x4_add[dir](ptr, h->mb + (i * 16 + p * 256 << pixel_shift), linesize);
                } else {
                    uint8_t *topright;
                    int nnz, tr;
                    uint64_t tr_high;
                    if (dir == DIAG_DOWN_LEFT_PRED || dir == VERT_LEFT_PRED) {
                        const int topright_avail = (h->topright_samples_available << i) & 0x8000;
                        av_assert2(h->mb_y || linesize <= block_offset[i]);
                        if (!topright_avail) {
                            if (pixel_shift) {
                                tr_high  = ((uint16_t *)ptr)[3 - linesize / 2] * 0x0001000100010001ULL;
                                topright = (uint8_t *)&tr_high;
                            } else {
                                tr       = ptr[3 - linesize] * 0x01010101u;
                                topright = (uint8_t *)&tr;
                            }
                        } else
                            topright = ptr + (4 << pixel_shift) - linesize;
                    } else
                        topright = NULL;

                    h->hpc.pred4x4[dir](ptr, topright, linesize);
                    nnz = h->non_zero_count_cache[scan8[i + p * 16]];
                    if (nnz) {
                        if (is_h264) {
                            if (nnz == 1 && dctcoef_get(h->mb, pixel_shift, i * 16 + p * 256))
                                idct_dc_add(ptr, h->mb + (i * 16 + p * 256 << pixel_shift), linesize);
                            else
                                idct_add(ptr, h->mb + (i * 16 + p * 256 << pixel_shift), linesize);
                        } else if (CONFIG_SVQ3_DECODER)
                            ff_svq3_add_idct_c(ptr, h->mb + i * 16 + p * 256, linesize, qscale, 0);
                    }
                }
            }
        }
    } else {
        h->hpc.pred16x16[h->intra16x16_pred_mode](dest_y, linesize);
        if (is_h264) {
            if (h->non_zero_count_cache[scan8[LUMA_DC_BLOCK_INDEX + p]]) {
                if (!transform_bypass)
                    h->h264dsp.h264_luma_dc_dequant_idct(h->mb + (p * 256 << pixel_shift),
                                                         h->mb_luma_dc[p],
                                                         h->dequant4_coeff[p][qscale][0]);
                else {
                    static const uint8_t dc_mapping[16] = {
                         0 * 16,  1 * 16,  4 * 16,  5 * 16,
                         2 * 16,  3 * 16,  6 * 16,  7 * 16,
                         8 * 16,  9 * 16, 12 * 16, 13 * 16,
                        10 * 16, 11 * 16, 14 * 16, 15 * 16 };
                    for (i = 0; i < 16; i++)
                        dctcoef_set(h->mb + (p * 256 << pixel_shift),
                                    pixel_shift, dc_mapping[i],
                                    dctcoef_get(h->mb_luma_dc[p],
                                                pixel_shift, i));
                }
            }
        } else if (CONFIG_SVQ3_DECODER)
            ff_svq3_luma_dc_dequant_idct_c(h->mb + p * 256,
                                           h->mb_luma_dc[p], qscale);
    }
}

static av_always_inline void hl_decode_mb_idct_luma(H264Context *h, int mb_type,
                                                    int is_h264, int simple,
                                                    int transform_bypass,
                                                    int pixel_shift,
                                                    int *block_offset,
                                                    int linesize,
                                                    uint8_t *dest_y, int p)
{
    void (*idct_add)(uint8_t *dst, int16_t *block, int stride);
    int i;
    block_offset += 16 * p;
    if (!IS_INTRA4x4(mb_type)) {
        if (is_h264) {
            if (IS_INTRA16x16(mb_type)) {
                if (transform_bypass) {
                    if (h->sps.profile_idc == 244 &&
                        (h->intra16x16_pred_mode == VERT_PRED8x8 ||
                         h->intra16x16_pred_mode == HOR_PRED8x8)) {
                        h->hpc.pred16x16_add[h->intra16x16_pred_mode](dest_y, block_offset,
                                                                      h->mb + (p * 256 << pixel_shift),
                                                                      linesize);
                    } else {
                        for (i = 0; i < 16; i++)
                            if (h->non_zero_count_cache[scan8[i + p * 16]] ||
                                dctcoef_get(h->mb, pixel_shift, i * 16 + p * 256))
                                h->h264dsp.h264_add_pixels4_clear(dest_y + block_offset[i],
                                                                  h->mb + (i * 16 + p * 256 << pixel_shift),
                                                                  linesize);
                    }
                } else {
                    h->h264dsp.h264_idct_add16intra(dest_y, block_offset,
                                                    h->mb + (p * 256 << pixel_shift),
                                                    linesize,
                                                    h->non_zero_count_cache + p * 5 * 8);
                }
            } else if (h->cbp & 15) {
                if (transform_bypass) {
                    const int di = IS_8x8DCT(mb_type) ? 4 : 1;
                    idct_add = IS_8x8DCT(mb_type) ? h->h264dsp.h264_add_pixels8_clear
                                                  : h->h264dsp.h264_add_pixels4_clear;
                    for (i = 0; i < 16; i += di)
                        if (h->non_zero_count_cache[scan8[i + p * 16]])
                            idct_add(dest_y + block_offset[i],
                                     h->mb + (i * 16 + p * 256 << pixel_shift),
                                     linesize);
                } else {
                    if (IS_8x8DCT(mb_type))
                        h->h264dsp.h264_idct8_add4(dest_y, block_offset,
                                                   h->mb + (p * 256 << pixel_shift),
                                                   linesize,
                                                   h->non_zero_count_cache + p * 5 * 8);
                    else
                        h->h264dsp.h264_idct_add16(dest_y, block_offset,
                                                   h->mb + (p * 256 << pixel_shift),
                                                   linesize,
                                                   h->non_zero_count_cache + p * 5 * 8);
                }
            }
        } else if (CONFIG_SVQ3_DECODER) {
            for (i = 0; i < 16; i++)
                if (h->non_zero_count_cache[scan8[i + p * 16]] || h->mb[i * 16 + p * 256]) {
                    // FIXME benchmark weird rule, & below
                    uint8_t *const ptr = dest_y + block_offset[i];
                    ff_svq3_add_idct_c(ptr, h->mb + i * 16 + p * 256, linesize,
                                       h->qscale, IS_INTRA(mb_type) ? 1 : 0);
                }
        }
    }
}

#define BITS   8
#define SIMPLE 1
#include "h264_mb_template.c"

#undef  BITS
#define BITS   16
#include "h264_mb_template.c"

#undef  SIMPLE
#define SIMPLE 0
#include "h264_mb_template.c"

void ff_h264_hl_decode_mb(H264Context *h)
{
    const int mb_xy   = h->mb_xy;
    const int mb_type = h->cur_pic.mb_type[mb_xy];
    int is_complex    = CONFIG_SMALL || h->is_complex || IS_INTRA_PCM(mb_type) || h->qscale == 0;

    if (CHROMA444(h)) {
        if (is_complex || h->pixel_shift)
            hl_decode_mb_444_complex(h);
        else
            hl_decode_mb_444_simple_8(h);
    } else if (is_complex) {
        hl_decode_mb_complex(h);
    } else if (h->pixel_shift) {
        hl_decode_mb_simple_16(h);
    } else
        hl_decode_mb_simple_8(h);
}

static int pred_weight_table(H264Context *h)
{
    int list, i;
    int luma_def, chroma_def;

    h->use_weight             = 0;
    h->use_weight_chroma      = 0;
    h->luma_log2_weight_denom = get_ue_golomb(&h->gb);
    if (h->sps.chroma_format_idc)
        h->chroma_log2_weight_denom = get_ue_golomb(&h->gb);
    luma_def   = 1 << h->luma_log2_weight_denom;
    chroma_def = 1 << h->chroma_log2_weight_denom;

    for (list = 0; list < 2; list++) {
        h->luma_weight_flag[list]   = 0;
        h->chroma_weight_flag[list] = 0;
        for (i = 0; i < h->ref_count[list]; i++) {
            int luma_weight_flag, chroma_weight_flag;

            luma_weight_flag = get_bits1(&h->gb);
            if (luma_weight_flag) {
                h->luma_weight[i][list][0] = get_se_golomb(&h->gb);
                h->luma_weight[i][list][1] = get_se_golomb(&h->gb);
                if (h->luma_weight[i][list][0] != luma_def ||
                    h->luma_weight[i][list][1] != 0) {
                    h->use_weight             = 1;
                    h->luma_weight_flag[list] = 1;
                }
            } else {
                h->luma_weight[i][list][0] = luma_def;
                h->luma_weight[i][list][1] = 0;
            }

            if (h->sps.chroma_format_idc) {
                chroma_weight_flag = get_bits1(&h->gb);
                if (chroma_weight_flag) {
                    int j;
                    for (j = 0; j < 2; j++) {
                        h->chroma_weight[i][list][j][0] = get_se_golomb(&h->gb);
                        h->chroma_weight[i][list][j][1] = get_se_golomb(&h->gb);
                        if (h->chroma_weight[i][list][j][0] != chroma_def ||
                            h->chroma_weight[i][list][j][1] != 0) {
                            h->use_weight_chroma = 1;
                            h->chroma_weight_flag[list] = 1;
                        }
                    }
                } else {
                    int j;
                    for (j = 0; j < 2; j++) {
                        h->chroma_weight[i][list][j][0] = chroma_def;
                        h->chroma_weight[i][list][j][1] = 0;
                    }
                }
            }
        }
        if (h->slice_type_nos != AV_PICTURE_TYPE_B)
            break;
    }
    h->use_weight = h->use_weight || h->use_weight_chroma;
    return 0;
}

/**
 * Initialize implicit_weight table.
 * @param field  0/1 initialize the weight for interlaced MBAFF
 *                -1 initializes the rest
 */
static void implicit_weight_table(H264Context *h, int field)
{
    int ref0, ref1, i, cur_poc, ref_start, ref_count0, ref_count1;

    for (i = 0; i < 2; i++) {
        h->luma_weight_flag[i]   = 0;
        h->chroma_weight_flag[i] = 0;
    }

    if (field < 0) {
        if (h->picture_structure == PICT_FRAME) {
            cur_poc = h->cur_pic_ptr->poc;
        } else {
            cur_poc = h->cur_pic_ptr->field_poc[h->picture_structure - 1];
        }
        if (h->ref_count[0] == 1 && h->ref_count[1] == 1 && !FRAME_MBAFF(h) &&
            h->ref_list[0][0].poc + h->ref_list[1][0].poc == 2 * cur_poc) {
            h->use_weight = 0;
            h->use_weight_chroma = 0;
            return;
        }
        ref_start  = 0;
        ref_count0 = h->ref_count[0];
        ref_count1 = h->ref_count[1];
    } else {
        cur_poc    = h->cur_pic_ptr->field_poc[field];
        ref_start  = 16;
        ref_count0 = 16 + 2 * h->ref_count[0];
        ref_count1 = 16 + 2 * h->ref_count[1];
    }

    h->use_weight               = 2;
    h->use_weight_chroma        = 2;
    h->luma_log2_weight_denom   = 5;
    h->chroma_log2_weight_denom = 5;

    for (ref0 = ref_start; ref0 < ref_count0; ref0++) {
        int poc0 = h->ref_list[0][ref0].poc;
        for (ref1 = ref_start; ref1 < ref_count1; ref1++) {
            int w = 32;
            if (!h->ref_list[0][ref0].long_ref && !h->ref_list[1][ref1].long_ref) {
                int poc1 = h->ref_list[1][ref1].poc;
                int td   = av_clip(poc1 - poc0, -128, 127);
                if (td) {
                    int tb = av_clip(cur_poc - poc0, -128, 127);
                    int tx = (16384 + (FFABS(td) >> 1)) / td;
                    int dist_scale_factor = (tb * tx + 32) >> 8;
                    if (dist_scale_factor >= -64 && dist_scale_factor <= 128)
                        w = 64 - dist_scale_factor;
                }
            }
            if (field < 0) {
                h->implicit_weight[ref0][ref1][0] =
                h->implicit_weight[ref0][ref1][1] = w;
            } else {
                h->implicit_weight[ref0][ref1][field] = w;
            }
        }
    }
}

/**
 * instantaneous decoder refresh.
 */
static void idr(H264Context *h)
{
    int i;
    ff_h264_remove_all_refs(h);
    h->prev_frame_num        = 0;
    h->prev_frame_num_offset = 0;
    h->prev_poc_msb          = 1<<16;
    h->prev_poc_lsb          = 0;
    for (i = 0; i < MAX_DELAYED_PIC_COUNT; i++)
        h->last_pocs[i] = INT_MIN;
}

/* forget old pics after a seek */
static void flush_change(H264Context *h)
{
    int i, j;

    h->outputed_poc = h->next_outputed_poc = INT_MIN;
    h->prev_interlaced_frame = 1;
    idr(h);

    h->prev_frame_num = -1;
    if (h->cur_pic_ptr) {
        h->cur_pic_ptr->reference = 0;
        for (j=i=0; h->delayed_pic[i]; i++)
            if (h->delayed_pic[i] != h->cur_pic_ptr)
                h->delayed_pic[j++] = h->delayed_pic[i];
        h->delayed_pic[j] = NULL;
    }
    h->first_field = 0;
    memset(h->ref_list[0], 0, sizeof(h->ref_list[0]));
    memset(h->ref_list[1], 0, sizeof(h->ref_list[1]));
    memset(h->default_ref_list[0], 0, sizeof(h->default_ref_list[0]));
    memset(h->default_ref_list[1], 0, sizeof(h->default_ref_list[1]));
    ff_h264_reset_sei(h);
    h->recovery_frame= -1;
    h->sync= 0;
    h->list_count = 0;
    h->current_slice = 0;
}

/* forget old pics after a seek */
static void flush_dpb(AVCodecContext *avctx)
{
    H264Context *h = avctx->priv_data;
    int i;

    for (i = 0; i <= MAX_DELAYED_PIC_COUNT; i++) {
        if (h->delayed_pic[i])
            h->delayed_pic[i]->reference = 0;
        h->delayed_pic[i] = NULL;
    }

    flush_change(h);

    if (h->DPB)
        for (i = 0; i < MAX_PICTURE_COUNT; i++)
            unref_picture(h, &h->DPB[i]);
    h->cur_pic_ptr = NULL;
    unref_picture(h, &h->cur_pic);

    h->mb_x = h->mb_y = 0;

    h->parse_context.state             = -1;
    h->parse_context.frame_start_found = 0;
    h->parse_context.overread          = 0;
    h->parse_context.overread_index    = 0;
    h->parse_context.index             = 0;
    h->parse_context.last_index        = 0;
}

static int init_poc(H264Context *h)
{
    const int max_frame_num = 1 << h->sps.log2_max_frame_num;
    int field_poc[2];
    Picture *cur = h->cur_pic_ptr;

    h->frame_num_offset = h->prev_frame_num_offset;
    if (h->frame_num < h->prev_frame_num)
        h->frame_num_offset += max_frame_num;

    if (h->sps.poc_type == 0) {
        const int max_poc_lsb = 1 << h->sps.log2_max_poc_lsb;

        if (h->poc_lsb < h->prev_poc_lsb && h->prev_poc_lsb - h->poc_lsb >= max_poc_lsb / 2)
            h->poc_msb = h->prev_poc_msb + max_poc_lsb;
        else if (h->poc_lsb > h->prev_poc_lsb && h->prev_poc_lsb - h->poc_lsb < -max_poc_lsb / 2)
            h->poc_msb = h->prev_poc_msb - max_poc_lsb;
        else
            h->poc_msb = h->prev_poc_msb;
        field_poc[0] =
        field_poc[1] = h->poc_msb + h->poc_lsb;
        if (h->picture_structure == PICT_FRAME)
            field_poc[1] += h->delta_poc_bottom;
    } else if (h->sps.poc_type == 1) {
        int abs_frame_num, expected_delta_per_poc_cycle, expectedpoc;
        int i;

        if (h->sps.poc_cycle_length != 0)
            abs_frame_num = h->frame_num_offset + h->frame_num;
        else
            abs_frame_num = 0;

        if (h->nal_ref_idc == 0 && abs_frame_num > 0)
            abs_frame_num--;

        expected_delta_per_poc_cycle = 0;
        for (i = 0; i < h->sps.poc_cycle_length; i++)
            // FIXME integrate during sps parse
            expected_delta_per_poc_cycle += h->sps.offset_for_ref_frame[i];

        if (abs_frame_num > 0) {
            int poc_cycle_cnt          = (abs_frame_num - 1) / h->sps.poc_cycle_length;
            int frame_num_in_poc_cycle = (abs_frame_num - 1) % h->sps.poc_cycle_length;

            expectedpoc = poc_cycle_cnt * expected_delta_per_poc_cycle;
            for (i = 0; i <= frame_num_in_poc_cycle; i++)
                expectedpoc = expectedpoc + h->sps.offset_for_ref_frame[i];
        } else
            expectedpoc = 0;

        if (h->nal_ref_idc == 0)
            expectedpoc = expectedpoc + h->sps.offset_for_non_ref_pic;

        field_poc[0] = expectedpoc + h->delta_poc[0];
        field_poc[1] = field_poc[0] + h->sps.offset_for_top_to_bottom_field;

        if (h->picture_structure == PICT_FRAME)
            field_poc[1] += h->delta_poc[1];
    } else {
        int poc = 2 * (h->frame_num_offset + h->frame_num);

        if (!h->nal_ref_idc)
            poc--;

        field_poc[0] = poc;
        field_poc[1] = poc;
    }

    if (h->picture_structure != PICT_BOTTOM_FIELD)
        h->cur_pic_ptr->field_poc[0] = field_poc[0];
    if (h->picture_structure != PICT_TOP_FIELD)
        h->cur_pic_ptr->field_poc[1] = field_poc[1];
    cur->poc = FFMIN(cur->field_poc[0], cur->field_poc[1]);

    return 0;
}

/**
 * initialize scan tables
 */
static void init_scan_tables(H264Context *h)
{
    int i;
    for (i = 0; i < 16; i++) {
#define T(x) (x >> 2) | ((x << 2) & 0xF)
        h->zigzag_scan[i] = T(zigzag_scan[i]);
        h->field_scan[i]  = T(field_scan[i]);
#undef T
    }
    for (i = 0; i < 64; i++) {
#define T(x) (x >> 3) | ((x & 7) << 3)
        h->zigzag_scan8x8[i]       = T(ff_zigzag_direct[i]);
        h->zigzag_scan8x8_cavlc[i] = T(zigzag_scan8x8_cavlc[i]);
        h->field_scan8x8[i]        = T(field_scan8x8[i]);
        h->field_scan8x8_cavlc[i]  = T(field_scan8x8_cavlc[i]);
#undef T
    }
    if (h->sps.transform_bypass) { // FIXME same ugly
        memcpy(h->zigzag_scan_q0          , zigzag_scan             , sizeof(h->zigzag_scan_q0         ));
        memcpy(h->zigzag_scan8x8_q0       , ff_zigzag_direct        , sizeof(h->zigzag_scan8x8_q0      ));
        memcpy(h->zigzag_scan8x8_cavlc_q0 , zigzag_scan8x8_cavlc    , sizeof(h->zigzag_scan8x8_cavlc_q0));
        memcpy(h->field_scan_q0           , field_scan              , sizeof(h->field_scan_q0          ));
        memcpy(h->field_scan8x8_q0        , field_scan8x8           , sizeof(h->field_scan8x8_q0       ));
        memcpy(h->field_scan8x8_cavlc_q0  , field_scan8x8_cavlc     , sizeof(h->field_scan8x8_cavlc_q0 ));
    } else {
        memcpy(h->zigzag_scan_q0          , h->zigzag_scan          , sizeof(h->zigzag_scan_q0         ));
        memcpy(h->zigzag_scan8x8_q0       , h->zigzag_scan8x8       , sizeof(h->zigzag_scan8x8_q0      ));
        memcpy(h->zigzag_scan8x8_cavlc_q0 , h->zigzag_scan8x8_cavlc , sizeof(h->zigzag_scan8x8_cavlc_q0));
        memcpy(h->field_scan_q0           , h->field_scan           , sizeof(h->field_scan_q0          ));
        memcpy(h->field_scan8x8_q0        , h->field_scan8x8        , sizeof(h->field_scan8x8_q0       ));
        memcpy(h->field_scan8x8_cavlc_q0  , h->field_scan8x8_cavlc  , sizeof(h->field_scan8x8_cavlc_q0 ));
    }
}

static int field_end(H264Context *h, int in_setup)
{
    AVCodecContext *const avctx = h->avctx;
    int err = 0;
    h->mb_y = 0;

    if (CONFIG_H264_VDPAU_DECODER &&
        h->avctx->codec->capabilities & CODEC_CAP_HWACCEL_VDPAU)
        ff_vdpau_h264_set_reference_frames(h);

    if (in_setup || !(avctx->active_thread_type & FF_THREAD_FRAME)) {
        if (!h->droppable) {
            err = ff_h264_execute_ref_pic_marking(h, h->mmco, h->mmco_index);
            h->prev_poc_msb = h->poc_msb;
            h->prev_poc_lsb = h->poc_lsb;
        }
        h->prev_frame_num_offset = h->frame_num_offset;
        h->prev_frame_num        = h->frame_num;
        h->outputed_poc          = h->next_outputed_poc;
    }

    if (avctx->hwaccel) {
        if (avctx->hwaccel->end_frame(avctx) < 0)
            av_log(avctx, AV_LOG_ERROR,
                   "hardware accelerator failed to decode picture\n");
    }

    if (CONFIG_H264_VDPAU_DECODER &&
        h->avctx->codec->capabilities & CODEC_CAP_HWACCEL_VDPAU)
        ff_vdpau_h264_picture_complete(h);

    /*
     * FIXME: Error handling code does not seem to support interlaced
     * when slices span multiple rows
     * The ff_er_add_slice calls don't work right for bottom
     * fields; they cause massive erroneous error concealing
     * Error marking covers both fields (top and bottom).
     * This causes a mismatched s->error_count
     * and a bad error table. Further, the error count goes to
     * INT_MAX when called for bottom field, because mb_y is
     * past end by one (callers fault) and resync_mb_y != 0
     * causes problems for the first MB line, too.
     */
    if (CONFIG_ERROR_RESILIENCE &&
        !FIELD_PICTURE(h) && h->current_slice && !h->sps.new) {
        h->er.cur_pic  = h->cur_pic_ptr;
        ff_er_frame_end(&h->er);
    }
    if (!in_setup && !h->droppable)
        ff_thread_report_progress(&h->cur_pic_ptr->tf, INT_MAX,
                                  h->picture_structure == PICT_BOTTOM_FIELD);
    emms_c();

    h->current_slice = 0;

    return err;
}

/**
 * Replicate H264 "master" context to thread contexts.
 */
static int clone_slice(H264Context *dst, H264Context *src)
{
    memcpy(dst->block_offset, src->block_offset, sizeof(dst->block_offset));
    dst->cur_pic_ptr = src->cur_pic_ptr;
    dst->cur_pic     = src->cur_pic;
    dst->linesize    = src->linesize;
    dst->uvlinesize  = src->uvlinesize;
    dst->first_field = src->first_field;

    dst->prev_poc_msb          = src->prev_poc_msb;
    dst->prev_poc_lsb          = src->prev_poc_lsb;
    dst->prev_frame_num_offset = src->prev_frame_num_offset;
    dst->prev_frame_num        = src->prev_frame_num;
    dst->short_ref_count       = src->short_ref_count;

    memcpy(dst->short_ref,        src->short_ref,        sizeof(dst->short_ref));
    memcpy(dst->long_ref,         src->long_ref,         sizeof(dst->long_ref));
    memcpy(dst->default_ref_list, src->default_ref_list, sizeof(dst->default_ref_list));

    memcpy(dst->dequant4_coeff,   src->dequant4_coeff,   sizeof(src->dequant4_coeff));
    memcpy(dst->dequant8_coeff,   src->dequant8_coeff,   sizeof(src->dequant8_coeff));

    return 0;
}

/**
 * Compute profile from profile_idc and constraint_set?_flags.
 *
 * @param sps SPS
 *
 * @return profile as defined by FF_PROFILE_H264_*
 */
int ff_h264_get_profile(SPS *sps)
{
    int profile = sps->profile_idc;

    switch (sps->profile_idc) {
    case FF_PROFILE_H264_BASELINE:
        // constraint_set1_flag set to 1
        profile |= (sps->constraint_set_flags & 1 << 1) ? FF_PROFILE_H264_CONSTRAINED : 0;
        break;
    case FF_PROFILE_H264_HIGH_10:
    case FF_PROFILE_H264_HIGH_422:
    case FF_PROFILE_H264_HIGH_444_PREDICTIVE:
        // constraint_set3_flag set to 1
        profile |= (sps->constraint_set_flags & 1 << 3) ? FF_PROFILE_H264_INTRA : 0;
        break;
    }

    return profile;
}

static int h264_set_parameter_from_sps(H264Context *h)
{
    if (h->flags & CODEC_FLAG_LOW_DELAY ||
        (h->sps.bitstream_restriction_flag &&
         !h->sps.num_reorder_frames)) {
        if (h->avctx->has_b_frames > 1 || h->delayed_pic[0])
            av_log(h->avctx, AV_LOG_WARNING, "Delayed frames seen. "
                   "Reenabling low delay requires a codec flush.\n");
        else
            h->low_delay = 1;
    }

    if (h->avctx->has_b_frames < 2)
        h->avctx->has_b_frames = !h->low_delay;

    if (h->sps.bit_depth_luma != h->sps.bit_depth_chroma) {
        avpriv_request_sample(h->avctx,
                              "Different chroma and luma bit depth");
        return AVERROR_PATCHWELCOME;
    }

    if (h->avctx->bits_per_raw_sample != h->sps.bit_depth_luma ||
        h->cur_chroma_format_idc      != h->sps.chroma_format_idc) {
        if (h->avctx->codec &&
            h->avctx->codec->capabilities & CODEC_CAP_HWACCEL_VDPAU &&
            (h->sps.bit_depth_luma != 8 || h->sps.chroma_format_idc > 1)) {
            av_log(h->avctx, AV_LOG_ERROR,
                   "VDPAU decoding does not support video colorspace.\n");
            return AVERROR_INVALIDDATA;
        }
        if (h->sps.bit_depth_luma >= 8 && h->sps.bit_depth_luma <= 14 &&
            h->sps.bit_depth_luma != 11 && h->sps.bit_depth_luma != 13) {
            h->avctx->bits_per_raw_sample = h->sps.bit_depth_luma;
            h->cur_chroma_format_idc      = h->sps.chroma_format_idc;
            h->pixel_shift                = h->sps.bit_depth_luma > 8;

            ff_h264dsp_init(&h->h264dsp, h->sps.bit_depth_luma,
                            h->sps.chroma_format_idc);
            ff_h264chroma_init(&h->h264chroma, h->sps.bit_depth_chroma);
            ff_h264qpel_init(&h->h264qpel, h->sps.bit_depth_luma);
            ff_h264_pred_init(&h->hpc, h->avctx->codec_id, h->sps.bit_depth_luma,
                              h->sps.chroma_format_idc);
<<<<<<< HEAD
            if (CONFIG_ERROR_RESILIENCE) {
                ff_dsputil_init(&h->dsp, h->avctx);
            }
=======
            h->dsp.dct_bits = h->sps.bit_depth_luma > 8 ? 32 : 16;
            if (CONFIG_ERROR_RESILIENCE)
                ff_dsputil_init(&h->dsp, h->avctx);
>>>>>>> 85deb51a
            ff_videodsp_init(&h->vdsp, h->sps.bit_depth_luma);
        } else {
            av_log(h->avctx, AV_LOG_ERROR, "Unsupported bit depth: %d\n",
                   h->sps.bit_depth_luma);
            return AVERROR_INVALIDDATA;
        }
    }
    return 0;
}

static enum AVPixelFormat get_pixel_format(H264Context *h, int force_callback)
{
    switch (h->sps.bit_depth_luma) {
    case 9:
        if (CHROMA444(h)) {
            if (h->avctx->colorspace == AVCOL_SPC_RGB) {
                return AV_PIX_FMT_GBRP9;
            } else
                return AV_PIX_FMT_YUV444P9;
        } else if (CHROMA422(h))
            return AV_PIX_FMT_YUV422P9;
        else
            return AV_PIX_FMT_YUV420P9;
        break;
    case 10:
        if (CHROMA444(h)) {
            if (h->avctx->colorspace == AVCOL_SPC_RGB) {
                return AV_PIX_FMT_GBRP10;
            } else
                return AV_PIX_FMT_YUV444P10;
        } else if (CHROMA422(h))
            return AV_PIX_FMT_YUV422P10;
        else
            return AV_PIX_FMT_YUV420P10;
        break;
    case 12:
        if (CHROMA444(h)) {
            if (h->avctx->colorspace == AVCOL_SPC_RGB) {
                return AV_PIX_FMT_GBRP12;
            } else
                return AV_PIX_FMT_YUV444P12;
        } else if (CHROMA422(h))
            return AV_PIX_FMT_YUV422P12;
        else
            return AV_PIX_FMT_YUV420P12;
        break;
    case 14:
        if (CHROMA444(h)) {
            if (h->avctx->colorspace == AVCOL_SPC_RGB) {
                return AV_PIX_FMT_GBRP14;
            } else
                return AV_PIX_FMT_YUV444P14;
        } else if (CHROMA422(h))
            return AV_PIX_FMT_YUV422P14;
        else
            return AV_PIX_FMT_YUV420P14;
        break;
    case 8:
        if (CHROMA444(h)) {
            if (h->avctx->colorspace == AVCOL_SPC_RGB) {
                av_log(h->avctx, AV_LOG_DEBUG, "Detected GBR colorspace.\n");
                return AV_PIX_FMT_GBR24P;
            } else if (h->avctx->colorspace == AVCOL_SPC_YCGCO) {
                av_log(h->avctx, AV_LOG_WARNING, "Detected unsupported YCgCo colorspace.\n");
            }
            return h->avctx->color_range == AVCOL_RANGE_JPEG ? AV_PIX_FMT_YUVJ444P
                                                                : AV_PIX_FMT_YUV444P;
        } else if (CHROMA422(h)) {
            return h->avctx->color_range == AVCOL_RANGE_JPEG ? AV_PIX_FMT_YUVJ422P
                                                             : AV_PIX_FMT_YUV422P;
        } else {
            int i;
            const enum AVPixelFormat * fmt = h->avctx->codec->pix_fmts ?
                                        h->avctx->codec->pix_fmts :
                                        h->avctx->color_range == AVCOL_RANGE_JPEG ?
                                        h264_hwaccel_pixfmt_list_jpeg_420 :
                                        h264_hwaccel_pixfmt_list_420;

            for (i=0; fmt[i] != AV_PIX_FMT_NONE; i++)
                if (fmt[i] == h->avctx->pix_fmt && !force_callback)
                    return fmt[i];
            return h->avctx->get_format(h->avctx, fmt);
        }
        break;
    default:
        av_log(h->avctx, AV_LOG_ERROR,
               "Unsupported bit depth: %d\n", h->sps.bit_depth_luma);
        return AVERROR_INVALIDDATA;
    }
}

static int h264_slice_header_init(H264Context *h, int reinit)
{
    int nb_slices = (HAVE_THREADS &&
                     h->avctx->active_thread_type & FF_THREAD_SLICE) ?
                    h->avctx->thread_count : 1;
    int i;

    if(    FFALIGN(h->avctx->width , 16                                 ) == h->width
        && FFALIGN(h->avctx->height, 16*(2 - h->sps.frame_mbs_only_flag)) == h->height
        && !h->sps.crop_right && !h->sps.crop_bottom
        && (h->avctx->width != h->width || h->avctx->height && h->height)
    ) {
        av_log(h->avctx, AV_LOG_DEBUG, "Using externally provided dimensions\n");
        h->avctx->coded_width  = h->width;
        h->avctx->coded_height = h->height;
    } else{
        avcodec_set_dimensions(h->avctx, h->width, h->height);
        h->avctx->width  -= (2>>CHROMA444(h))*FFMIN(h->sps.crop_right, (8<<CHROMA444(h))-1);
        h->avctx->height -= (1<<h->chroma_y_shift)*FFMIN(h->sps.crop_bottom, (16>>h->chroma_y_shift)-1) * (2 - h->sps.frame_mbs_only_flag);
    }

    h->avctx->sample_aspect_ratio = h->sps.sar;
    av_assert0(h->avctx->sample_aspect_ratio.den);
    av_pix_fmt_get_chroma_sub_sample(h->avctx->pix_fmt,
                                     &h->chroma_x_shift, &h->chroma_y_shift);

    if (h->sps.timing_info_present_flag) {
        int64_t den = h->sps.time_scale;
        if (h->x264_build < 44U)
            den *= 2;
        av_reduce(&h->avctx->time_base.num, &h->avctx->time_base.den,
                  h->sps.num_units_in_tick, den, 1 << 30);
    }

    h->avctx->hwaccel = ff_find_hwaccel(h->avctx->codec->id, h->avctx->pix_fmt);

    if (reinit)
        free_tables(h, 0);
    h->first_field = 0;
    h->prev_interlaced_frame = 1;

    init_scan_tables(h);
    if (ff_h264_alloc_tables(h) < 0) {
        av_log(h->avctx, AV_LOG_ERROR,
               "Could not allocate memory for h264\n");
        return AVERROR(ENOMEM);
    }

    if (nb_slices > MAX_THREADS || (nb_slices > h->mb_height && h->mb_height)) {
        int max_slices;
        if (h->mb_height)
            max_slices = FFMIN(MAX_THREADS, h->mb_height);
        else
            max_slices = MAX_THREADS;
        av_log(h->avctx, AV_LOG_WARNING, "too many threads/slices (%d),"
               " reducing to %d\n", nb_slices, max_slices);
        nb_slices = max_slices;
    }
    h->slice_context_count = nb_slices;

    if (!HAVE_THREADS || !(h->avctx->active_thread_type & FF_THREAD_SLICE)) {
        if (context_init(h) < 0) {
            av_log(h->avctx, AV_LOG_ERROR, "context_init() failed.\n");
            return -1;
        }
    } else {
        for (i = 1; i < h->slice_context_count; i++) {
            H264Context *c;
            c = h->thread_context[i] = av_mallocz(sizeof(H264Context));
            c->avctx       = h->avctx;
            if (CONFIG_ERROR_RESILIENCE) {
                c->dsp         = h->dsp;
            }
            c->vdsp        = h->vdsp;
            c->h264dsp     = h->h264dsp;
            c->h264qpel    = h->h264qpel;
            c->h264chroma  = h->h264chroma;
            c->sps         = h->sps;
            c->pps         = h->pps;
            c->pixel_shift = h->pixel_shift;
            c->cur_chroma_format_idc = h->cur_chroma_format_idc;
            c->width       = h->width;
            c->height      = h->height;
            c->linesize    = h->linesize;
            c->uvlinesize  = h->uvlinesize;
            c->chroma_x_shift = h->chroma_x_shift;
            c->chroma_y_shift = h->chroma_y_shift;
            c->qscale      = h->qscale;
            c->droppable   = h->droppable;
            c->data_partitioning = h->data_partitioning;
            c->low_delay   = h->low_delay;
            c->mb_width    = h->mb_width;
            c->mb_height   = h->mb_height;
            c->mb_stride   = h->mb_stride;
            c->mb_num      = h->mb_num;
            c->flags       = h->flags;
            c->workaround_bugs = h->workaround_bugs;
            c->pict_type   = h->pict_type;

            init_scan_tables(c);
            clone_tables(c, h, i);
            c->context_initialized = 1;
        }

        for (i = 0; i < h->slice_context_count; i++)
            if (context_init(h->thread_context[i]) < 0) {
                av_log(h->avctx, AV_LOG_ERROR, "context_init() failed.\n");
                return -1;
            }
    }

    h->context_initialized = 1;

    return 0;
}

/**
 * Decode a slice header.
 * This will also call ff_MPV_common_init() and frame_start() as needed.
 *
 * @param h h264context
 * @param h0 h264 master context (differs from 'h' when doing sliced based
 *           parallel decoding)
 *
 * @return 0 if okay, <0 if an error occurred, 1 if decoding must not be multithreaded
 */
static int decode_slice_header(H264Context *h, H264Context *h0)
{
    unsigned int first_mb_in_slice;
    unsigned int pps_id;
    int num_ref_idx_active_override_flag, ret;
    unsigned int slice_type, tmp, i, j;
    int last_pic_structure, last_pic_droppable;
    int must_reinit;
    int needs_reinit = 0;

    h->me.qpel_put = h->h264qpel.put_h264_qpel_pixels_tab;
    h->me.qpel_avg = h->h264qpel.avg_h264_qpel_pixels_tab;

    first_mb_in_slice = get_ue_golomb_long(&h->gb);

    if (first_mb_in_slice == 0) { // FIXME better field boundary detection
        if (h0->current_slice && FIELD_PICTURE(h)) {
            field_end(h, 1);
        }

        h0->current_slice = 0;
        if (!h0->first_field) {
            if (h->cur_pic_ptr && !h->droppable) {
                ff_thread_report_progress(&h->cur_pic_ptr->tf, INT_MAX,
                                          h->picture_structure == PICT_BOTTOM_FIELD);
            }
            h->cur_pic_ptr = NULL;
        }
    }

    slice_type = get_ue_golomb_31(&h->gb);
    if (slice_type > 9) {
        av_log(h->avctx, AV_LOG_ERROR,
               "slice type too large (%d) at %d %d\n",
               slice_type, h->mb_x, h->mb_y);
        return -1;
    }
    if (slice_type > 4) {
        slice_type -= 5;
        h->slice_type_fixed = 1;
    } else
        h->slice_type_fixed = 0;

    slice_type = golomb_to_pict_type[slice_type];
    h->slice_type     = slice_type;
    h->slice_type_nos = slice_type & 3;

    // to make a few old functions happy, it's wrong though
    h->pict_type = h->slice_type;

    pps_id = get_ue_golomb(&h->gb);
    if (pps_id >= MAX_PPS_COUNT) {
        av_log(h->avctx, AV_LOG_ERROR, "pps_id %d out of range\n", pps_id);
        return -1;
    }
    if (!h0->pps_buffers[pps_id]) {
        av_log(h->avctx, AV_LOG_ERROR,
               "non-existing PPS %u referenced\n",
               pps_id);
        return -1;
    }
    h->pps = *h0->pps_buffers[pps_id];

    if (!h0->sps_buffers[h->pps.sps_id]) {
        av_log(h->avctx, AV_LOG_ERROR,
               "non-existing SPS %u referenced\n",
               h->pps.sps_id);
        return -1;
    }

    if (h->pps.sps_id != h->current_sps_id ||
        h0->sps_buffers[h->pps.sps_id]->new) {
        h0->sps_buffers[h->pps.sps_id]->new = 0;

        h->current_sps_id = h->pps.sps_id;
        h->sps            = *h0->sps_buffers[h->pps.sps_id];

        if (h->mb_width  != h->sps.mb_width ||
            h->mb_height != h->sps.mb_height * (2 - h->sps.frame_mbs_only_flag) ||
            h->avctx->bits_per_raw_sample != h->sps.bit_depth_luma ||
            h->cur_chroma_format_idc != h->sps.chroma_format_idc
        )
            needs_reinit = 1;

        if (h->bit_depth_luma    != h->sps.bit_depth_luma ||
            h->chroma_format_idc != h->sps.chroma_format_idc) {
            h->bit_depth_luma    = h->sps.bit_depth_luma;
            h->chroma_format_idc = h->sps.chroma_format_idc;
            needs_reinit         = 1;
        }
        if ((ret = h264_set_parameter_from_sps(h)) < 0)
            return ret;
    }

    h->avctx->profile = ff_h264_get_profile(&h->sps);
    h->avctx->level   = h->sps.level_idc;
    h->avctx->refs    = h->sps.ref_frame_count;

    must_reinit = (h->context_initialized &&
                    (   16*h->sps.mb_width != h->avctx->coded_width
                     || 16*h->sps.mb_height * (2 - h->sps.frame_mbs_only_flag) != h->avctx->coded_height
                     || h->avctx->bits_per_raw_sample != h->sps.bit_depth_luma
                     || h->cur_chroma_format_idc != h->sps.chroma_format_idc
                     || av_cmp_q(h->sps.sar, h->avctx->sample_aspect_ratio)));
    if (h0->avctx->pix_fmt != get_pixel_format(h0, 0))
        must_reinit = 1;

    h->mb_width  = h->sps.mb_width;
    h->mb_height = h->sps.mb_height * (2 - h->sps.frame_mbs_only_flag);
    h->mb_num    = h->mb_width * h->mb_height;
    h->mb_stride = h->mb_width + 1;

    h->b_stride = h->mb_width * 4;

    h->chroma_y_shift = h->sps.chroma_format_idc <= 1; // 400 uses yuv420p

    h->width  = 16 * h->mb_width;
    h->height = 16 * h->mb_height;

    if (h->sps.video_signal_type_present_flag) {
        h->avctx->color_range = h->sps.full_range>0 ? AVCOL_RANGE_JPEG
                                                    : AVCOL_RANGE_MPEG;
        if (h->sps.colour_description_present_flag) {
            if (h->avctx->colorspace != h->sps.colorspace)
                needs_reinit = 1;
            h->avctx->color_primaries = h->sps.color_primaries;
            h->avctx->color_trc       = h->sps.color_trc;
            h->avctx->colorspace      = h->sps.colorspace;
        }
    }

    if (h->context_initialized &&
        (
         needs_reinit                   ||
         must_reinit)) {

        if (h != h0) {
            av_log(h->avctx, AV_LOG_ERROR, "changing width/height on "
                   "slice %d\n", h0->current_slice + 1);
            return AVERROR_INVALIDDATA;
        }

        flush_change(h);

        if ((ret = get_pixel_format(h, 1)) < 0)
            return ret;
        h->avctx->pix_fmt = ret;

        av_log(h->avctx, AV_LOG_INFO, "Reinit context to %dx%d, "
               "pix_fmt: %d\n", h->width, h->height, h->avctx->pix_fmt);

        if ((ret = h264_slice_header_init(h, 1)) < 0) {
            av_log(h->avctx, AV_LOG_ERROR,
                   "h264_slice_header_init() failed\n");
            return ret;
        }
    }
    if (!h->context_initialized) {
        if (h != h0) {
            av_log(h->avctx, AV_LOG_ERROR,
                   "Cannot (re-)initialize context during parallel decoding.\n");
            return -1;
        }

        if ((ret = get_pixel_format(h, 1)) < 0)
            return ret;
        h->avctx->pix_fmt = ret;

        if ((ret = h264_slice_header_init(h, 0)) < 0) {
            av_log(h->avctx, AV_LOG_ERROR,
                   "h264_slice_header_init() failed\n");
            return ret;
        }
    }

    if (h == h0 && h->dequant_coeff_pps != pps_id) {
        h->dequant_coeff_pps = pps_id;
        init_dequant_tables(h);
    }

    h->frame_num = get_bits(&h->gb, h->sps.log2_max_frame_num);

    h->mb_mbaff        = 0;
    h->mb_aff_frame    = 0;
    last_pic_structure = h0->picture_structure;
    last_pic_droppable = h0->droppable;
    h->droppable       = h->nal_ref_idc == 0;
    if (h->sps.frame_mbs_only_flag) {
        h->picture_structure = PICT_FRAME;
    } else {
        if (!h->sps.direct_8x8_inference_flag && slice_type == AV_PICTURE_TYPE_B) {
            av_log(h->avctx, AV_LOG_ERROR, "This stream was generated by a broken encoder, invalid 8x8 inference\n");
            return -1;
        }
        if (get_bits1(&h->gb)) { // field_pic_flag
            h->picture_structure = PICT_TOP_FIELD + get_bits1(&h->gb); // bottom_field_flag
        } else {
            h->picture_structure = PICT_FRAME;
            h->mb_aff_frame      = h->sps.mb_aff;
        }
    }
    h->mb_field_decoding_flag = h->picture_structure != PICT_FRAME;

    if (h0->current_slice != 0) {
        if (last_pic_structure != h->picture_structure ||
            last_pic_droppable != h->droppable) {
            av_log(h->avctx, AV_LOG_ERROR,
                   "Changing field mode (%d -> %d) between slices is not allowed\n",
                   last_pic_structure, h->picture_structure);
            h->picture_structure = last_pic_structure;
            h->droppable         = last_pic_droppable;
            return AVERROR_INVALIDDATA;
        } else if (!h0->cur_pic_ptr) {
            av_log(h->avctx, AV_LOG_ERROR,
                   "unset cur_pic_ptr on %d. slice\n",
                   h0->current_slice + 1);
            return AVERROR_INVALIDDATA;
        }
    } else {
        /* Shorten frame num gaps so we don't have to allocate reference
         * frames just to throw them away */
        if (h->frame_num != h->prev_frame_num && h->prev_frame_num >= 0) {
            int unwrap_prev_frame_num = h->prev_frame_num;
            int max_frame_num         = 1 << h->sps.log2_max_frame_num;

            if (unwrap_prev_frame_num > h->frame_num)
                unwrap_prev_frame_num -= max_frame_num;

            if ((h->frame_num - unwrap_prev_frame_num) > h->sps.ref_frame_count) {
                unwrap_prev_frame_num = (h->frame_num - h->sps.ref_frame_count) - 1;
                if (unwrap_prev_frame_num < 0)
                    unwrap_prev_frame_num += max_frame_num;

                h->prev_frame_num = unwrap_prev_frame_num;
            }
        }

        /* See if we have a decoded first field looking for a pair...
         * Here, we're using that to see if we should mark previously
         * decode frames as "finished".
         * We have to do that before the "dummy" in-between frame allocation,
         * since that can modify h->cur_pic_ptr. */
        if (h0->first_field) {
            assert(h0->cur_pic_ptr);
            assert(h0->cur_pic_ptr->f.data[0]);
            assert(h0->cur_pic_ptr->reference != DELAYED_PIC_REF);

            /* Mark old field/frame as completed */
            if (!last_pic_droppable && h0->cur_pic_ptr->tf.owner == h0->avctx) {
                ff_thread_report_progress(&h0->cur_pic_ptr->tf, INT_MAX,
                                          last_pic_structure == PICT_BOTTOM_FIELD);
            }

            /* figure out if we have a complementary field pair */
            if (!FIELD_PICTURE(h) || h->picture_structure == last_pic_structure) {
                /* Previous field is unmatched. Don't display it, but let it
                 * remain for reference if marked as such. */
                if (!last_pic_droppable && last_pic_structure != PICT_FRAME) {
                    ff_thread_report_progress(&h0->cur_pic_ptr->tf, INT_MAX,
                                              last_pic_structure == PICT_TOP_FIELD);
                }
            } else {
                if (h0->cur_pic_ptr->frame_num != h->frame_num) {
                    /* This and previous field were reference, but had
                     * different frame_nums. Consider this field first in
                     * pair. Throw away previous field except for reference
                     * purposes. */
                    if (!last_pic_droppable && last_pic_structure != PICT_FRAME) {
                        ff_thread_report_progress(&h0->cur_pic_ptr->tf, INT_MAX,
                                                  last_pic_structure == PICT_TOP_FIELD);
                    }
                } else {
                    /* Second field in complementary pair */
                    if (!((last_pic_structure   == PICT_TOP_FIELD &&
                           h->picture_structure == PICT_BOTTOM_FIELD) ||
                          (last_pic_structure   == PICT_BOTTOM_FIELD &&
                           h->picture_structure == PICT_TOP_FIELD))) {
                        av_log(h->avctx, AV_LOG_ERROR,
                               "Invalid field mode combination %d/%d\n",
                               last_pic_structure, h->picture_structure);
                        h->picture_structure = last_pic_structure;
                        h->droppable         = last_pic_droppable;
                        return AVERROR_INVALIDDATA;
                    } else if (last_pic_droppable != h->droppable) {
                        avpriv_request_sample(h->avctx,
                                              "Found reference and non-reference fields in the same frame, which");
                        h->picture_structure = last_pic_structure;
                        h->droppable         = last_pic_droppable;
                        return AVERROR_PATCHWELCOME;
                    }
                }
            }
        }

        while (h->frame_num != h->prev_frame_num && h->prev_frame_num >= 0 && !h0->first_field &&
               h->frame_num != (h->prev_frame_num + 1) % (1 << h->sps.log2_max_frame_num)) {
            Picture *prev = h->short_ref_count ? h->short_ref[0] : NULL;
            av_log(h->avctx, AV_LOG_DEBUG, "Frame num gap %d %d\n",
                   h->frame_num, h->prev_frame_num);
            if (!h->sps.gaps_in_frame_num_allowed_flag)
                for(i=0; i<FF_ARRAY_ELEMS(h->last_pocs); i++)
                    h->last_pocs[i] = INT_MIN;
            if (h264_frame_start(h) < 0)
                return -1;
            h->prev_frame_num++;
            h->prev_frame_num %= 1 << h->sps.log2_max_frame_num;
            h->cur_pic_ptr->frame_num = h->prev_frame_num;
            ff_thread_report_progress(&h->cur_pic_ptr->tf, INT_MAX, 0);
            ff_thread_report_progress(&h->cur_pic_ptr->tf, INT_MAX, 1);
            if ((ret = ff_generate_sliding_window_mmcos(h, 1)) < 0 &&
                h->avctx->err_recognition & AV_EF_EXPLODE)
                return ret;
            if (ff_h264_execute_ref_pic_marking(h, h->mmco, h->mmco_index) < 0 &&
                (h->avctx->err_recognition & AV_EF_EXPLODE))
                return AVERROR_INVALIDDATA;
            /* Error concealment: if a ref is missing, copy the previous ref in its place.
             * FIXME: avoiding a memcpy would be nice, but ref handling makes many assumptions
             * about there being no actual duplicates.
             * FIXME: this doesn't copy padding for out-of-frame motion vectors.  Given we're
             * concealing a lost frame, this probably isn't noticeable by comparison, but it should
             * be fixed. */
            if (h->short_ref_count) {
                if (prev) {
                    av_image_copy(h->short_ref[0]->f.data, h->short_ref[0]->f.linesize,
                                  (const uint8_t **)prev->f.data, prev->f.linesize,
                                  h->avctx->pix_fmt, h->mb_width * 16, h->mb_height * 16);
                    h->short_ref[0]->poc = prev->poc + 2;
                }
                h->short_ref[0]->frame_num = h->prev_frame_num;
            }
        }

        /* See if we have a decoded first field looking for a pair...
         * We're using that to see whether to continue decoding in that
         * frame, or to allocate a new one. */
        if (h0->first_field) {
            assert(h0->cur_pic_ptr);
            assert(h0->cur_pic_ptr->f.data[0]);
            assert(h0->cur_pic_ptr->reference != DELAYED_PIC_REF);

            /* figure out if we have a complementary field pair */
            if (!FIELD_PICTURE(h) || h->picture_structure == last_pic_structure) {
                /* Previous field is unmatched. Don't display it, but let it
                 * remain for reference if marked as such. */
                h0->cur_pic_ptr = NULL;
                h0->first_field = FIELD_PICTURE(h);
            } else {
                if (h0->cur_pic_ptr->frame_num != h->frame_num) {
                    ff_thread_report_progress(&h0->cur_pic_ptr->tf, INT_MAX,
                                              h0->picture_structure==PICT_BOTTOM_FIELD);
                    /* This and the previous field had different frame_nums.
                     * Consider this field first in pair. Throw away previous
                     * one except for reference purposes. */
                    h0->first_field = 1;
                    h0->cur_pic_ptr = NULL;
                } else {
                    /* Second field in complementary pair */
                    h0->first_field = 0;
                }
            }
        } else {
            /* Frame or first field in a potentially complementary pair */
            h0->first_field = FIELD_PICTURE(h);
        }

        if (!FIELD_PICTURE(h) || h0->first_field) {
            if (h264_frame_start(h) < 0) {
                h0->first_field = 0;
                return -1;
            }
        } else {
            release_unused_pictures(h, 0);
        }
        /* Some macroblocks can be accessed before they're available in case
        * of lost slices, MBAFF or threading. */
        if (FIELD_PICTURE(h)) {
            for(i = (h->picture_structure == PICT_BOTTOM_FIELD); i<h->mb_height; i++)
                memset(h->slice_table + i*h->mb_stride, -1, (h->mb_stride - (i+1==h->mb_height)) * sizeof(*h->slice_table));
        } else {
            memset(h->slice_table, -1,
                (h->mb_height * h->mb_stride - 1) * sizeof(*h->slice_table));
        }
        h0->last_slice_type = -1;
    }
    if (h != h0 && (ret = clone_slice(h, h0)) < 0)
        return ret;

    /* can't be in alloc_tables because linesize isn't known there.
     * FIXME: redo bipred weight to not require extra buffer? */
    for (i = 0; i < h->slice_context_count; i++)
        if (h->thread_context[i]) {
            ret = alloc_scratch_buffers(h->thread_context[i], h->linesize);
            if (ret < 0)
                return ret;
        }

    h->cur_pic_ptr->frame_num = h->frame_num; // FIXME frame_num cleanup

    av_assert1(h->mb_num == h->mb_width * h->mb_height);
    if (first_mb_in_slice << FIELD_OR_MBAFF_PICTURE(h) >= h->mb_num ||
        first_mb_in_slice >= h->mb_num) {
        av_log(h->avctx, AV_LOG_ERROR, "first_mb_in_slice overflow\n");
        return -1;
    }
    h->resync_mb_x = h->mb_x =  first_mb_in_slice % h->mb_width;
    h->resync_mb_y = h->mb_y = (first_mb_in_slice / h->mb_width) << FIELD_OR_MBAFF_PICTURE(h);
    if (h->picture_structure == PICT_BOTTOM_FIELD)
        h->resync_mb_y = h->mb_y = h->mb_y + 1;
    av_assert1(h->mb_y < h->mb_height);

    if (h->picture_structure == PICT_FRAME) {
        h->curr_pic_num = h->frame_num;
        h->max_pic_num  = 1 << h->sps.log2_max_frame_num;
    } else {
        h->curr_pic_num = 2 * h->frame_num + 1;
        h->max_pic_num  = 1 << (h->sps.log2_max_frame_num + 1);
    }

    if (h->nal_unit_type == NAL_IDR_SLICE)
        get_ue_golomb(&h->gb); /* idr_pic_id */

    if (h->sps.poc_type == 0) {
        h->poc_lsb = get_bits(&h->gb, h->sps.log2_max_poc_lsb);

        if (h->pps.pic_order_present == 1 && h->picture_structure == PICT_FRAME)
            h->delta_poc_bottom = get_se_golomb(&h->gb);
    }

    if (h->sps.poc_type == 1 && !h->sps.delta_pic_order_always_zero_flag) {
        h->delta_poc[0] = get_se_golomb(&h->gb);

        if (h->pps.pic_order_present == 1 && h->picture_structure == PICT_FRAME)
            h->delta_poc[1] = get_se_golomb(&h->gb);
    }

    init_poc(h);

    if (h->pps.redundant_pic_cnt_present)
        h->redundant_pic_count = get_ue_golomb(&h->gb);

    // set defaults, might be overridden a few lines later
    h->ref_count[0] = h->pps.ref_count[0];
    h->ref_count[1] = h->pps.ref_count[1];

    if (h->slice_type_nos != AV_PICTURE_TYPE_I) {
        unsigned max[2];
        max[0] = max[1] = h->picture_structure == PICT_FRAME ? 15 : 31;

        if (h->slice_type_nos == AV_PICTURE_TYPE_B)
            h->direct_spatial_mv_pred = get_bits1(&h->gb);
        num_ref_idx_active_override_flag = get_bits1(&h->gb);

        if (num_ref_idx_active_override_flag) {
            h->ref_count[0] = get_ue_golomb(&h->gb) + 1;
            if (h->slice_type_nos == AV_PICTURE_TYPE_B) {
                h->ref_count[1] = get_ue_golomb(&h->gb) + 1;
            } else
                // full range is spec-ok in this case, even for frames
                h->ref_count[1] = 1;
        }

        if (h->ref_count[0]-1 > max[0] || h->ref_count[1]-1 > max[1]){
            av_log(h->avctx, AV_LOG_ERROR, "reference overflow %u > %u or %u > %u\n", h->ref_count[0]-1, max[0], h->ref_count[1]-1, max[1]);
            h->ref_count[0] = h->ref_count[1] = 0;
            return AVERROR_INVALIDDATA;
        }

        if (h->slice_type_nos == AV_PICTURE_TYPE_B)
            h->list_count = 2;
        else
            h->list_count = 1;
    } else {
        h->list_count = 0;
        h->ref_count[0] = h->ref_count[1] = 0;
    }
    if (slice_type != AV_PICTURE_TYPE_I &&
        (h0->current_slice == 0 ||
         slice_type != h0->last_slice_type ||
         memcmp(h0->last_ref_count, h0->ref_count, sizeof(h0->ref_count)))) {
        ff_h264_fill_default_ref_list(h);
    }

    if (h->slice_type_nos != AV_PICTURE_TYPE_I &&
        ff_h264_decode_ref_pic_list_reordering(h) < 0) {
        h->ref_count[1] = h->ref_count[0] = 0;
        return -1;
    }

    if ((h->pps.weighted_pred && h->slice_type_nos == AV_PICTURE_TYPE_P) ||
        (h->pps.weighted_bipred_idc == 1 &&
         h->slice_type_nos == AV_PICTURE_TYPE_B))
        pred_weight_table(h);
    else if (h->pps.weighted_bipred_idc == 2 &&
             h->slice_type_nos == AV_PICTURE_TYPE_B) {
        implicit_weight_table(h, -1);
    } else {
        h->use_weight = 0;
        for (i = 0; i < 2; i++) {
            h->luma_weight_flag[i]   = 0;
            h->chroma_weight_flag[i] = 0;
        }
    }

    // If frame-mt is enabled, only update mmco tables for the first slice
    // in a field. Subsequent slices can temporarily clobber h->mmco_index
    // or h->mmco, which will cause ref list mix-ups and decoding errors
    // further down the line. This may break decoding if the first slice is
    // corrupt, thus we only do this if frame-mt is enabled.
    if (h->nal_ref_idc &&
        ff_h264_decode_ref_pic_marking(h0, &h->gb,
                            !(h->avctx->active_thread_type & FF_THREAD_FRAME) ||
                            h0->current_slice == 0) < 0 &&
        (h->avctx->err_recognition & AV_EF_EXPLODE))
        return AVERROR_INVALIDDATA;

    if (FRAME_MBAFF(h)) {
        ff_h264_fill_mbaff_ref_list(h);

        if (h->pps.weighted_bipred_idc == 2 && h->slice_type_nos == AV_PICTURE_TYPE_B) {
            implicit_weight_table(h, 0);
            implicit_weight_table(h, 1);
        }
    }

    if (h->slice_type_nos == AV_PICTURE_TYPE_B && !h->direct_spatial_mv_pred)
        ff_h264_direct_dist_scale_factor(h);
    ff_h264_direct_ref_list_init(h);

    if (h->slice_type_nos != AV_PICTURE_TYPE_I && h->pps.cabac) {
        tmp = get_ue_golomb_31(&h->gb);
        if (tmp > 2) {
            av_log(h->avctx, AV_LOG_ERROR, "cabac_init_idc overflow\n");
            return -1;
        }
        h->cabac_init_idc = tmp;
    }

    h->last_qscale_diff = 0;
    tmp = h->pps.init_qp + get_se_golomb(&h->gb);
    if (tmp > 51 + 6 * (h->sps.bit_depth_luma - 8)) {
        av_log(h->avctx, AV_LOG_ERROR, "QP %u out of range\n", tmp);
        return -1;
    }
    h->qscale       = tmp;
    h->chroma_qp[0] = get_chroma_qp(h, 0, h->qscale);
    h->chroma_qp[1] = get_chroma_qp(h, 1, h->qscale);
    // FIXME qscale / qp ... stuff
    if (h->slice_type == AV_PICTURE_TYPE_SP)
        get_bits1(&h->gb); /* sp_for_switch_flag */
    if (h->slice_type == AV_PICTURE_TYPE_SP ||
        h->slice_type == AV_PICTURE_TYPE_SI)
        get_se_golomb(&h->gb); /* slice_qs_delta */

    h->deblocking_filter     = 1;
    h->slice_alpha_c0_offset = 52;
    h->slice_beta_offset     = 52;
    if (h->pps.deblocking_filter_parameters_present) {
        tmp = get_ue_golomb_31(&h->gb);
        if (tmp > 2) {
            av_log(h->avctx, AV_LOG_ERROR,
                   "deblocking_filter_idc %u out of range\n", tmp);
            return -1;
        }
        h->deblocking_filter = tmp;
        if (h->deblocking_filter < 2)
            h->deblocking_filter ^= 1;  // 1<->0

        if (h->deblocking_filter) {
            h->slice_alpha_c0_offset += get_se_golomb(&h->gb) << 1;
            h->slice_beta_offset     += get_se_golomb(&h->gb) << 1;
            if (h->slice_alpha_c0_offset > 104U ||
                h->slice_beta_offset     > 104U) {
                av_log(h->avctx, AV_LOG_ERROR,
                       "deblocking filter parameters %d %d out of range\n",
                       h->slice_alpha_c0_offset, h->slice_beta_offset);
                return -1;
            }
        }
    }

    if (h->avctx->skip_loop_filter >= AVDISCARD_ALL ||
        (h->avctx->skip_loop_filter >= AVDISCARD_NONKEY &&
         h->slice_type_nos != AV_PICTURE_TYPE_I) ||
        (h->avctx->skip_loop_filter >= AVDISCARD_BIDIR  &&
         h->slice_type_nos == AV_PICTURE_TYPE_B) ||
        (h->avctx->skip_loop_filter >= AVDISCARD_NONREF &&
         h->nal_ref_idc == 0))
        h->deblocking_filter = 0;

    if (h->deblocking_filter == 1 && h0->max_contexts > 1) {
        if (h->avctx->flags2 & CODEC_FLAG2_FAST) {
            /* Cheat slightly for speed:
             * Do not bother to deblock across slices. */
            h->deblocking_filter = 2;
        } else {
            h0->max_contexts = 1;
            if (!h0->single_decode_warning) {
                av_log(h->avctx, AV_LOG_INFO,
                       "Cannot parallelize deblocking type 1, decoding such frames in sequential order\n");
                h0->single_decode_warning = 1;
            }
            if (h != h0) {
                av_log(h->avctx, AV_LOG_ERROR,
                       "Deblocking switched inside frame.\n");
                return 1;
            }
        }
    }
    h->qp_thresh = 15 + 52 -
                   FFMIN(h->slice_alpha_c0_offset, h->slice_beta_offset) -
                   FFMAX3(0,
                          h->pps.chroma_qp_index_offset[0],
                          h->pps.chroma_qp_index_offset[1]) +
                   6 * (h->sps.bit_depth_luma - 8);

    h0->last_slice_type = slice_type;
    memcpy(h0->last_ref_count, h0->ref_count, sizeof(h0->last_ref_count));
    h->slice_num = ++h0->current_slice;

    if (h->slice_num)
        h0->slice_row[(h->slice_num-1)&(MAX_SLICES-1)]= h->resync_mb_y;
    if (   h0->slice_row[h->slice_num&(MAX_SLICES-1)] + 3 >= h->resync_mb_y
        && h0->slice_row[h->slice_num&(MAX_SLICES-1)] <= h->resync_mb_y
        && h->slice_num >= MAX_SLICES) {
        //in case of ASO this check needs to be updated depending on how we decide to assign slice numbers in this case
        av_log(h->avctx, AV_LOG_WARNING, "Possibly too many slices (%d >= %d), increase MAX_SLICES and recompile if there are artifacts\n", h->slice_num, MAX_SLICES);
    }

    for (j = 0; j < 2; j++) {
        int id_list[16];
        int *ref2frm = h->ref2frm[h->slice_num & (MAX_SLICES - 1)][j];
        for (i = 0; i < 16; i++) {
            id_list[i] = 60;
            if (j < h->list_count && i < h->ref_count[j] && h->ref_list[j][i].f.buf[0]) {
                int k;
                AVBuffer *buf = h->ref_list[j][i].f.buf[0]->buffer;
                for (k = 0; k < h->short_ref_count; k++)
                    if (h->short_ref[k]->f.buf[0]->buffer == buf) {
                        id_list[i] = k;
                        break;
                    }
                for (k = 0; k < h->long_ref_count; k++)
                    if (h->long_ref[k] && h->long_ref[k]->f.buf[0]->buffer == buf) {
                        id_list[i] = h->short_ref_count + k;
                        break;
                    }
            }
        }

        ref2frm[0]     =
            ref2frm[1] = -1;
        for (i = 0; i < 16; i++)
            ref2frm[i + 2] = 4 * id_list[i] +
                             (h->ref_list[j][i].reference & 3);
        ref2frm[18 + 0]     =
            ref2frm[18 + 1] = -1;
        for (i = 16; i < 48; i++)
            ref2frm[i + 4] = 4 * id_list[(i - 16) >> 1] +
                             (h->ref_list[j][i].reference & 3);
    }

    if (h->ref_count[0]) h->er.last_pic = &h->ref_list[0][0];
    if (h->ref_count[1]) h->er.next_pic = &h->ref_list[1][0];

    if (h->avctx->debug & FF_DEBUG_PICT_INFO) {
        av_log(h->avctx, AV_LOG_DEBUG,
               "slice:%d %s mb:%d %c%s%s pps:%u frame:%d poc:%d/%d ref:%d/%d qp:%d loop:%d:%d:%d weight:%d%s %s\n",
               h->slice_num,
               (h->picture_structure == PICT_FRAME ? "F" : h->picture_structure == PICT_TOP_FIELD ? "T" : "B"),
               first_mb_in_slice,
               av_get_picture_type_char(h->slice_type),
               h->slice_type_fixed ? " fix" : "",
               h->nal_unit_type == NAL_IDR_SLICE ? " IDR" : "",
               pps_id, h->frame_num,
               h->cur_pic_ptr->field_poc[0],
               h->cur_pic_ptr->field_poc[1],
               h->ref_count[0], h->ref_count[1],
               h->qscale,
               h->deblocking_filter,
               h->slice_alpha_c0_offset / 2 - 26, h->slice_beta_offset / 2 - 26,
               h->use_weight,
               h->use_weight == 1 && h->use_weight_chroma ? "c" : "",
               h->slice_type == AV_PICTURE_TYPE_B ? (h->direct_spatial_mv_pred ? "SPAT" : "TEMP") : "");
    }

    return 0;
}

int ff_h264_get_slice_type(const H264Context *h)
{
    switch (h->slice_type) {
    case AV_PICTURE_TYPE_P:
        return 0;
    case AV_PICTURE_TYPE_B:
        return 1;
    case AV_PICTURE_TYPE_I:
        return 2;
    case AV_PICTURE_TYPE_SP:
        return 3;
    case AV_PICTURE_TYPE_SI:
        return 4;
    default:
        return -1;
    }
}

static av_always_inline void fill_filter_caches_inter(H264Context *h,
                                                      int mb_type, int top_xy,
                                                      int left_xy[LEFT_MBS],
                                                      int top_type,
                                                      int left_type[LEFT_MBS],
                                                      int mb_xy, int list)
{
    int b_stride = h->b_stride;
    int16_t(*mv_dst)[2] = &h->mv_cache[list][scan8[0]];
    int8_t *ref_cache = &h->ref_cache[list][scan8[0]];
    if (IS_INTER(mb_type) || IS_DIRECT(mb_type)) {
        if (USES_LIST(top_type, list)) {
            const int b_xy  = h->mb2b_xy[top_xy] + 3 * b_stride;
            const int b8_xy = 4 * top_xy + 2;
            int (*ref2frm)[64] = (void*)(h->ref2frm[h->slice_table[top_xy] & (MAX_SLICES - 1)][0] + (MB_MBAFF(h) ? 20 : 2));
            AV_COPY128(mv_dst - 1 * 8, h->cur_pic.motion_val[list][b_xy + 0]);
            ref_cache[0 - 1 * 8] =
            ref_cache[1 - 1 * 8] = ref2frm[list][h->cur_pic.ref_index[list][b8_xy + 0]];
            ref_cache[2 - 1 * 8] =
            ref_cache[3 - 1 * 8] = ref2frm[list][h->cur_pic.ref_index[list][b8_xy + 1]];
        } else {
            AV_ZERO128(mv_dst - 1 * 8);
            AV_WN32A(&ref_cache[0 - 1 * 8], ((LIST_NOT_USED) & 0xFF) * 0x01010101u);
        }

        if (!IS_INTERLACED(mb_type ^ left_type[LTOP])) {
            if (USES_LIST(left_type[LTOP], list)) {
                const int b_xy  = h->mb2b_xy[left_xy[LTOP]] + 3;
                const int b8_xy = 4 * left_xy[LTOP] + 1;
                int (*ref2frm)[64] =(void*)( h->ref2frm[h->slice_table[left_xy[LTOP]] & (MAX_SLICES - 1)][0] + (MB_MBAFF(h) ? 20 : 2));
                AV_COPY32(mv_dst - 1 +  0, h->cur_pic.motion_val[list][b_xy + b_stride * 0]);
                AV_COPY32(mv_dst - 1 +  8, h->cur_pic.motion_val[list][b_xy + b_stride * 1]);
                AV_COPY32(mv_dst - 1 + 16, h->cur_pic.motion_val[list][b_xy + b_stride * 2]);
                AV_COPY32(mv_dst - 1 + 24, h->cur_pic.motion_val[list][b_xy + b_stride * 3]);
                ref_cache[-1 +  0] =
                ref_cache[-1 +  8] = ref2frm[list][h->cur_pic.ref_index[list][b8_xy + 2 * 0]];
                ref_cache[-1 + 16] =
                ref_cache[-1 + 24] = ref2frm[list][h->cur_pic.ref_index[list][b8_xy + 2 * 1]];
            } else {
                AV_ZERO32(mv_dst - 1 +  0);
                AV_ZERO32(mv_dst - 1 +  8);
                AV_ZERO32(mv_dst - 1 + 16);
                AV_ZERO32(mv_dst - 1 + 24);
                ref_cache[-1 +  0] =
                ref_cache[-1 +  8] =
                ref_cache[-1 + 16] =
                ref_cache[-1 + 24] = LIST_NOT_USED;
            }
        }
    }

    if (!USES_LIST(mb_type, list)) {
        fill_rectangle(mv_dst, 4, 4, 8, pack16to32(0, 0), 4);
        AV_WN32A(&ref_cache[0 * 8], ((LIST_NOT_USED) & 0xFF) * 0x01010101u);
        AV_WN32A(&ref_cache[1 * 8], ((LIST_NOT_USED) & 0xFF) * 0x01010101u);
        AV_WN32A(&ref_cache[2 * 8], ((LIST_NOT_USED) & 0xFF) * 0x01010101u);
        AV_WN32A(&ref_cache[3 * 8], ((LIST_NOT_USED) & 0xFF) * 0x01010101u);
        return;
    }

    {
        int8_t *ref = &h->cur_pic.ref_index[list][4 * mb_xy];
        int (*ref2frm)[64] = (void*)(h->ref2frm[h->slice_num & (MAX_SLICES - 1)][0] + (MB_MBAFF(h) ? 20 : 2));
        uint32_t ref01 = (pack16to32(ref2frm[list][ref[0]], ref2frm[list][ref[1]]) & 0x00FF00FF) * 0x0101;
        uint32_t ref23 = (pack16to32(ref2frm[list][ref[2]], ref2frm[list][ref[3]]) & 0x00FF00FF) * 0x0101;
        AV_WN32A(&ref_cache[0 * 8], ref01);
        AV_WN32A(&ref_cache[1 * 8], ref01);
        AV_WN32A(&ref_cache[2 * 8], ref23);
        AV_WN32A(&ref_cache[3 * 8], ref23);
    }

    {
        int16_t(*mv_src)[2] = &h->cur_pic.motion_val[list][4 * h->mb_x + 4 * h->mb_y * b_stride];
        AV_COPY128(mv_dst + 8 * 0, mv_src + 0 * b_stride);
        AV_COPY128(mv_dst + 8 * 1, mv_src + 1 * b_stride);
        AV_COPY128(mv_dst + 8 * 2, mv_src + 2 * b_stride);
        AV_COPY128(mv_dst + 8 * 3, mv_src + 3 * b_stride);
    }
}

/**
 *
 * @return non zero if the loop filter can be skipped
 */
static int fill_filter_caches(H264Context *h, int mb_type)
{
    const int mb_xy = h->mb_xy;
    int top_xy, left_xy[LEFT_MBS];
    int top_type, left_type[LEFT_MBS];
    uint8_t *nnz;
    uint8_t *nnz_cache;

    top_xy = mb_xy - (h->mb_stride << MB_FIELD(h));

    /* Wow, what a mess, why didn't they simplify the interlacing & intra
     * stuff, I can't imagine that these complex rules are worth it. */

    left_xy[LBOT] = left_xy[LTOP] = mb_xy - 1;
    if (FRAME_MBAFF(h)) {
        const int left_mb_field_flag = IS_INTERLACED(h->cur_pic.mb_type[mb_xy - 1]);
        const int curr_mb_field_flag = IS_INTERLACED(mb_type);
        if (h->mb_y & 1) {
            if (left_mb_field_flag != curr_mb_field_flag)
                left_xy[LTOP] -= h->mb_stride;
        } else {
            if (curr_mb_field_flag)
                top_xy += h->mb_stride &
                    (((h->cur_pic.mb_type[top_xy] >> 7) & 1) - 1);
            if (left_mb_field_flag != curr_mb_field_flag)
                left_xy[LBOT] += h->mb_stride;
        }
    }

    h->top_mb_xy        = top_xy;
    h->left_mb_xy[LTOP] = left_xy[LTOP];
    h->left_mb_xy[LBOT] = left_xy[LBOT];
    {
        /* For sufficiently low qp, filtering wouldn't do anything.
         * This is a conservative estimate: could also check beta_offset
         * and more accurate chroma_qp. */
        int qp_thresh = h->qp_thresh; // FIXME strictly we should store qp_thresh for each mb of a slice
        int qp        = h->cur_pic.qscale_table[mb_xy];
        if (qp <= qp_thresh &&
            (left_xy[LTOP] < 0 ||
             ((qp + h->cur_pic.qscale_table[left_xy[LTOP]] + 1) >> 1) <= qp_thresh) &&
            (top_xy < 0 ||
             ((qp + h->cur_pic.qscale_table[top_xy] + 1) >> 1) <= qp_thresh)) {
            if (!FRAME_MBAFF(h))
                return 1;
            if ((left_xy[LTOP] < 0 ||
                 ((qp + h->cur_pic.qscale_table[left_xy[LBOT]] + 1) >> 1) <= qp_thresh) &&
                (top_xy < h->mb_stride ||
                 ((qp + h->cur_pic.qscale_table[top_xy - h->mb_stride] + 1) >> 1) <= qp_thresh))
                return 1;
        }
    }

    top_type        = h->cur_pic.mb_type[top_xy];
    left_type[LTOP] = h->cur_pic.mb_type[left_xy[LTOP]];
    left_type[LBOT] = h->cur_pic.mb_type[left_xy[LBOT]];
    if (h->deblocking_filter == 2) {
        if (h->slice_table[top_xy] != h->slice_num)
            top_type = 0;
        if (h->slice_table[left_xy[LBOT]] != h->slice_num)
            left_type[LTOP] = left_type[LBOT] = 0;
    } else {
        if (h->slice_table[top_xy] == 0xFFFF)
            top_type = 0;
        if (h->slice_table[left_xy[LBOT]] == 0xFFFF)
            left_type[LTOP] = left_type[LBOT] = 0;
    }
    h->top_type        = top_type;
    h->left_type[LTOP] = left_type[LTOP];
    h->left_type[LBOT] = left_type[LBOT];

    if (IS_INTRA(mb_type))
        return 0;

    fill_filter_caches_inter(h, mb_type, top_xy, left_xy,
                             top_type, left_type, mb_xy, 0);
    if (h->list_count == 2)
        fill_filter_caches_inter(h, mb_type, top_xy, left_xy,
                                 top_type, left_type, mb_xy, 1);

    nnz       = h->non_zero_count[mb_xy];
    nnz_cache = h->non_zero_count_cache;
    AV_COPY32(&nnz_cache[4 + 8 * 1], &nnz[0]);
    AV_COPY32(&nnz_cache[4 + 8 * 2], &nnz[4]);
    AV_COPY32(&nnz_cache[4 + 8 * 3], &nnz[8]);
    AV_COPY32(&nnz_cache[4 + 8 * 4], &nnz[12]);
    h->cbp = h->cbp_table[mb_xy];

    if (top_type) {
        nnz = h->non_zero_count[top_xy];
        AV_COPY32(&nnz_cache[4 + 8 * 0], &nnz[3 * 4]);
    }

    if (left_type[LTOP]) {
        nnz = h->non_zero_count[left_xy[LTOP]];
        nnz_cache[3 + 8 * 1] = nnz[3 + 0 * 4];
        nnz_cache[3 + 8 * 2] = nnz[3 + 1 * 4];
        nnz_cache[3 + 8 * 3] = nnz[3 + 2 * 4];
        nnz_cache[3 + 8 * 4] = nnz[3 + 3 * 4];
    }

    /* CAVLC 8x8dct requires NNZ values for residual decoding that differ
     * from what the loop filter needs */
    if (!CABAC(h) && h->pps.transform_8x8_mode) {
        if (IS_8x8DCT(top_type)) {
            nnz_cache[4 + 8 * 0]     =
                nnz_cache[5 + 8 * 0] = (h->cbp_table[top_xy] & 0x4000) >> 12;
            nnz_cache[6 + 8 * 0]     =
                nnz_cache[7 + 8 * 0] = (h->cbp_table[top_xy] & 0x8000) >> 12;
        }
        if (IS_8x8DCT(left_type[LTOP])) {
            nnz_cache[3 + 8 * 1]     =
                nnz_cache[3 + 8 * 2] = (h->cbp_table[left_xy[LTOP]] & 0x2000) >> 12; // FIXME check MBAFF
        }
        if (IS_8x8DCT(left_type[LBOT])) {
            nnz_cache[3 + 8 * 3]     =
                nnz_cache[3 + 8 * 4] = (h->cbp_table[left_xy[LBOT]] & 0x8000) >> 12; // FIXME check MBAFF
        }

        if (IS_8x8DCT(mb_type)) {
            nnz_cache[scan8[0]] =
            nnz_cache[scan8[1]] =
            nnz_cache[scan8[2]] =
            nnz_cache[scan8[3]] = (h->cbp & 0x1000) >> 12;

            nnz_cache[scan8[0 + 4]] =
            nnz_cache[scan8[1 + 4]] =
            nnz_cache[scan8[2 + 4]] =
            nnz_cache[scan8[3 + 4]] = (h->cbp & 0x2000) >> 12;

            nnz_cache[scan8[0 + 8]] =
            nnz_cache[scan8[1 + 8]] =
            nnz_cache[scan8[2 + 8]] =
            nnz_cache[scan8[3 + 8]] = (h->cbp & 0x4000) >> 12;

            nnz_cache[scan8[0 + 12]] =
            nnz_cache[scan8[1 + 12]] =
            nnz_cache[scan8[2 + 12]] =
            nnz_cache[scan8[3 + 12]] = (h->cbp & 0x8000) >> 12;
        }
    }

    return 0;
}

static void loop_filter(H264Context *h, int start_x, int end_x)
{
    uint8_t *dest_y, *dest_cb, *dest_cr;
    int linesize, uvlinesize, mb_x, mb_y;
    const int end_mb_y       = h->mb_y + FRAME_MBAFF(h);
    const int old_slice_type = h->slice_type;
    const int pixel_shift    = h->pixel_shift;
    const int block_h        = 16 >> h->chroma_y_shift;

    if (h->deblocking_filter) {
        for (mb_x = start_x; mb_x < end_x; mb_x++)
            for (mb_y = end_mb_y - FRAME_MBAFF(h); mb_y <= end_mb_y; mb_y++) {
                int mb_xy, mb_type;
                mb_xy         = h->mb_xy = mb_x + mb_y * h->mb_stride;
                h->slice_num  = h->slice_table[mb_xy];
                mb_type       = h->cur_pic.mb_type[mb_xy];
                h->list_count = h->list_counts[mb_xy];

                if (FRAME_MBAFF(h))
                    h->mb_mbaff               =
                    h->mb_field_decoding_flag = !!IS_INTERLACED(mb_type);

                h->mb_x = mb_x;
                h->mb_y = mb_y;
                dest_y  = h->cur_pic.f.data[0] +
                          ((mb_x << pixel_shift) + mb_y * h->linesize) * 16;
                dest_cb = h->cur_pic.f.data[1] +
                          (mb_x << pixel_shift) * (8 << CHROMA444(h)) +
                          mb_y * h->uvlinesize * block_h;
                dest_cr = h->cur_pic.f.data[2] +
                          (mb_x << pixel_shift) * (8 << CHROMA444(h)) +
                          mb_y * h->uvlinesize * block_h;
                // FIXME simplify above

                if (MB_FIELD(h)) {
                    linesize   = h->mb_linesize   = h->linesize   * 2;
                    uvlinesize = h->mb_uvlinesize = h->uvlinesize * 2;
                    if (mb_y & 1) { // FIXME move out of this function?
                        dest_y  -= h->linesize   * 15;
                        dest_cb -= h->uvlinesize * (block_h - 1);
                        dest_cr -= h->uvlinesize * (block_h - 1);
                    }
                } else {
                    linesize   = h->mb_linesize   = h->linesize;
                    uvlinesize = h->mb_uvlinesize = h->uvlinesize;
                }
                backup_mb_border(h, dest_y, dest_cb, dest_cr, linesize,
                                 uvlinesize, 0);
                if (fill_filter_caches(h, mb_type))
                    continue;
                h->chroma_qp[0] = get_chroma_qp(h, 0, h->cur_pic.qscale_table[mb_xy]);
                h->chroma_qp[1] = get_chroma_qp(h, 1, h->cur_pic.qscale_table[mb_xy]);

                if (FRAME_MBAFF(h)) {
                    ff_h264_filter_mb(h, mb_x, mb_y, dest_y, dest_cb, dest_cr,
                                      linesize, uvlinesize);
                } else {
                    ff_h264_filter_mb_fast(h, mb_x, mb_y, dest_y, dest_cb,
                                           dest_cr, linesize, uvlinesize);
                }
            }
    }
    h->slice_type   = old_slice_type;
    h->mb_x         = end_x;
    h->mb_y         = end_mb_y - FRAME_MBAFF(h);
    h->chroma_qp[0] = get_chroma_qp(h, 0, h->qscale);
    h->chroma_qp[1] = get_chroma_qp(h, 1, h->qscale);
}

static void predict_field_decoding_flag(H264Context *h)
{
    const int mb_xy = h->mb_x + h->mb_y * h->mb_stride;
    int mb_type     = (h->slice_table[mb_xy - 1] == h->slice_num) ?
                      h->cur_pic.mb_type[mb_xy - 1] :
                      (h->slice_table[mb_xy - h->mb_stride] == h->slice_num) ?
                      h->cur_pic.mb_type[mb_xy - h->mb_stride] : 0;
    h->mb_mbaff     = h->mb_field_decoding_flag = IS_INTERLACED(mb_type) ? 1 : 0;
}

/**
 * Draw edges and report progress for the last MB row.
 */
static void decode_finish_row(H264Context *h)
{
    int top            = 16 * (h->mb_y      >> FIELD_PICTURE(h));
    int pic_height     = 16 *  h->mb_height >> FIELD_PICTURE(h);
    int height         =  16      << FRAME_MBAFF(h);
    int deblock_border = (16 + 4) << FRAME_MBAFF(h);

    if (h->deblocking_filter) {
        if ((top + height) >= pic_height)
            height += deblock_border;
        top -= deblock_border;
    }

    if (top >= pic_height || (top + height) < 0)
        return;

    height = FFMIN(height, pic_height - top);
    if (top < 0) {
        height = top + height;
        top    = 0;
    }

    ff_h264_draw_horiz_band(h, top, height);

    if (h->droppable || h->er.error_occurred)
        return;

    ff_thread_report_progress(&h->cur_pic_ptr->tf, top + height - 1,
                              h->picture_structure == PICT_BOTTOM_FIELD);
}

static void er_add_slice(H264Context *h, int startx, int starty,
                         int endx, int endy, int status)
{
    if (CONFIG_ERROR_RESILIENCE) {
        ERContext *er = &h->er;

        er->ref_count = h->ref_count[0];
        ff_er_add_slice(er, startx, starty, endx, endy, status);
    }
}

static int decode_slice(struct AVCodecContext *avctx, void *arg)
{
    H264Context *h = *(void **)arg;
    int lf_x_start = h->mb_x;

    h->mb_skip_run = -1;

    av_assert0(h->block_offset[15] == (4 * ((scan8[15] - scan8[0]) & 7) << h->pixel_shift) + 4 * h->linesize * ((scan8[15] - scan8[0]) >> 3));

    h->is_complex = FRAME_MBAFF(h) || h->picture_structure != PICT_FRAME ||
                    avctx->codec_id != AV_CODEC_ID_H264 ||
                    (CONFIG_GRAY && (h->flags & CODEC_FLAG_GRAY));

    if (!(h->avctx->active_thread_type & FF_THREAD_SLICE) && h->picture_structure == PICT_FRAME) {
        const int start_i  = av_clip(h->resync_mb_x + h->resync_mb_y * h->mb_width, 0, h->mb_num - 1);
        if (start_i) {
            int prev_status = h->er.error_status_table[h->er.mb_index2xy[start_i - 1]];
            prev_status &= ~ VP_START;
            if (prev_status != (ER_MV_END | ER_DC_END | ER_AC_END))
                h->er.error_occurred = 1;
        }
    }

    if (h->pps.cabac) {
        /* realign */
        align_get_bits(&h->gb);

        /* init cabac */
        ff_init_cabac_decoder(&h->cabac,
                              h->gb.buffer + get_bits_count(&h->gb) / 8,
                              (get_bits_left(&h->gb) + 7) / 8);

        ff_h264_init_cabac_states(h);

        for (;;) {
            // START_TIMER
            int ret = ff_h264_decode_mb_cabac(h);
            int eos;
            // STOP_TIMER("decode_mb_cabac")

            if (ret >= 0)
                ff_h264_hl_decode_mb(h);

            // FIXME optimal? or let mb_decode decode 16x32 ?
            if (ret >= 0 && FRAME_MBAFF(h)) {
                h->mb_y++;

                ret = ff_h264_decode_mb_cabac(h);

                if (ret >= 0)
                    ff_h264_hl_decode_mb(h);
                h->mb_y--;
            }
            eos = get_cabac_terminate(&h->cabac);

            if ((h->workaround_bugs & FF_BUG_TRUNCATED) &&
                h->cabac.bytestream > h->cabac.bytestream_end + 2) {
                er_add_slice(h, h->resync_mb_x, h->resync_mb_y, h->mb_x - 1,
                                h->mb_y, ER_MB_END);
                if (h->mb_x >= lf_x_start)
                    loop_filter(h, lf_x_start, h->mb_x + 1);
                return 0;
            }
            if (h->cabac.bytestream > h->cabac.bytestream_end + 2 )
                av_log(h->avctx, AV_LOG_DEBUG, "bytestream overread %td\n", h->cabac.bytestream_end - h->cabac.bytestream);
            if (ret < 0 || h->cabac.bytestream > h->cabac.bytestream_end + 4) {
                av_log(h->avctx, AV_LOG_ERROR,
                       "error while decoding MB %d %d, bytestream (%td)\n",
                       h->mb_x, h->mb_y,
                       h->cabac.bytestream_end - h->cabac.bytestream);
                er_add_slice(h, h->resync_mb_x, h->resync_mb_y, h->mb_x,
                                h->mb_y, ER_MB_ERROR);
                return -1;
            }

            if (++h->mb_x >= h->mb_width) {
                loop_filter(h, lf_x_start, h->mb_x);
                h->mb_x = lf_x_start = 0;
                decode_finish_row(h);
                ++h->mb_y;
                if (FIELD_OR_MBAFF_PICTURE(h)) {
                    ++h->mb_y;
                    if (FRAME_MBAFF(h) && h->mb_y < h->mb_height)
                        predict_field_decoding_flag(h);
                }
            }

            if (eos || h->mb_y >= h->mb_height) {
                tprintf(h->avctx, "slice end %d %d\n",
                        get_bits_count(&h->gb), h->gb.size_in_bits);
                er_add_slice(h, h->resync_mb_x, h->resync_mb_y, h->mb_x - 1,
                                h->mb_y, ER_MB_END);
                if (h->mb_x > lf_x_start)
                    loop_filter(h, lf_x_start, h->mb_x);
                return 0;
            }
        }
    } else {
        for (;;) {
            int ret = ff_h264_decode_mb_cavlc(h);

            if (ret >= 0)
                ff_h264_hl_decode_mb(h);

            // FIXME optimal? or let mb_decode decode 16x32 ?
            if (ret >= 0 && FRAME_MBAFF(h)) {
                h->mb_y++;
                ret = ff_h264_decode_mb_cavlc(h);

                if (ret >= 0)
                    ff_h264_hl_decode_mb(h);
                h->mb_y--;
            }

            if (ret < 0) {
                av_log(h->avctx, AV_LOG_ERROR,
                       "error while decoding MB %d %d\n", h->mb_x, h->mb_y);
                er_add_slice(h, h->resync_mb_x, h->resync_mb_y, h->mb_x,
                                h->mb_y, ER_MB_ERROR);
                return -1;
            }

            if (++h->mb_x >= h->mb_width) {
                loop_filter(h, lf_x_start, h->mb_x);
                h->mb_x = lf_x_start = 0;
                decode_finish_row(h);
                ++h->mb_y;
                if (FIELD_OR_MBAFF_PICTURE(h)) {
                    ++h->mb_y;
                    if (FRAME_MBAFF(h) && h->mb_y < h->mb_height)
                        predict_field_decoding_flag(h);
                }
                if (h->mb_y >= h->mb_height) {
                    tprintf(h->avctx, "slice end %d %d\n",
                            get_bits_count(&h->gb), h->gb.size_in_bits);

                    if (   get_bits_left(&h->gb) == 0
                        || get_bits_left(&h->gb) > 0 && !(h->avctx->err_recognition & AV_EF_AGGRESSIVE)) {
                        er_add_slice(h, h->resync_mb_x, h->resync_mb_y,
                                        h->mb_x - 1, h->mb_y,
                                        ER_MB_END);

                        return 0;
                    } else {
                        er_add_slice(h, h->resync_mb_x, h->resync_mb_y,
                                        h->mb_x, h->mb_y,
                                        ER_MB_END);

                        return -1;
                    }
                }
            }

            if (get_bits_left(&h->gb) <= 0 && h->mb_skip_run <= 0) {
                tprintf(h->avctx, "slice end %d %d\n",
                        get_bits_count(&h->gb), h->gb.size_in_bits);
                if (get_bits_left(&h->gb) == 0) {
                    er_add_slice(h, h->resync_mb_x, h->resync_mb_y,
                                    h->mb_x - 1, h->mb_y,
                                    ER_MB_END);
                    if (h->mb_x > lf_x_start)
                        loop_filter(h, lf_x_start, h->mb_x);

                    return 0;
                } else {
                    er_add_slice(h, h->resync_mb_x, h->resync_mb_y, h->mb_x,
                                    h->mb_y, ER_MB_ERROR);

                    return -1;
                }
            }
        }
    }
}

/**
 * Call decode_slice() for each context.
 *
 * @param h h264 master context
 * @param context_count number of contexts to execute
 */
static int execute_decode_slices(H264Context *h, int context_count)
{
    AVCodecContext *const avctx = h->avctx;
    H264Context *hx;
    int i;

    if (h->avctx->hwaccel ||
        h->avctx->codec->capabilities & CODEC_CAP_HWACCEL_VDPAU)
        return 0;
    if (context_count == 1) {
        return decode_slice(avctx, &h);
    } else {
        av_assert0(context_count > 0);
        for (i = 1; i < context_count; i++) {
            hx                    = h->thread_context[i];
            if (CONFIG_ERROR_RESILIENCE) {
                hx->er.error_count = 0;
            }
            hx->x264_build        = h->x264_build;
        }

        avctx->execute(avctx, decode_slice, h->thread_context,
                       NULL, context_count, sizeof(void *));

        /* pull back stuff from slices to master context */
        hx                   = h->thread_context[context_count - 1];
        h->mb_x              = hx->mb_x;
        h->mb_y              = hx->mb_y;
        h->droppable         = hx->droppable;
        h->picture_structure = hx->picture_structure;
        if (CONFIG_ERROR_RESILIENCE) {
            for (i = 1; i < context_count; i++)
                h->er.error_count += h->thread_context[i]->er.error_count;
        }
    }

    return 0;
}

static int decode_nal_units(H264Context *h, const uint8_t *buf, int buf_size,
                            int parse_extradata)
{
    AVCodecContext *const avctx = h->avctx;
    H264Context *hx; ///< thread context
    int buf_index;
    int context_count;
    int next_avc;
    int pass = !(avctx->active_thread_type & FF_THREAD_FRAME);
    int nals_needed = 0; ///< number of NALs that need decoding before the next frame thread starts
    int nal_index;
    int idr_cleared=0;
    int first_slice = 0;

    h->nal_unit_type= 0;

    if(!h->slice_context_count)
         h->slice_context_count= 1;
    h->max_contexts = h->slice_context_count;
    if (!(avctx->flags2 & CODEC_FLAG2_CHUNKS)) {
        h->current_slice = 0;
        if (!h->first_field)
            h->cur_pic_ptr = NULL;
        ff_h264_reset_sei(h);
    }

    if (h->nal_length_size == 4) {
        if (buf_size > 8 && AV_RB32(buf) == 1 && AV_RB32(buf+5) > (unsigned)buf_size) {
            h->is_avc = 0;
        }else if(buf_size > 3 && AV_RB32(buf) > 1 && AV_RB32(buf) <= (unsigned)buf_size)
            h->is_avc = 1;
    }

    for (; pass <= 1; pass++) {
        buf_index     = 0;
        context_count = 0;
        next_avc      = h->is_avc ? 0 : buf_size;
        nal_index     = 0;
        for (;;) {
            int consumed;
            int dst_length;
            int bit_length;
            const uint8_t *ptr;
            int i, nalsize = 0;
            int err;

            if (buf_index >= next_avc) {
                if (buf_index >= buf_size - h->nal_length_size)
                    break;
                nalsize = 0;
                for (i = 0; i < h->nal_length_size; i++)
                    nalsize = (nalsize << 8) | buf[buf_index++];
                if (nalsize <= 0 || nalsize > buf_size - buf_index) {
                    av_log(h->avctx, AV_LOG_ERROR,
                           "AVC: nal size %d\n", nalsize);
                    break;
                }
                next_avc = buf_index + nalsize;
            } else {
                // start code prefix search
                for (; buf_index + 3 < next_avc; buf_index++)
                    // This should always succeed in the first iteration.
                    if (buf[buf_index]     == 0 &&
                        buf[buf_index + 1] == 0 &&
                        buf[buf_index + 2] == 1)
                        break;

                if (buf_index + 3 >= buf_size) {
                    buf_index = buf_size;
                    break;
                }

                buf_index += 3;
                if (buf_index >= next_avc)
                    continue;
            }

            hx = h->thread_context[context_count];

            ptr = ff_h264_decode_nal(hx, buf + buf_index, &dst_length,
                                     &consumed, next_avc - buf_index);
            if (ptr == NULL || dst_length < 0) {
                buf_index = -1;
                goto end;
            }
            i = buf_index + consumed;
            if ((h->workaround_bugs & FF_BUG_AUTODETECT) && i + 3 < next_avc &&
                buf[i]     == 0x00 && buf[i + 1] == 0x00 &&
                buf[i + 2] == 0x01 && buf[i + 3] == 0xE0)
                h->workaround_bugs |= FF_BUG_TRUNCATED;

            if (!(h->workaround_bugs & FF_BUG_TRUNCATED))
                while(dst_length > 0 && ptr[dst_length - 1] == 0)
                    dst_length--;
            bit_length = !dst_length ? 0
                                     : (8 * dst_length -
                                        decode_rbsp_trailing(h, ptr + dst_length - 1));

            if (h->avctx->debug & FF_DEBUG_STARTCODE)
                av_log(h->avctx, AV_LOG_DEBUG, "NAL %d/%d at %d/%d length %d pass %d\n", hx->nal_unit_type, hx->nal_ref_idc, buf_index, buf_size, dst_length, pass);

            if (h->is_avc && (nalsize != consumed) && nalsize)
                av_log(h->avctx, AV_LOG_DEBUG,
                       "AVC: Consumed only %d bytes instead of %d\n",
                       consumed, nalsize);

            buf_index += consumed;
            nal_index++;

            if (pass == 0) {
                /* packets can sometimes contain multiple PPS/SPS,
                 * e.g. two PAFF field pictures in one packet, or a demuxer
                 * which splits NALs strangely if so, when frame threading we
                 * can't start the next thread until we've read all of them */
                switch (hx->nal_unit_type) {
                case NAL_SPS:
                case NAL_PPS:
                    nals_needed = nal_index;
                    break;
                case NAL_DPA:
                case NAL_IDR_SLICE:
                case NAL_SLICE:
                    init_get_bits(&hx->gb, ptr, bit_length);
                    if (!get_ue_golomb(&hx->gb) || !first_slice)
                        nals_needed = nal_index;
                    if (!first_slice)
                        first_slice = hx->nal_unit_type;
                }
                continue;
            }

            if (!first_slice)
                switch (hx->nal_unit_type) {
                case NAL_DPA:
                case NAL_IDR_SLICE:
                case NAL_SLICE:
                    first_slice = hx->nal_unit_type;
                }

            // FIXME do not discard SEI id
            if (avctx->skip_frame >= AVDISCARD_NONREF && h->nal_ref_idc == 0)
                continue;

again:
            /* Ignore per frame NAL unit type during extradata
             * parsing. Decoding slices is not possible in codec init
             * with frame-mt */
            if (parse_extradata) {
                switch (hx->nal_unit_type) {
                case NAL_IDR_SLICE:
                case NAL_SLICE:
                case NAL_DPA:
                case NAL_DPB:
                case NAL_DPC:
                case NAL_AUXILIARY_SLICE:
                    av_log(h->avctx, AV_LOG_WARNING, "Ignoring NAL %d in global header/extradata\n", hx->nal_unit_type);
                    hx->nal_unit_type = NAL_FF_IGNORE;
                }
            }

            err = 0;

            switch (hx->nal_unit_type) {
            case NAL_IDR_SLICE:
                if (first_slice != NAL_IDR_SLICE) {
                    av_log(h->avctx, AV_LOG_ERROR,
                           "Invalid mix of idr and non-idr slices\n");
                    buf_index = -1;
                    goto end;
                }
                if(!idr_cleared)
                    idr(h); // FIXME ensure we don't lose some frames if there is reordering
                idr_cleared = 1;
            case NAL_SLICE:
                init_get_bits(&hx->gb, ptr, bit_length);
                hx->intra_gb_ptr        =
                    hx->inter_gb_ptr    = &hx->gb;
                hx->data_partitioning = 0;

                if ((err = decode_slice_header(hx, h)))
                    break;

                if (h->sei_recovery_frame_cnt >= 0 && (h->frame_num != h->sei_recovery_frame_cnt || hx->slice_type_nos != AV_PICTURE_TYPE_I))
                    h->valid_recovery_point = 1;

                if (   h->sei_recovery_frame_cnt >= 0
                    && (   h->recovery_frame<0
                        || ((h->recovery_frame - h->frame_num) & ((1 << h->sps.log2_max_frame_num)-1)) > h->sei_recovery_frame_cnt)) {
                    h->recovery_frame = (h->frame_num + h->sei_recovery_frame_cnt) %
                                        (1 << h->sps.log2_max_frame_num);

                    if (!h->valid_recovery_point)
                        h->recovery_frame = h->frame_num;
                }

                h->cur_pic_ptr->f.key_frame |=
                        (hx->nal_unit_type == NAL_IDR_SLICE);

                if (h->recovery_frame == h->frame_num) {
                    h->cur_pic_ptr->sync |= 1;
                    h->recovery_frame = -1;
                }

                h->sync |= !!h->cur_pic_ptr->f.key_frame;
                h->sync |= 3*!!(avctx->flags2 & CODEC_FLAG2_SHOW_ALL);
                h->cur_pic_ptr->sync |= h->sync;

                if (h->current_slice == 1) {
                    if (!(avctx->flags2 & CODEC_FLAG2_CHUNKS))
                        decode_postinit(h, nal_index >= nals_needed);

                    if (h->avctx->hwaccel &&
                        h->avctx->hwaccel->start_frame(h->avctx, NULL, 0) < 0)
                        return -1;
                    if (CONFIG_H264_VDPAU_DECODER &&
                        h->avctx->codec->capabilities & CODEC_CAP_HWACCEL_VDPAU)
                        ff_vdpau_h264_picture_start(h);
                }

                if (hx->redundant_pic_count == 0 &&
                    (avctx->skip_frame < AVDISCARD_NONREF ||
                     hx->nal_ref_idc) &&
                    (avctx->skip_frame < AVDISCARD_BIDIR  ||
                     hx->slice_type_nos != AV_PICTURE_TYPE_B) &&
                    (avctx->skip_frame < AVDISCARD_NONKEY ||
                     hx->slice_type_nos == AV_PICTURE_TYPE_I) &&
                    avctx->skip_frame < AVDISCARD_ALL) {
                    if (avctx->hwaccel) {
                        if (avctx->hwaccel->decode_slice(avctx,
                                                         &buf[buf_index - consumed],
                                                         consumed) < 0)
                            return -1;
                    } else if (CONFIG_H264_VDPAU_DECODER &&
                               h->avctx->codec->capabilities & CODEC_CAP_HWACCEL_VDPAU) {
                        static const uint8_t start_code[] = {
                            0x00, 0x00, 0x01 };
                        ff_vdpau_add_data_chunk(h->cur_pic_ptr->f.data[0], start_code,
                                                sizeof(start_code));
                        ff_vdpau_add_data_chunk(h->cur_pic_ptr->f.data[0], &buf[buf_index - consumed],
                                                consumed);
                    } else
                        context_count++;
                }
                break;
            case NAL_DPA:
                init_get_bits(&hx->gb, ptr, bit_length);
                hx->intra_gb_ptr =
                hx->inter_gb_ptr = NULL;

                if ((err = decode_slice_header(hx, h)) < 0)
                    break;

                hx->data_partitioning = 1;
                break;
            case NAL_DPB:
                init_get_bits(&hx->intra_gb, ptr, bit_length);
                hx->intra_gb_ptr = &hx->intra_gb;
                break;
            case NAL_DPC:
                init_get_bits(&hx->inter_gb, ptr, bit_length);
                hx->inter_gb_ptr = &hx->inter_gb;

                av_log(h->avctx, AV_LOG_ERROR, "Partitioned H.264 support is incomplete\n");
                break;

                if (hx->redundant_pic_count == 0 &&
                    hx->intra_gb_ptr &&
                    hx->data_partitioning &&
                    h->cur_pic_ptr && h->context_initialized &&
                    (avctx->skip_frame < AVDISCARD_NONREF || hx->nal_ref_idc) &&
                    (avctx->skip_frame < AVDISCARD_BIDIR  ||
                     hx->slice_type_nos != AV_PICTURE_TYPE_B) &&
                    (avctx->skip_frame < AVDISCARD_NONKEY ||
                     hx->slice_type_nos == AV_PICTURE_TYPE_I) &&
                    avctx->skip_frame < AVDISCARD_ALL)
                    context_count++;
                break;
            case NAL_SEI:
                init_get_bits(&h->gb, ptr, bit_length);
                ff_h264_decode_sei(h);
                break;
            case NAL_SPS:
                init_get_bits(&h->gb, ptr, bit_length);
                if (ff_h264_decode_seq_parameter_set(h) < 0 && (h->is_avc ? (nalsize != consumed) && nalsize : 1)) {
                    av_log(h->avctx, AV_LOG_DEBUG,
                           "SPS decoding failure, trying again with the complete NAL\n");
                    if (h->is_avc)
                        av_assert0(next_avc - buf_index + consumed == nalsize);
                    if ((next_avc - buf_index + consumed - 1) >= INT_MAX/8)
                        break;
                    init_get_bits(&h->gb, &buf[buf_index + 1 - consumed],
                                  8*(next_avc - buf_index + consumed - 1));
                    ff_h264_decode_seq_parameter_set(h);
                }

                break;
            case NAL_PPS:
                init_get_bits(&h->gb, ptr, bit_length);
                ff_h264_decode_picture_parameter_set(h, bit_length);
                break;
            case NAL_AUD:
            case NAL_END_SEQUENCE:
            case NAL_END_STREAM:
            case NAL_FILLER_DATA:
            case NAL_SPS_EXT:
            case NAL_AUXILIARY_SLICE:
                break;
            case NAL_FF_IGNORE:
                break;
            default:
                av_log(avctx, AV_LOG_DEBUG, "Unknown NAL code: %d (%d bits)\n",
                       hx->nal_unit_type, bit_length);
            }

            if (context_count == h->max_contexts) {
                execute_decode_slices(h, context_count);
                context_count = 0;
            }

            if (err < 0)
                av_log(h->avctx, AV_LOG_ERROR, "decode_slice_header error\n");
            else if (err == 1) {
                /* Slice could not be decoded in parallel mode, copy down
                 * NAL unit stuff to context 0 and restart. Note that
                 * rbsp_buffer is not transferred, but since we no longer
                 * run in parallel mode this should not be an issue. */
                h->nal_unit_type = hx->nal_unit_type;
                h->nal_ref_idc   = hx->nal_ref_idc;
                hx               = h;
                goto again;
            }
        }
    }
    if (context_count)
        execute_decode_slices(h, context_count);

end:
    /* clean up */
    if (h->cur_pic_ptr && !h->droppable) {
        ff_thread_report_progress(&h->cur_pic_ptr->tf, INT_MAX,
                                  h->picture_structure == PICT_BOTTOM_FIELD);
    }

    return buf_index;
}

/**
 * Return the number of bytes consumed for building the current frame.
 */
static int get_consumed_bytes(int pos, int buf_size)
{
    if (pos == 0)
        pos = 1;          // avoid infinite loops (i doubt that is needed but ...)
    if (pos + 10 > buf_size)
        pos = buf_size;                   // oops ;)

    return pos;
}

static int decode_frame(AVCodecContext *avctx, void *data,
                        int *got_frame, AVPacket *avpkt)
{
    const uint8_t *buf = avpkt->data;
    int buf_size       = avpkt->size;
    H264Context *h     = avctx->priv_data;
    AVFrame *pict      = data;
    int buf_index      = 0;
    Picture *out;
    int i, out_idx;
    int ret;

    h->flags  = avctx->flags;

    /* end of stream, output what is still in the buffers */
    if (buf_size == 0) {
 out:

        h->cur_pic_ptr = NULL;
        h->first_field = 0;

        // FIXME factorize this with the output code below
        out     = h->delayed_pic[0];
        out_idx = 0;
        for (i = 1;
             h->delayed_pic[i] &&
             !h->delayed_pic[i]->f.key_frame &&
             !h->delayed_pic[i]->mmco_reset;
             i++)
            if (h->delayed_pic[i]->poc < out->poc) {
                out     = h->delayed_pic[i];
                out_idx = i;
            }

        for (i = out_idx; h->delayed_pic[i]; i++)
            h->delayed_pic[i] = h->delayed_pic[i + 1];

        if (out) {
            out->reference &= ~DELAYED_PIC_REF;
            if ((ret = av_frame_ref(pict, &out->f)) < 0)
                return ret;
            *got_frame = 1;
        }

        return buf_index;
    }
    if(h->is_avc && buf_size >= 9 && buf[0]==1 && buf[2]==0 && (buf[4]&0xFC)==0xFC && (buf[5]&0x1F) && buf[8]==0x67){
        int cnt= buf[5]&0x1f;
        const uint8_t *p= buf+6;
        while(cnt--){
            int nalsize= AV_RB16(p) + 2;
            if(nalsize > buf_size - (p-buf) || p[2]!=0x67)
                goto not_extra;
            p += nalsize;
        }
        cnt = *(p++);
        if(!cnt)
            goto not_extra;
        while(cnt--){
            int nalsize= AV_RB16(p) + 2;
            if(nalsize > buf_size - (p-buf) || p[2]!=0x68)
                goto not_extra;
            p += nalsize;
        }

        return ff_h264_decode_extradata(h, buf, buf_size);
    }
not_extra:

    buf_index = decode_nal_units(h, buf, buf_size, 0);
    if (buf_index < 0)
        return -1;

    if (!h->cur_pic_ptr && h->nal_unit_type == NAL_END_SEQUENCE) {
        av_assert0(buf_index <= buf_size);
        goto out;
    }

    if (!(avctx->flags2 & CODEC_FLAG2_CHUNKS) && !h->cur_pic_ptr) {
        if (avctx->skip_frame >= AVDISCARD_NONREF ||
            buf_size >= 4 && !memcmp("Q264", buf, 4))
            return buf_size;
        av_log(avctx, AV_LOG_ERROR, "no frame!\n");
        return -1;
    }

    if (!(avctx->flags2 & CODEC_FLAG2_CHUNKS) ||
        (h->mb_y >= h->mb_height && h->mb_height)) {
        if (avctx->flags2 & CODEC_FLAG2_CHUNKS)
            decode_postinit(h, 1);

        field_end(h, 0);

        /* Wait for second field. */
        *got_frame = 0;
        if (h->next_output_pic && (h->next_output_pic->sync || h->sync>1)) {
            if ((ret = av_frame_ref(pict, &h->next_output_pic->f)) < 0)
                return ret;
            *got_frame = 1;
            if (CONFIG_MPEGVIDEO) {
                ff_print_debug_info2(h->avctx, h->next_output_pic, pict, h->er.mbskip_table,
                                    &h->low_delay,
                                    h->mb_width, h->mb_height, h->mb_stride, 1);
            }
        }
    }

    assert(pict->data[0] || !*got_frame);

    return get_consumed_bytes(buf_index, buf_size);
}

av_cold void ff_h264_free_context(H264Context *h)
{
    int i;

    free_tables(h, 1); // FIXME cleanup init stuff perhaps

    for (i = 0; i < MAX_SPS_COUNT; i++)
        av_freep(h->sps_buffers + i);

    for (i = 0; i < MAX_PPS_COUNT; i++)
        av_freep(h->pps_buffers + i);
}

static av_cold int h264_decode_end(AVCodecContext *avctx)
{
    H264Context *h    = avctx->priv_data;

    ff_h264_remove_all_refs(h);
    ff_h264_free_context(h);

    unref_picture(h, &h->cur_pic);

    return 0;
}

static const AVProfile profiles[] = {
    { FF_PROFILE_H264_BASELINE,             "Baseline"              },
    { FF_PROFILE_H264_CONSTRAINED_BASELINE, "Constrained Baseline"  },
    { FF_PROFILE_H264_MAIN,                 "Main"                  },
    { FF_PROFILE_H264_EXTENDED,             "Extended"              },
    { FF_PROFILE_H264_HIGH,                 "High"                  },
    { FF_PROFILE_H264_HIGH_10,              "High 10"               },
    { FF_PROFILE_H264_HIGH_10_INTRA,        "High 10 Intra"         },
    { FF_PROFILE_H264_HIGH_422,             "High 4:2:2"            },
    { FF_PROFILE_H264_HIGH_422_INTRA,       "High 4:2:2 Intra"      },
    { FF_PROFILE_H264_HIGH_444,             "High 4:4:4"            },
    { FF_PROFILE_H264_HIGH_444_PREDICTIVE,  "High 4:4:4 Predictive" },
    { FF_PROFILE_H264_HIGH_444_INTRA,       "High 4:4:4 Intra"      },
    { FF_PROFILE_H264_CAVLC_444,            "CAVLC 4:4:4"           },
    { FF_PROFILE_UNKNOWN },
};

static const AVOption h264_options[] = {
    {"is_avc", "is avc", offsetof(H264Context, is_avc), FF_OPT_TYPE_INT, {.i64 = 0}, 0, 1, 0},
    {"nal_length_size", "nal_length_size", offsetof(H264Context, nal_length_size), FF_OPT_TYPE_INT, {.i64 = 0}, 0, 4, 0},
    {NULL}
};

static const AVClass h264_class = {
    .class_name = "H264 Decoder",
    .item_name  = av_default_item_name,
    .option     = h264_options,
    .version    = LIBAVUTIL_VERSION_INT,
};

static const AVClass h264_vdpau_class = {
    .class_name = "H264 VDPAU Decoder",
    .item_name  = av_default_item_name,
    .option     = h264_options,
    .version    = LIBAVUTIL_VERSION_INT,
};

AVCodec ff_h264_decoder = {
    .name                  = "h264",
    .type                  = AVMEDIA_TYPE_VIDEO,
    .id                    = AV_CODEC_ID_H264,
    .priv_data_size        = sizeof(H264Context),
    .init                  = ff_h264_decode_init,
    .close                 = h264_decode_end,
    .decode                = decode_frame,
    .capabilities          = /*CODEC_CAP_DRAW_HORIZ_BAND |*/ CODEC_CAP_DR1 |
                             CODEC_CAP_DELAY | CODEC_CAP_SLICE_THREADS |
                             CODEC_CAP_FRAME_THREADS,
    .flush                 = flush_dpb,
    .long_name             = NULL_IF_CONFIG_SMALL("H.264 / AVC / MPEG-4 AVC / MPEG-4 part 10"),
    .init_thread_copy      = ONLY_IF_THREADS_ENABLED(decode_init_thread_copy),
    .update_thread_context = ONLY_IF_THREADS_ENABLED(decode_update_thread_context),
    .profiles              = NULL_IF_CONFIG_SMALL(profiles),
    .priv_class            = &h264_class,
};

#if CONFIG_H264_VDPAU_DECODER
AVCodec ff_h264_vdpau_decoder = {
    .name           = "h264_vdpau",
    .type           = AVMEDIA_TYPE_VIDEO,
    .id             = AV_CODEC_ID_H264,
    .priv_data_size = sizeof(H264Context),
    .init           = ff_h264_decode_init,
    .close          = h264_decode_end,
    .decode         = decode_frame,
    .capabilities   = CODEC_CAP_DR1 | CODEC_CAP_DELAY | CODEC_CAP_HWACCEL_VDPAU,
    .flush          = flush_dpb,
    .long_name      = NULL_IF_CONFIG_SMALL("H.264 / AVC / MPEG-4 AVC / MPEG-4 part 10 (VDPAU acceleration)"),
    .pix_fmts       = (const enum AVPixelFormat[]) { AV_PIX_FMT_VDPAU_H264,
                                                   AV_PIX_FMT_NONE},
    .profiles       = NULL_IF_CONFIG_SMALL(profiles),
    .priv_class     = &h264_vdpau_class,
};
#endif<|MERGE_RESOLUTION|>--- conflicted
+++ resolved
@@ -1476,16 +1476,9 @@
 
     h->dequant_coeff_pps = -1;
 
-<<<<<<< HEAD
-    if (CONFIG_ERROR_RESILIENCE) {
-        /* needed so that IDCT permutation is known early */
-        ff_dsputil_init(&h->dsp, h->avctx);
-    }
-=======
     /* needed so that IDCT permutation is known early */
     if (CONFIG_ERROR_RESILIENCE)
         ff_dsputil_init(&h->dsp, h->avctx);
->>>>>>> 85deb51a
     ff_videodsp_init(&h->vdsp, 8);
 
     memset(h->pps.scaling_matrix4, 16, 6 * 16 * sizeof(uint8_t));
@@ -2966,15 +2959,9 @@
             ff_h264qpel_init(&h->h264qpel, h->sps.bit_depth_luma);
             ff_h264_pred_init(&h->hpc, h->avctx->codec_id, h->sps.bit_depth_luma,
                               h->sps.chroma_format_idc);
-<<<<<<< HEAD
-            if (CONFIG_ERROR_RESILIENCE) {
-                ff_dsputil_init(&h->dsp, h->avctx);
-            }
-=======
-            h->dsp.dct_bits = h->sps.bit_depth_luma > 8 ? 32 : 16;
+
             if (CONFIG_ERROR_RESILIENCE)
                 ff_dsputil_init(&h->dsp, h->avctx);
->>>>>>> 85deb51a
             ff_videodsp_init(&h->vdsp, h->sps.bit_depth_luma);
         } else {
             av_log(h->avctx, AV_LOG_ERROR, "Unsupported bit depth: %d\n",
