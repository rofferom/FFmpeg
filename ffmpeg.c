--- conflicted
+++ resolved
@@ -171,11 +171,6 @@
 static int qp_hist = 0;
 #if CONFIG_AVFILTER
 static char *vfilters = NULL;
-<<<<<<< HEAD
-#else
-static unsigned int sws_flags = SWS_BICUBIC;
-=======
->>>>>>> 901ff511
 #endif
 
 static int intra_only = 0;
@@ -292,10 +287,7 @@
     int resample_pix_fmt;
 
     float frame_aspect_ratio;
-<<<<<<< HEAD
-=======
-
->>>>>>> 901ff511
+
     /* forced key frames */
     int64_t *forced_kf_pts;
     int forced_kf_count;
@@ -1649,8 +1641,7 @@
         }
 
 #if CONFIG_AVFILTER
-<<<<<<< HEAD
-        if(ist->st->codec->codec_type == AVMEDIA_TYPE_VIDEO){
+        if(ist->st->codec->codec_type == AVMEDIA_TYPE_VIDEO) {
             for(i=0;i<nb_ostreams;i++) {
                 ost = ost_table[i];
                 if (ost->input_video_filter && ost->source_index == ist_index) {
@@ -1659,21 +1650,6 @@
                     picture.pts = ist->pts;
                     // add it to be filtered
                     av_vsrc_buffer_add_frame2(ost->input_video_filter, &picture, ""); //TODO user setable params
-=======
-        if (ist->st->codec->codec_type == AVMEDIA_TYPE_VIDEO) {
-            for (i = 0; i < nb_ostreams; i++) {
-                ost = ost_table[i];
-                if (ost->input_video_filter && ost->source_index == ist_index) {
-                    AVRational sar;
-                    if (ist->st->sample_aspect_ratio.num)
-                        sar = ist->st->sample_aspect_ratio;
-                    else
-                        sar = ist->st->codec->sample_aspect_ratio;
-                    // add it to be filtered
-                    av_vsrc_buffer_add_frame(ost->input_video_filter, &picture,
-                                             ist->pts,
-                                             sar);
->>>>>>> 901ff511
                 }
             }
         }
@@ -1732,11 +1708,7 @@
                         case AVMEDIA_TYPE_VIDEO:
 #if CONFIG_AVFILTER
                             if (ost->picref->video && !ost->frame_aspect_ratio)
-<<<<<<< HEAD
                                 ost->st->codec->sample_aspect_ratio = ost->picref->video->sample_aspect_ratio;
-=======
-                                ost->st->codec->sample_aspect_ratio = ost->picref->video->pixel_aspect;
->>>>>>> 901ff511
 #endif
                             do_video_out(os, ost, ist, &picture, &frame_size);
                             if (vstats_filename && frame_size)
@@ -1813,11 +1785,7 @@
                     cont:
                     frame_available = (ist->st->codec->codec_type == AVMEDIA_TYPE_VIDEO) &&
                                        ost->output_video_filter && avfilter_poll_frame(ost->output_video_filter->inputs[0]);
-<<<<<<< HEAD
-                    if(ost->picref)
-=======
                     if (ost->picref)
->>>>>>> 901ff511
                         avfilter_unref_buffer(ost->picref);
                 }
 #endif
@@ -3565,19 +3533,11 @@
             codec_id = av_guess_codec(oc->oformat, NULL, oc->filename, NULL, AVMEDIA_TYPE_VIDEO);
             codec = avcodec_find_encoder(codec_id);
         }
-<<<<<<< HEAD
-=======
-
->>>>>>> 901ff511
         ost->frame_aspect_ratio = frame_aspect_ratio;
         frame_aspect_ratio = 0;
 #if CONFIG_AVFILTER
-        ost->avfilter= vfilters;
-<<<<<<< HEAD
-        vfilters= NULL;
-=======
+        ost->avfilter = vfilters;
         vfilters = NULL;
->>>>>>> 901ff511
 #endif
     }
 
